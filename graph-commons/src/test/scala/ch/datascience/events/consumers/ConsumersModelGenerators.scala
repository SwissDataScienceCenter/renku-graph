--- conflicted
+++ resolved
@@ -18,21 +18,20 @@
 
 package ch.datascience.events.consumers
 
+import ch.datascience.events.EventRequestContent
+import ch.datascience.generators.Generators.Implicits._
+import ch.datascience.generators.Generators.{jsons, nonEmptyStrings}
 import ch.datascience.graph.model.GraphModelGenerators.{projectIds, projectPaths}
 import org.scalacheck.Gen
 
 object ConsumersModelGenerators {
 
-<<<<<<< HEAD
-  implicit lazy val projects: Gen[Project] = for {
-=======
   implicit val eventRequestContents: Gen[EventRequestContent] = for {
     event        <- jsons
     maybePayload <- nonEmptyStrings().toGeneratorOfOptions
   } yield EventRequestContent(event, maybePayload)
 
   implicit lazy val projectsGen: Gen[Project] = for {
->>>>>>> 4f2767ba
     projectId <- projectIds
     path      <- projectPaths
   } yield Project(projectId, path)
