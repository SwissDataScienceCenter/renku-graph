/*
 * Copyright 2019 Swiss Data Science Center (SDSC)
 * A partnership between École Polytechnique Fédérale de Lausanne (EPFL) and
 * Eidgenössische Technische Hochschule Zürich (ETHZ).
 *
 * Licensed under the Apache License, Version 2.0 (the "License");
 * you may not use this file except in compliance with the License.
 * You may obtain a copy of the License at
 *
 *     http://www.apache.org/licenses/LICENSE-2.0
 *
 * Unless required by applicable law or agreed to in writing, software
 * distributed under the License is distributed on an "AS IS" BASIS,
 * WITHOUT WARRANTIES OR CONDITIONS OF ANY KIND, either express or implied.
 * See the License for the specific language governing permissions and
 * limitations under the License.
 */

package ch.datascience.rdfstore.triples

import ch.datascience.generators.CommonGraphGenerators.{emails, names, schemaVersions}
import ch.datascience.generators.Generators.Implicits._
import ch.datascience.graph.model.EventsGenerators.committedDates
import ch.datascience.graph.model.GraphModelGenerators._
import ch.datascience.graph.model.events.CommitId
import ch.datascience.graph.model.projects.{FilePath, ProjectPath}
<<<<<<< HEAD
import ch.datascience.graph.model.users.Email
import ch.datascience.graph.model.{SchemaVersion, projects, users}
=======
import ch.datascience.graph.model.users.{Email, Name => UserName}
>>>>>>> 524bd628
import ch.datascience.rdfstore.FusekiBaseUrl
import ch.datascience.rdfstore.triples.entities._
import ch.datascience.tinytypes.constraints.NonBlank
import ch.datascience.tinytypes.{StringTinyType, TinyTypeFactory}
import eu.timepit.refined.auto._
import io.circe.Json
import org.scalacheck.Gen

object multiFileAndCommit {

  case class MultiFileAndCommitData()(implicit fusekiBaseUrl: FusekiBaseUrl) {
    // format: off
    val resultFile1: FilePath = FilePath("result-file-1")
    private[multiFileAndCommit] val commit1Id = CommitId("0000001")
    private[multiFileAndCommit] val commit2Id = CommitId("0000002")
    private[multiFileAndCommit] val commit3Id = CommitId("0000003")
    val commit4Id: CommitId = CommitId("0000004")
    private[multiFileAndCommit] val commit1DatasetGenerationId         = GenerationActivity.Id(commit1Id, FilePath("tree/.renku/refs/datasets/zhbikes"))
    private[multiFileAndCommit] val commit1ActivityId                  = CommitActivity.Id(commit1Id)
    private[multiFileAndCommit] val commit1CollectionEntityId          = CommitCollectionEntity.Id(commit1Id, FilePath("input-data"))
    private[multiFileAndCommit] val commit2ActivityId                  = CommitActivity.Id(commit2Id)
    private[multiFileAndCommit] val commit2Source1GenerationId         = GenerationArtifact.Id(commit2Id, FilePath("source-file-1"))
    private[multiFileAndCommit] val commit2Source2GenerationId         = GenerationArtifact.Id(commit2Id, FilePath("source-file-2"))
    private[multiFileAndCommit] val commit2Source1GenerationActivityId = GenerationActivity.Id(commit2Id, FilePath("tree/source-file-1"))
    private[multiFileAndCommit] val commit2Source2GenerationActivityId = GenerationActivity.Id(commit2Id, FilePath("tree/source-file-2"))
    private[multiFileAndCommit] val commit3ActivityId                  = CommitActivity.Id(commit3Id)
    private[multiFileAndCommit] val commit3PreprocessedGenerationId    = GenerationArtifact.Id(commit3Id, FilePath("preprocessed-data"))
    private[multiFileAndCommit] val commit3Output0GenerationId         = CommitGeneration.Id(commit3Id, FilePath("outputs/output_0"))
    private[multiFileAndCommit] val commit3AssociationActivityId       = AssociationActivity.Id(commit3Id)
    private[multiFileAndCommit] val commit3Input1UsageEntityId         = UsageEntity.Id(commit3Id, FilePath("inputs/input_1"))
    private[multiFileAndCommit] val commit3Input2UsageEntityId         = UsageEntity.Id(commit3Id, FilePath("inputs/input_2"))
    private[multiFileAndCommit] val commit4AssociationActivityId       = AssociationActivity.Id(commit4Id)
    private[multiFileAndCommit] val commit4Input1UsageEntityId         = UsageEntity.Id(commit4Id, FilePath("inputs/input_1"))
    private[multiFileAndCommit] val commit4Input2UsageEntityId         = UsageEntity.Id(commit4Id, FilePath("inputs/input_2"))
    private[multiFileAndCommit] val commit4Output0GenerationId         = GenerationActivity.Id(commit4Id, FilePath("outputs/output_0"))
    private[multiFileAndCommit] val commit4Output1GenerationId         = GenerationActivity.Id(commit4Id, FilePath("outputs/output_1"))
    private[multiFileAndCommit] val commit4File1GenerationId           = GenerationArtifact.Id(commit4Id, resultFile1)
    private[multiFileAndCommit] val commit4File2GenerationId           = GenerationArtifact.Id(commit4Id, FilePath("result-file-2"))
    val `commit1-input-data`: Resource        = resource(commit1CollectionEntityId,       label = s"${commit1CollectionEntityId.filePath}@$commit1Id")
    val `commit2-source-file1`: Resource      = resource(commit2Source1GenerationId,      label = s"${commit2Source1GenerationId.filePath}@$commit2Id")
    val `commit2-source-file2`: Resource      = resource(commit2Source2GenerationId,      label = s"${commit2Source2GenerationId.filePath}@$commit2Id")
    val `commit3-renku-run`: Resource         = resource(commit3ActivityId,               label = s"renku run python source-file-1 input-data preprocessed-data")
    val `commit3-preprocessed-data`: Resource = resource(commit3PreprocessedGenerationId, label = s"${commit3PreprocessedGenerationId.filePath}@$commit3Id")
    val `commit4-renku-run`: Resource         = resource(commit4AssociationActivityId,    label = s"renku run python source-file-2 preprocessed-data")
    val `commit4-result-file1`: Resource      = resource(commit4File1GenerationId,        label = s"${commit4File1GenerationId.filePath}@$commit4Id")
    val `commit4-result-file2`: Resource      = resource(commit4File2GenerationId,        label = s"${commit4File2GenerationId.filePath}@$commit4Id")
    private def resource(id: EntityId, label: String) = Resource(ResourceName(id.toString), ResourceLabel(label))
    // format: on
  }

  def apply(
      projectPath:          ProjectPath,
      projectName:          projects.Name = projectNames.generateOne,
      projectDateCreated:   projects.DateCreated = projectCreatedDates.generateOne,
      projectCreator:       (users.Name, Option[Email]) = names.generateOne -> Gen.option(emails).generateOne,
      data:                 MultiFileAndCommitData,
      schemaVersion:        SchemaVersion = schemaVersions.generateOne
  )(implicit fusekiBaseUrl: FusekiBaseUrl): List[Json] = {
<<<<<<< HEAD
    val agentId                                        = Agent.Id(schemaVersion)
    val projectId                                      = Project.Id(renkuBaseUrl, projectPath)
    val (projectCreatorName, maybeProjectCreatorEmail) = projectCreator
    val projectCreatorId                               = Person.Id(projectCreatorName)
=======
    val projectId = Project.Id(renkuBaseUrl, projectPath)
    val agentId   = Agent.Id(schemaVersion)
    val committerName:  UserName = names.generateOne
    val committerEmail: Email    = emails.generateOne
    val committerPersonId = Person.Id(committerName)
>>>>>>> 524bd628
    import data._

    // format: off
    List(
<<<<<<< HEAD
      Project(projectId, projectName, projectDateCreated, projectCreatorId),
      Agent(schemaVersion),
      Person(projectCreatorId, maybeProjectCreatorEmail),
=======
      Project(projectId),
      Agent(agentId),
      Person(committerPersonId, Some(committerEmail)),
>>>>>>> 524bd628

      CommitActivity(commit1ActivityId, projectId, committedDates.generateOne, agentId, committerPersonId, comment = "renku dataset add zhbikes external.csv"),
      GenerationActivity(commit1Id, FilePath("tree/input-data/external.csv"), commit1ActivityId),
      GenerationActivity(commit1DatasetGenerationId, commit1ActivityId),
      GenerationArtifact(commit1Id, FilePath(".renku/datasets/f0d5e338c7644f1995484ac00108d525/metadata.yml"), CommitGeneration.Id(commit1Id, FilePath("tree/.renku/datasets/f0d5e338c7644f1995484ac00108d525/metadata.yml")), projectId),
      CommitCollectionEntity(commit1Id, FilePath(".renku/datasets"), projectId),
      CommitCollectionEntity(commit1Id, FilePath(".renku/datasets/f0d5e338c7644f1995484ac00108d525"), projectId),
      CommitCollectionEntity(commit1Id, FilePath("data"), projectId),
      CommitCollectionEntity(commit1Id, FilePath(".renku"), projectId),
      CommitCollectionEntity(commit1Id, FilePath(".renku/refs"), projectId),
      CommitCollectionEntity(commit1Id, FilePath(".renku/refs/datasets"), projectId),
      CommitCollectionEntity(commit1CollectionEntityId, projectId),
      GenerationArtifact(commit1Id, FilePath("input-data/external.csv"), CommitGeneration.Id(commit1Id, FilePath("tree/input-data/external.csv")), projectId),
      GenerationArtifact(commit1Id, FilePath(".renku/refs/datasets/zhbikes"), commit1DatasetGenerationId, projectId),
      GenerationActivity(commit1Id, FilePath("tree/.renku/datasets/f0d5e338c7644f1995484ac00108d525/metadata.yml"), commit1ActivityId),

      CommitActivity(commit2Id, projectId, committedDates.generateOne, agentId, committerPersonId, maybeInfluencedBy = Nil, comment = "added refactored scripts"),
      CommitCollectionEntity(commit2Id, FilePath("src"), projectId),
      GenerationActivity(commit2Source2GenerationActivityId, commit2ActivityId),
      GenerationArtifact(commit2Source1GenerationId, commit2Source1GenerationActivityId, projectId),
      GenerationArtifact(commit2Source2GenerationId, commit2Source2GenerationActivityId, projectId),
      GenerationActivity(commit2Source1GenerationActivityId, commit2ActivityId),

      Association(Association.Id(commit3Id)),
      UsageEntity(commit3Input2UsageEntityId, CommitCollectionEntity.Id(commit1Id, FilePath("input-data"))),
      AssociationActivity(commit3AssociationActivityId, projectId, `commit3-renku-run`.label.toString, List(commit3Input1UsageEntityId, commit3Input2UsageEntityId), Some(agentId)),
      GenerationArtifact(commit3PreprocessedGenerationId, commit3Output0GenerationId, projectId),
      CommitGeneration(commit3Output0GenerationId, commit3ActivityId),
      UsageEntity(commit3Input1UsageEntityId, commit2Source1GenerationId),
      ProcessEntity(commit3Id, FilePath(".renku/workflow/84ff4b53ae634b589f2e83e7c36bd45a_python.cwl"), projectId),

      Association(Association.Id(commit4Id)),
      GenerationActivity(commit4Output1GenerationId, commit4AssociationActivityId),
      AssociationActivity(commit4AssociationActivityId, projectId, `commit4-renku-run`.label.toString, List(commit4Input1UsageEntityId, commit4Input2UsageEntityId), Some(agentId)),
      UsageEntity(commit4Input2UsageEntityId, commit3PreprocessedGenerationId),
      GenerationArtifact(commit4File1GenerationId, commit4Output1GenerationId, projectId),
      GenerationArtifact(commit4File2GenerationId, commit4Output0GenerationId, projectId),
      GenerationActivity(commit4Output0GenerationId, commit4AssociationActivityId),
      UsageEntity(commit4Input1UsageEntityId, commit2Source2GenerationId)
    )
  }
  // format: on

  final class ResourceName private (val value: String) extends StringTinyType
  implicit object ResourceName extends TinyTypeFactory[ResourceName](new ResourceName(_)) with NonBlank
  final class ResourceLabel private (val value: String) extends StringTinyType
  implicit object ResourceLabel extends TinyTypeFactory[ResourceLabel](new ResourceLabel(_)) with NonBlank
  case class Resource(name: ResourceName, label: ResourceLabel)
}<|MERGE_RESOLUTION|>--- conflicted
+++ resolved
@@ -24,12 +24,8 @@
 import ch.datascience.graph.model.GraphModelGenerators._
 import ch.datascience.graph.model.events.CommitId
 import ch.datascience.graph.model.projects.{FilePath, ProjectPath}
-<<<<<<< HEAD
 import ch.datascience.graph.model.users.Email
 import ch.datascience.graph.model.{SchemaVersion, projects, users}
-=======
-import ch.datascience.graph.model.users.{Email, Name => UserName}
->>>>>>> 524bd628
 import ch.datascience.rdfstore.FusekiBaseUrl
 import ch.datascience.rdfstore.triples.entities._
 import ch.datascience.tinytypes.constraints.NonBlank
@@ -88,31 +84,21 @@
       data:                 MultiFileAndCommitData,
       schemaVersion:        SchemaVersion = schemaVersions.generateOne
   )(implicit fusekiBaseUrl: FusekiBaseUrl): List[Json] = {
-<<<<<<< HEAD
+    val committerName                                  = names.generateOne
+    val committerEmail                                 = emails.generateOne
+    val committerPersonId                              = Person.Id(committerName)
     val agentId                                        = Agent.Id(schemaVersion)
     val projectId                                      = Project.Id(renkuBaseUrl, projectPath)
     val (projectCreatorName, maybeProjectCreatorEmail) = projectCreator
     val projectCreatorId                               = Person.Id(projectCreatorName)
-=======
-    val projectId = Project.Id(renkuBaseUrl, projectPath)
-    val agentId   = Agent.Id(schemaVersion)
-    val committerName:  UserName = names.generateOne
-    val committerEmail: Email    = emails.generateOne
-    val committerPersonId = Person.Id(committerName)
->>>>>>> 524bd628
     import data._
 
     // format: off
     List(
-<<<<<<< HEAD
       Project(projectId, projectName, projectDateCreated, projectCreatorId),
-      Agent(schemaVersion),
       Person(projectCreatorId, maybeProjectCreatorEmail),
-=======
-      Project(projectId),
       Agent(agentId),
       Person(committerPersonId, Some(committerEmail)),
->>>>>>> 524bd628
 
       CommitActivity(commit1ActivityId, projectId, committedDates.generateOne, agentId, committerPersonId, comment = "renku dataset add zhbikes external.csv"),
       GenerationActivity(commit1Id, FilePath("tree/input-data/external.csv"), commit1ActivityId),
