/*
 * Copyright 2019 Swiss Data Science Center (SDSC)
 * A partnership between École Polytechnique Fédérale de Lausanne (EPFL) and
 * Eidgenössische Technische Hochschule Zürich (ETHZ).
 *
 * Licensed under the Apache License, Version 2.0 (the "License");
 * you may not use this file except in compliance with the License.
 * You may obtain a copy of the License at
 *
 *     http://www.apache.org/licenses/LICENSE-2.0
 *
 * Unless required by applicable law or agreed to in writing, software
 * distributed under the License is distributed on an "AS IS" BASIS,
 * WITHOUT WARRANTIES OR CONDITIONS OF ANY KIND, either express or implied.
 * See the License for the specific language governing permissions and
 * limitations under the License.
 */

package ch.datascience.rdfstore.triples

import ch.datascience.generators.CommonGraphGenerators.{emails, names, schemaVersions}
import ch.datascience.generators.Generators.Implicits._
import ch.datascience.generators.Generators.{httpUrls, listOf, setOf}
import ch.datascience.graph.model.EventsGenerators._
import ch.datascience.graph.model.GraphModelGenerators._
import ch.datascience.graph.model.datasets._
import ch.datascience.graph.model.events.{CommitId, CommittedDate}
import ch.datascience.graph.model.projects.{FilePath, ProjectPath}
import ch.datascience.graph.model.users.{Email, Name => UserName}
import ch.datascience.graph.model.{SchemaVersion, projects, users}
import ch.datascience.rdfstore.FusekiBaseUrl
import ch.datascience.rdfstore.triples.entities._
import io.circe.Json
import org.scalacheck.Gen

object singleFileAndCommitWithDataset {

<<<<<<< HEAD
  def apply(
      projectPath:               ProjectPath,
      projectName:               projects.Name = projectNames.generateOne,
      projectDateCreated:        projects.DateCreated = projectCreatedDates.generateOne,
      projectCreator:            (users.Name, Email) = names.generateOne -> emails.generateOne,
      commitId:                  CommitId = commitIds.generateOne,
      committerName:             UserName = names.generateOne,
      committerEmail:            Email = emails.generateOne,
      committedDate:             CommittedDate = committedDates.generateOne,
      datasetIdentifier:         Identifier = datasetIds.generateOne,
      datasetName:               Name = datasetNames.generateOne,
      maybeDatasetDescription:   Option[Description] = Gen.option(datasetDescriptions).generateOne,
      maybeDatasetPublishedDate: Option[PublishedDate] = Gen.option(datasetPublishedDates).generateOne,
      maybeDatasetCreators:      Set[(UserName, Option[Email])] = setOf(datasetCreators).generateOne,
      maybeDatasetParts:         List[(PartName, PartLocation)] = listOf(datasetParts).generateOne,
      maybeDatasetUrl:           Option[String] = Gen.option(datasetUrl).generateOne,
      schemaVersion:             SchemaVersion = schemaVersions.generateOne)(implicit fusekiBaseUrl: FusekiBaseUrl): List[Json] = {
    val projectId                                 = Project.Id(renkuBaseUrl, projectPath)
    val (projectCreatorName, projectCreatorEmail) = projectCreator
    val projectCreatorId                          = Person.Id(projectCreatorName)
    val renkuPath                                 = FilePath(".renku")
    val renkuCommitCollectionEntityId             = CommitCollectionEntity.Id(commitId, renkuPath)
    val datasetsPath                              = renkuPath / "datasets"
    val datasetsCommitCollectionEntityId          = CommitCollectionEntity.Id(commitId, datasetsPath)
    val datasetPath                               = datasetsPath / datasetIdentifier
    val datasetCommitCollectionEntityId           = CommitCollectionEntity.Id(commitId, datasetPath)
    val commitActivityId                          = CommitActivity.Id(commitId)
    val datasetGenerationPath                     = FilePath("tree") / datasetPath
    val datasetId                                 = Dataset.Id(datasetIdentifier)
    val commitGenerationId                        = CommitGeneration.Id(commitId, datasetGenerationPath)
=======
  def apply(projectPath:               ProjectPath,
            commitId:                  CommitId = commitIds.generateOne,
            committerName:             UserName = names.generateOne,
            committerEmail:            Email = emails.generateOne,
            committedDate:             CommittedDate = committedDates.generateOne,
            datasetIdentifier:         Identifier = datasetIds.generateOne,
            datasetName:               Name = datasetNames.generateOne,
            maybeDatasetDescription:   Option[Description] = Gen.option(datasetDescriptions).generateOne,
            maybeDatasetPublishedDate: Option[PublishedDate] = Gen.option(datasetPublishedDates).generateOne,
            maybeDatasetCreators:      Set[(UserName, Option[Email])] = setOf(datasetCreators).generateOne,
            maybeDatasetParts:         List[(PartName, PartLocation)] = listOf(datasetParts).generateOne,
            maybeDatasetUrl:           Option[String] = Gen.option(datasetUrl).generateOne,
            schemaVersion:             SchemaVersion = schemaVersions.generateOne,
            renkuBaseUrl:              RenkuBaseUrl = renkuBaseUrl)(implicit fusekiBaseUrl: FusekiBaseUrl): List[Json] = {
    val projectId                        = Project.Id(renkuBaseUrl, projectPath)
    val renkuPath                        = FilePath(".renku")
    val renkuCommitCollectionEntityId    = CommitCollectionEntity.Id(commitId, renkuPath)
    val datasetsPath                     = renkuPath / "datasets"
    val datasetsCommitCollectionEntityId = CommitCollectionEntity.Id(commitId, datasetsPath)
    val datasetPath                      = datasetsPath / datasetIdentifier
    val datasetCommitCollectionEntityId  = CommitCollectionEntity.Id(commitId, datasetPath)
    val commitActivityId                 = CommitActivity.Id(commitId)
    val datasetGenerationPath            = FilePath("tree") / datasetPath
    val datasetId                        = Dataset.Id(datasetIdentifier)
    val commitGenerationId               = CommitGeneration.Id(commitId, datasetGenerationPath)
    val committerPersonId                = Person.Id(committerName)
    val agentId                          = Agent.Id(schemaVersion)

>>>>>>> 524bd628
    List(
      Project(projectId, projectName, projectDateCreated, projectCreatorId),
      Person(projectCreatorId, Some(projectCreatorEmail)),
      CommitActivity(
        commitActivityId,
        projectId,
        committedDate,
        agentId,
        committerPersonId,
        maybeInfluencedBy = List(
          renkuCommitCollectionEntityId,
          datasetsCommitCollectionEntityId,
          datasetCommitCollectionEntityId
        )
      ),
      CommitCollectionEntity(renkuCommitCollectionEntityId, projectId, hadMember    = datasetsCommitCollectionEntityId),
      CommitCollectionEntity(datasetsCommitCollectionEntityId, projectId, hadMember = datasetCommitCollectionEntityId),
      CommitCollectionEntity(datasetCommitCollectionEntityId, projectId, hadMember  = datasetId),
      CommitGeneration(commitGenerationId, commitActivityId),
      Agent(agentId),
      Person(committerPersonId, Some(committerEmail))
    ) ++ Dataset(
      datasetId,
      projectId,
      datasetName,
      maybeDatasetDescription,
      maybeDatasetPublishedDate,
      maybeDatasetCreators,
      maybeDatasetParts,
      commitId,
      maybeDatasetUrl,
      datasetGenerationPath,
      commitGenerationId
    )
  }

  private val datasetCreators: Gen[(UserName, Option[Email])] = for {
    name       <- names
    maybeEmail <- Gen.option(emails)
  } yield (name, maybeEmail)

  private val datasetParts: Gen[(PartName, PartLocation)] = for {
    name     <- datasetPartNames
    location <- datasetPartLocations
  } yield (name, location)

  private val datasetUrl: Gen[String] = for {
    url  <- httpUrls
    uuid <- Gen.uuid.map(_.toString)
  } yield s"$url/$uuid"
}<|MERGE_RESOLUTION|>--- conflicted
+++ resolved
@@ -21,6 +21,7 @@
 import ch.datascience.generators.CommonGraphGenerators.{emails, names, schemaVersions}
 import ch.datascience.generators.Generators.Implicits._
 import ch.datascience.generators.Generators.{httpUrls, listOf, setOf}
+import ch.datascience.graph.config.RenkuBaseUrl
 import ch.datascience.graph.model.EventsGenerators._
 import ch.datascience.graph.model.GraphModelGenerators._
 import ch.datascience.graph.model.datasets._
@@ -35,24 +36,23 @@
 
 object singleFileAndCommitWithDataset {
 
-<<<<<<< HEAD
-  def apply(
-      projectPath:               ProjectPath,
-      projectName:               projects.Name = projectNames.generateOne,
-      projectDateCreated:        projects.DateCreated = projectCreatedDates.generateOne,
-      projectCreator:            (users.Name, Email) = names.generateOne -> emails.generateOne,
-      commitId:                  CommitId = commitIds.generateOne,
-      committerName:             UserName = names.generateOne,
-      committerEmail:            Email = emails.generateOne,
-      committedDate:             CommittedDate = committedDates.generateOne,
-      datasetIdentifier:         Identifier = datasetIds.generateOne,
-      datasetName:               Name = datasetNames.generateOne,
-      maybeDatasetDescription:   Option[Description] = Gen.option(datasetDescriptions).generateOne,
-      maybeDatasetPublishedDate: Option[PublishedDate] = Gen.option(datasetPublishedDates).generateOne,
-      maybeDatasetCreators:      Set[(UserName, Option[Email])] = setOf(datasetCreators).generateOne,
-      maybeDatasetParts:         List[(PartName, PartLocation)] = listOf(datasetParts).generateOne,
-      maybeDatasetUrl:           Option[String] = Gen.option(datasetUrl).generateOne,
-      schemaVersion:             SchemaVersion = schemaVersions.generateOne)(implicit fusekiBaseUrl: FusekiBaseUrl): List[Json] = {
+  def apply(projectPath:               ProjectPath,
+            projectName:               projects.Name = projectNames.generateOne,
+            projectDateCreated:        projects.DateCreated = projectCreatedDates.generateOne,
+            projectCreator:            (users.Name, Email) = names.generateOne -> emails.generateOne,
+            commitId:                  CommitId = commitIds.generateOne,
+            committerName:             UserName = names.generateOne,
+            committerEmail:            Email = emails.generateOne,
+            committedDate:             CommittedDate = committedDates.generateOne,
+            datasetIdentifier:         Identifier = datasetIds.generateOne,
+            datasetName:               Name = datasetNames.generateOne,
+            maybeDatasetDescription:   Option[Description] = Gen.option(datasetDescriptions).generateOne,
+            maybeDatasetPublishedDate: Option[PublishedDate] = Gen.option(datasetPublishedDates).generateOne,
+            maybeDatasetCreators:      Set[(UserName, Option[Email])] = setOf(datasetCreators).generateOne,
+            maybeDatasetParts:         List[(PartName, PartLocation)] = listOf(datasetParts).generateOne,
+            maybeDatasetUrl:           Option[String] = Gen.option(datasetUrl).generateOne,
+            schemaVersion:             SchemaVersion = schemaVersions.generateOne,
+            renkuBaseUrl:              RenkuBaseUrl = renkuBaseUrl)(implicit fusekiBaseUrl: FusekiBaseUrl): List[Json] = {
     val projectId                                 = Project.Id(renkuBaseUrl, projectPath)
     val (projectCreatorName, projectCreatorEmail) = projectCreator
     val projectCreatorId                          = Person.Id(projectCreatorName)
@@ -66,36 +66,9 @@
     val datasetGenerationPath                     = FilePath("tree") / datasetPath
     val datasetId                                 = Dataset.Id(datasetIdentifier)
     val commitGenerationId                        = CommitGeneration.Id(commitId, datasetGenerationPath)
-=======
-  def apply(projectPath:               ProjectPath,
-            commitId:                  CommitId = commitIds.generateOne,
-            committerName:             UserName = names.generateOne,
-            committerEmail:            Email = emails.generateOne,
-            committedDate:             CommittedDate = committedDates.generateOne,
-            datasetIdentifier:         Identifier = datasetIds.generateOne,
-            datasetName:               Name = datasetNames.generateOne,
-            maybeDatasetDescription:   Option[Description] = Gen.option(datasetDescriptions).generateOne,
-            maybeDatasetPublishedDate: Option[PublishedDate] = Gen.option(datasetPublishedDates).generateOne,
-            maybeDatasetCreators:      Set[(UserName, Option[Email])] = setOf(datasetCreators).generateOne,
-            maybeDatasetParts:         List[(PartName, PartLocation)] = listOf(datasetParts).generateOne,
-            maybeDatasetUrl:           Option[String] = Gen.option(datasetUrl).generateOne,
-            schemaVersion:             SchemaVersion = schemaVersions.generateOne,
-            renkuBaseUrl:              RenkuBaseUrl = renkuBaseUrl)(implicit fusekiBaseUrl: FusekiBaseUrl): List[Json] = {
-    val projectId                        = Project.Id(renkuBaseUrl, projectPath)
-    val renkuPath                        = FilePath(".renku")
-    val renkuCommitCollectionEntityId    = CommitCollectionEntity.Id(commitId, renkuPath)
-    val datasetsPath                     = renkuPath / "datasets"
-    val datasetsCommitCollectionEntityId = CommitCollectionEntity.Id(commitId, datasetsPath)
-    val datasetPath                      = datasetsPath / datasetIdentifier
-    val datasetCommitCollectionEntityId  = CommitCollectionEntity.Id(commitId, datasetPath)
-    val commitActivityId                 = CommitActivity.Id(commitId)
-    val datasetGenerationPath            = FilePath("tree") / datasetPath
-    val datasetId                        = Dataset.Id(datasetIdentifier)
-    val commitGenerationId               = CommitGeneration.Id(commitId, datasetGenerationPath)
-    val committerPersonId                = Person.Id(committerName)
-    val agentId                          = Agent.Id(schemaVersion)
+    val committerPersonId                         = Person.Id(committerName)
+    val agentId                                   = Agent.Id(schemaVersion)
 
->>>>>>> 524bd628
     List(
       Project(projectId, projectName, projectDateCreated, projectCreatorId),
       Person(projectCreatorId, Some(projectCreatorEmail)),
