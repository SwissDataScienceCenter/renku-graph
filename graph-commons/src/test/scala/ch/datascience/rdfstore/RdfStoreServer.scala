/*
 * Copyright 2020 Swiss Data Science Center (SDSC)
 * A partnership between École Polytechnique Fédérale de Lausanne (EPFL) and
 * Eidgenössische Technische Hochschule Zürich (ETHZ).
 *
 * Licensed under the Apache License, Version 2.0 (the "License");
 * you may not use this file except in compliance with the License.
 * You may obtain a copy of the License at
 *
 *     http://www.apache.org/licenses/LICENSE-2.0
 *
 * Unless required by applicable law or agreed to in writing, software
 * distributed under the License is distributed on an "AS IS" BASIS,
 * WITHOUT WARRANTIES OR CONDITIONS OF ANY KIND, either express or implied.
 * See the License for the specific language governing permissions and
 * limitations under the License.
 */

package ch.datascience.rdfstore

import java.net.BindException
import java.nio.file.Files

import cats.effect._
import cats.implicits._
import eu.timepit.refined.api.Refined
import eu.timepit.refined.auto._
import eu.timepit.refined.numeric.Positive
import org.apache.jena.fuseki.FusekiException
import org.apache.jena.fuseki.main.FusekiServer
import org.apache.lucene.store.MMapDirectory

import scala.concurrent.duration._
import scala.language.postfixOps

object RdfStoreServer extends IOApp {

  override def run(args: List[String]): IO[ExitCode] =
    for {
      _ <- new RdfStoreServer(3030, DatasetName("renku"), muteLogging = false).start
    } yield ExitCode.Success
}

class RdfStoreServer(
    port:         Int Refined Positive,
    datasetName:  DatasetName,
    muteLogging:  Boolean = true
)(implicit timer: Timer[IO]) {

  if (!muteLogging) {
    import org.apache.jena.atlas.logging.LogCtl
    import org.apache.jena.fuseki.Fuseki._
    import org.slf4j.event.Level._

    LogCtl.setJavaLogging()
    LogCtl.setLevel(requestLogName, INFO.toString)
    LogCtl.setLevel(actionLogName, INFO.toString)
    LogCtl.setLevel(serverLogName, ERROR.toString)
    LogCtl.setLevel(adminLogName, ERROR.toString)
    LogCtl.setLevel("org.eclipse.jetty", ERROR.toString)
  }

  private lazy val dataset = {
    import java.nio.file.Files

    import org.apache.jena.graph.NodeFactory
    import org.apache.jena.query.DatasetFactory
    import org.apache.jena.query.text.{EntityDefinition, TextDatasetFactory, TextIndexConfig}
    import org.apache.lucene.store.MMapDirectory

    val entityDefinition: EntityDefinition = {
      val definition = new EntityDefinition("uri", "name")
      definition.setPrimaryPredicate(NodeFactory.createURI("http://schema.org/name"))
      definition.set("description", NodeFactory.createURI("http://schema.org/description"))
      definition
    }

    TextDatasetFactory.createLucene(
<<<<<<< HEAD
      DatasetFactory.createTxnMem(),
=======
      DatasetFactory.create(),
>>>>>>> 6d8bd826
      new MMapDirectory(Files.createTempDirectory("lucene-store-jena")),
      new TextIndexConfig(entityDefinition)
    )
  }

  private lazy val rdfStoreServer: FusekiServer = FusekiServer
    .create()
    .loopback(true)
    .port(port.value)
    .add(s"/$datasetName", dataset)
    .build

  def start: IO[Unit] =
    IO(rdfStoreServer.start())
      .map(_ => ())
      .recoverWith {
        case exception: FusekiException =>
          exception.getCause match {
            case _: BindException =>
              (timer sleep (1 second)) flatMap (_ => start)
            case other =>
              IO.raiseError(new IllegalStateException(s"Cannot start fuseki on http://localhost:$port", other))
          }
        case other: Exception =>
          IO.raiseError(new IllegalStateException(s"Cannot start fuseki on http://localhost:$port", other))
      }

  def stop: IO[Unit] = IO(rdfStoreServer.stop())

  def clearDataset(): IO[Unit] =
    for {
      _ <- IO(dataset.asDatasetGraph().clear())
      _ <- isDatasetEmpty flatMap {
            case true  => IO.unit
            case false => IO.raiseError(new Exception(s"Clearing $datasetName wasn't successful"))
          }
    } yield ()

  def isDatasetEmpty: IO[Boolean] = IO {
    dataset.asDatasetGraph().isEmpty
  }
}<|MERGE_RESOLUTION|>--- conflicted
+++ resolved
@@ -19,7 +19,6 @@
 package ch.datascience.rdfstore
 
 import java.net.BindException
-import java.nio.file.Files
 
 import cats.effect._
 import cats.implicits._
@@ -28,7 +27,6 @@
 import eu.timepit.refined.numeric.Positive
 import org.apache.jena.fuseki.FusekiException
 import org.apache.jena.fuseki.main.FusekiServer
-import org.apache.lucene.store.MMapDirectory
 
 import scala.concurrent.duration._
 import scala.language.postfixOps
@@ -72,15 +70,12 @@
       val definition = new EntityDefinition("uri", "name")
       definition.setPrimaryPredicate(NodeFactory.createURI("http://schema.org/name"))
       definition.set("description", NodeFactory.createURI("http://schema.org/description"))
+      definition.set("alternateName", NodeFactory.createURI("http://schema.org/alternateName"))
       definition
     }
 
     TextDatasetFactory.createLucene(
-<<<<<<< HEAD
-      DatasetFactory.createTxnMem(),
-=======
       DatasetFactory.create(),
->>>>>>> 6d8bd826
       new MMapDirectory(Files.createTempDirectory("lucene-store-jena")),
       new TextIndexConfig(entityDefinition)
     )
