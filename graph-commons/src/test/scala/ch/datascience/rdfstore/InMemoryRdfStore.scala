/*
 * Copyright 2019 Swiss Data Science Center (SDSC)
 * A partnership between École Polytechnique Fédérale de Lausanne (EPFL) and
 * Eidgenössische Technische Hochschule Zürich (ETHZ).
 *
 * Licensed under the Apache License, Version 2.0 (the "License");
 * you may not use this file except in compliance with the License.
 * You may obtain a copy of the License at
 *
 *     http://www.apache.org/licenses/LICENSE-2.0
 *
 * Unless required by applicable law or agreed to in writing, software
 * distributed under the License is distributed on an "AS IS" BASIS,
 * WITHOUT WARRANTIES OR CONDITIONS OF ANY KIND, either express or implied.
 * See the License for the specific language governing permissions and
 * limitations under the License.
 */

package ch.datascience.rdfstore

/*
 * Copyright 2019 Swiss Data Science Center (SDSC)
 * A partnership between École Polytechnique Fédérale de Lausanne (EPFL) and
 * Eidgenössische Technische Hochschule Zürich (ETHZ).
 *
 * Licensed under the Apache License, Version 2.0 (the "License");
 * you may not use this file except in compliance with the License.
 * You may obtain a copy of the License at
 *
 *     http://www.apache.org/licenses/LICENSE-2.0
 *
 * Unless required by applicable law or agreed to in writing, software
 * distributed under the License is distributed on an "AS IS" BASIS,
 * WITHOUT WARRANTIES OR CONDITIONS OF ANY KIND, either express or implied.
 * See the License for the specific language governing permissions and
 * limitations under the License.
 */

import java.io.ByteArrayInputStream
import java.net.{ServerSocket, SocketException}
import java.nio.charset.StandardCharsets.UTF_8

import cats.MonadError
import cats.data.Validated
import cats.effect._
import cats.implicits._
import ch.datascience.generators.CommonGraphGenerators._
import ch.datascience.generators.Generators.Implicits._
import ch.datascience.interpreters.TestLogger
import ch.datascience.rdfstore.IORdfStoreClient.RdfQuery
import io.circe.{Decoder, HCursor, Json}
import org.apache.jena.fuseki.main.FusekiServer
import org.apache.jena.rdf.model.ModelFactory
import org.apache.jena.rdfconnection.{RDFConnection, RDFConnectionFuseki}
import org.apache.jena.riot.{Lang, RDFDataMgr}
import org.http4s.Uri
import org.scalatest.Matchers._
import org.scalatest.{BeforeAndAfter, BeforeAndAfterAll, Suite}

import scala.concurrent.ExecutionContext
import scala.concurrent.ExecutionContext.global
import scala.language.reflectiveCalls
import scala.util.Random.shuffle
import scala.xml.Elem

trait InMemoryRdfStore extends BeforeAndAfterAll with BeforeAndAfter {
  this: Suite =>

  protected implicit val ec:    ExecutionContext          = global
  protected implicit val cs:    ContextShift[IO]          = IO.contextShift(global)
  protected implicit val timer: Timer[IO]                 = IO.timer(global)
  protected val context:        MonadError[IO, Throwable] = MonadError[IO, Throwable]

<<<<<<< HEAD
  private val fusekiServerPort = Gen.oneOf(shuffle((3000 to 3200).toList)).retryUntil(portAvailable).generateOne
=======
  private val fusekiServerPort = (shuffle((3000 to 3500).toList) find notUsedPort)
    .getOrElse(throw new Exception("Cannot find not used port for Fuseki"))
>>>>>>> ae175059

  private lazy val notUsedPort: Int => Boolean = { port =>
    Validated
      .catchOnly[SocketException] { new ServerSocket(port).close() }
      .isValid
  }

  protected val rdfStoreConfig: RdfStoreConfig = rdfStoreConfigs.generateOne.copy(
    fusekiBaseUrl = FusekiBaseUrl(s"http://localhost:$fusekiServerPort")
  )
<<<<<<< HEAD

  import rdfStoreConfig._

  private lazy val dataset = {
    import org.apache.jena.graph.NodeFactory
    import org.apache.jena.query.DatasetFactory
    import org.apache.jena.query.text.{EntityDefinition, TextDatasetFactory, TextIndexConfig}
    import org.apache.lucene.store.RAMDirectory

    val entityDefinition: EntityDefinition = {
      val definition = new EntityDefinition("uri", "name")
      definition.setPrimaryPredicate(NodeFactory.createURI("http://schema.org/name"))
      definition.set("description", NodeFactory.createURI("http://schema.org/description"))
      definition
    }

    TextDatasetFactory.createLucene(
      DatasetFactory.create(),
      new RAMDirectory,
      new TextIndexConfig(entityDefinition)
    )
  }

=======
  protected implicit lazy val fusekiBaseUrl: FusekiBaseUrl = rdfStoreConfig.fusekiBaseUrl
  import rdfStoreConfig.datasetName
  private lazy val renkuDataset = DatasetFactory.createTxnMem()
>>>>>>> ae175059
  private lazy val rdfStoreServer: FusekiServer = FusekiServer
    .create()
    .loopback(true)
    .port(fusekiServerPort)
<<<<<<< HEAD
    .add(s"/$datasetName", dataset)
=======
    .add(s"/$datasetName", renkuDataset)
>>>>>>> ae175059
    .build

  protected val sparqlEndpoint: Uri = Uri
    .fromString(s"$fusekiBaseUrl/$datasetName/sparql")
    .fold(throw _, identity)

  private val rdfConnectionResource: Resource[IO, RDFConnection] =
    Resource.make(openConnection)(connection => IO(connection.close()))

  private def openConnection: IO[RDFConnection] = IO {
    RDFConnectionFuseki
      .create()
      .destination((fusekiBaseUrl / datasetName).toString)
      .build()
  }

  protected override def beforeAll(): Unit = {
    super.beforeAll()
    IO(rdfStoreServer.start())
      .recover {
        case exception =>
          throw new IllegalStateException(s"Cannot start fuseki on $fusekiBaseUrl", exception)
      }
      .unsafeRunSync()
    ()
  }

  before {
<<<<<<< HEAD
    dataset.asDatasetGraph().clear()
    dataset.asDatasetGraph().isEmpty shouldBe true
=======
    renkuDataset.asDatasetGraph().clear()
    renkuDataset.asDatasetGraph().isEmpty shouldBe true
>>>>>>> ae175059
  }

  protected override def afterAll(): Unit = {
    rdfStoreServer.stop()
    super.afterAll()
  }

  protected def loadToStore(triples: Elem): Unit =
    rdfConnectionResource
      .use { connection =>
        IO {
          connection.load {
            ModelFactory.createDefaultModel.read(new ByteArrayInputStream(triples.toString().getBytes), "")
          }
        }
      }
      .unsafeRunSync()

  protected def loadToStore(triples: JsonLDTriples): Unit =
    rdfConnectionResource
      .use { connection =>
        IO {
          connection.load {
            val model = ModelFactory.createDefaultModel()
            RDFDataMgr.read(model, new ByteArrayInputStream(triples.value.noSpaces.getBytes(UTF_8)), null, Lang.JSONLD)
            model
          }
        }
      }
      .unsafeRunSync()

  private val queryRunner = new IORdfStoreClient[RdfQuery](rdfStoreConfig, TestLogger()) {

    import cats.implicits._
    import io.circe.Decoder._

    def run(query: String): IO[List[Map[String, String]]] =
      queryExpecting[List[Map[String, String]]] {
        s"""
           |PREFIX prov: <http://www.w3.org/ns/prov#>
           |PREFIX rdf: <http://www.w3.org/1999/02/22-rdf-syntax-ns#>
           |PREFIX rdfs: <http://www.w3.org/2000/01/rdf-schema#>
           |PREFIX wfdesc: <http://purl.org/wf4ever/wfdesc#>
           |PREFIX wf: <http://www.w3.org/2005/01/wf/flow#>
           |PREFIX wfprov: <http://purl.org/wf4ever/wfprov#>
           |PREFIX foaf: <http://xmlns.com/foaf/0.1/>
           |PREFIX schema: <http://schema.org/>
           |PREFIX dcterms: <http://purl.org/dc/terms/>
           |
           |$query""".stripMargin
      }

    private implicit lazy val valuesDecoder: Decoder[List[Map[String, String]]] = { cursor =>
      for {
        vars <- cursor.as[List[String]]
        values <- cursor
                   .downField("results")
                   .downField("bindings")
                   .as[List[Map[String, String]]](decodeList(valuesDecoder(vars)))
      } yield values
    }

    private implicit lazy val varsDecoder: Decoder[List[String]] =
      _.downField("head").downField("vars").as[List[Json]].flatMap(_.map(_.as[String]).sequence)

    private def valuesDecoder(vars: List[String]): Decoder[Map[String, String]] =
      implicit cursor =>
        vars
          .map(varToMaybeValue)
          .sequence
          .map(_.flatten)
          .map(_.toMap)

    private def varToMaybeValue(varName: String)(implicit cursor: HCursor) =
      cursor
        .downField(varName)
        .downField("value")
        .as[Option[String]]
        .map(maybeValue => maybeValue map (varName -> _))
  }

  protected def runQuery(query: String): IO[List[Map[String, String]]] = queryRunner.run(query)

  protected def rdfStoreSize: Int =
    runQuery("SELECT (COUNT(*) as ?triples) WHERE { ?s ?p ?o }")
      .unsafeRunSync()
      .map(row => row("triples"))
      .headOption
      .map(_.toInt)
      .getOrElse(throw new Exception("Cannot find the count of all the triples"))
}<|MERGE_RESOLUTION|>--- conflicted
+++ resolved
@@ -71,12 +71,8 @@
   protected implicit val timer: Timer[IO]                 = IO.timer(global)
   protected val context:        MonadError[IO, Throwable] = MonadError[IO, Throwable]
 
-<<<<<<< HEAD
-  private val fusekiServerPort = Gen.oneOf(shuffle((3000 to 3200).toList)).retryUntil(portAvailable).generateOne
-=======
   private val fusekiServerPort = (shuffle((3000 to 3500).toList) find notUsedPort)
     .getOrElse(throw new Exception("Cannot find not used port for Fuseki"))
->>>>>>> ae175059
 
   private lazy val notUsedPort: Int => Boolean = { port =>
     Validated
@@ -87,8 +83,7 @@
   protected val rdfStoreConfig: RdfStoreConfig = rdfStoreConfigs.generateOne.copy(
     fusekiBaseUrl = FusekiBaseUrl(s"http://localhost:$fusekiServerPort")
   )
-<<<<<<< HEAD
-
+  protected implicit lazy val fusekiBaseUrl: FusekiBaseUrl = rdfStoreConfig.fusekiBaseUrl
   import rdfStoreConfig._
 
   private lazy val dataset = {
@@ -111,20 +106,11 @@
     )
   }
 
-=======
-  protected implicit lazy val fusekiBaseUrl: FusekiBaseUrl = rdfStoreConfig.fusekiBaseUrl
-  import rdfStoreConfig.datasetName
-  private lazy val renkuDataset = DatasetFactory.createTxnMem()
->>>>>>> ae175059
   private lazy val rdfStoreServer: FusekiServer = FusekiServer
     .create()
     .loopback(true)
     .port(fusekiServerPort)
-<<<<<<< HEAD
     .add(s"/$datasetName", dataset)
-=======
-    .add(s"/$datasetName", renkuDataset)
->>>>>>> ae175059
     .build
 
   protected val sparqlEndpoint: Uri = Uri
@@ -153,13 +139,8 @@
   }
 
   before {
-<<<<<<< HEAD
     dataset.asDatasetGraph().clear()
     dataset.asDatasetGraph().isEmpty shouldBe true
-=======
-    renkuDataset.asDatasetGraph().clear()
-    renkuDataset.asDatasetGraph().isEmpty shouldBe true
->>>>>>> ae175059
   }
 
   protected override def afterAll(): Unit = {
