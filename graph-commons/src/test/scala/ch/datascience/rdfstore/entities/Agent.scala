/*
 * Copyright 2020 Swiss Data Science Center (SDSC)
 * A partnership between École Polytechnique Fédérale de Lausanne (EPFL) and
 * Eidgenössische Technische Hochschule Zürich (ETHZ).
 *
 * Licensed under the Apache License, Version 2.0 (the "License");
 * you may not use this file except in compliance with the License.
 * You may obtain a copy of the License at
 *
 *     http://www.apache.org/licenses/LICENSE-2.0
 *
 * Unless required by applicable law or agreed to in writing, software
 * distributed under the License is distributed on an "AS IS" BASIS,
 * WITHOUT WARRANTIES OR CONDITIONS OF ANY KIND, either express or implied.
 * See the License for the specific language governing permissions and
 * limitations under the License.
 */

package ch.datascience.rdfstore.entities

import ch.datascience.graph.model.CliVersion

final case class Agent(cliVersion: CliVersion)

object Agent {

  import ch.datascience.graph.config.RenkuBaseUrl
  import io.renku.jsonld._
  import io.renku.jsonld.syntax._

  implicit def encoder(implicit renkuBaseUrl: RenkuBaseUrl): JsonLDEncoder[Agent] = JsonLDEncoder.instance { entity =>
    JsonLD.entity(
<<<<<<< HEAD
      EntityId of s"https://github.com/swissdatasciencecenter/renku-python/tree/v${entity.schemaVersion}",
=======
      EntityId of s"https://github.com/swissdatasciencecenter/renku-python/tree/v${entity.cliVersion}",
>>>>>>> 6d8bd826
      EntityTypes of (
        prov / "SoftwareAgent",
        wfprov / "WorkflowEngine"
      ),
<<<<<<< HEAD
      rdfs / "label"        -> s"renku ${entity.schemaVersion}".asJsonLD,
      prov / "wasStartedBy" -> entity.maybeStartedBy.asJsonLD
=======
      rdfs / "label" -> s"renku ${entity.cliVersion}".asJsonLD
>>>>>>> 6d8bd826
    )
  }
}<|MERGE_RESOLUTION|>--- conflicted
+++ resolved
@@ -30,21 +30,12 @@
 
   implicit def encoder(implicit renkuBaseUrl: RenkuBaseUrl): JsonLDEncoder[Agent] = JsonLDEncoder.instance { entity =>
     JsonLD.entity(
-<<<<<<< HEAD
-      EntityId of s"https://github.com/swissdatasciencecenter/renku-python/tree/v${entity.schemaVersion}",
-=======
       EntityId of s"https://github.com/swissdatasciencecenter/renku-python/tree/v${entity.cliVersion}",
->>>>>>> 6d8bd826
       EntityTypes of (
         prov / "SoftwareAgent",
         wfprov / "WorkflowEngine"
       ),
-<<<<<<< HEAD
-      rdfs / "label"        -> s"renku ${entity.schemaVersion}".asJsonLD,
-      prov / "wasStartedBy" -> entity.maybeStartedBy.asJsonLD
-=======
       rdfs / "label" -> s"renku ${entity.cliVersion}".asJsonLD
->>>>>>> 6d8bd826
     )
   }
 }