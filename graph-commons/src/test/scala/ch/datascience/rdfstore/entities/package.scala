/*
 * Copyright 2020 Swiss Data Science Center (SDSC)
 * A partnership between École Polytechnique Fédérale de Lausanne (EPFL) and
 * Eidgenössische Technische Hochschule Zürich (ETHZ).
 *
 * Licensed under the Apache License, Version 2.0 (the "License");
 * you may not use this file except in compliance with the License.
 * You may obtain a copy of the License at
 *
 *     http://www.apache.org/licenses/LICENSE-2.0
 *
 * Unless required by applicable law or agreed to in writing, software
 * distributed under the License is distributed on an "AS IS" BASIS,
 * WITHOUT WARRANTIES OR CONDITIONS OF ANY KIND, either express or implied.
 * See the License for the specific language governing permissions and
 * limitations under the License.
 */

package ch.datascience.rdfstore

import java.time.{Instant, LocalDate}

import cats.kernel.Semigroup
<<<<<<< HEAD
import ch.datascience.graph.Schemas
import ch.datascience.graph.config.RenkuBaseUrl
import ch.datascience.tinytypes._
=======
import ch.datascience.graph.config.RenkuBaseUrl
import ch.datascience.graph.model.datasets.{IdSameAs, SameAs, UrlSameAs}
import ch.datascience.tinytypes._
import ch.datascience.tinytypes.constraints.PathSegment
>>>>>>> 6d8bd826
import io.renku.jsonld._

package object entities extends Schemas with EntitiesGenerators {

  implicit val fusekiBaseUrlToEntityId: FusekiBaseUrl => EntityId = url => EntityId of url.value
  implicit val renkuBaseUrlToEntityId:  RenkuBaseUrl => EntityId  = url => EntityId of url.value

<<<<<<< HEAD
=======
  implicit def sameAsEncoder(implicit renkuBaseUrl: RenkuBaseUrl): JsonLDEncoder[SameAs] = JsonLDEncoder.instance {
    case v: IdSameAs  => idSameAsEncoder(renkuBaseUrl)(v)
    case v: UrlSameAs => urlSameAsEncoder(renkuBaseUrl)(v)
  }

  private def idSameAsEncoder(implicit renkuBaseUrl: RenkuBaseUrl): JsonLDEncoder[IdSameAs] = JsonLDEncoder.instance {
    sameAs =>
      JsonLD.entity(
        EntityId of (renkuBaseUrl / "urls" / sameAs),
        EntityTypes of (schema / "URL"),
        schema / "url" -> EntityId.of(sameAs.value).asJsonLD
      )
  }

  private def urlSameAsEncoder(implicit renkuBaseUrl: RenkuBaseUrl): JsonLDEncoder[UrlSameAs] = JsonLDEncoder.instance {
    sameAs =>
      JsonLD.entity(
        EntityId of (renkuBaseUrl / "urls" / sameAs),
        EntityTypes of (schema / "URL"),
        schema / "url" -> sameAs.value.asJsonLD
      )
  }

  private implicit lazy val sameAsToPathSegment: SameAs => List[PathSegment] = sameAs => List(PathSegment(sameAs.value))

>>>>>>> 6d8bd826
  implicit def stringTTEncoder[TT <: StringTinyType]: JsonLDEncoder[TT] =
    JsonLDEncoder.instance(v => JsonLD.fromString(v.value))
  implicit def relativePathTTEncoder[TT <: RelativePathTinyType]: JsonLDEncoder[TT] =
    JsonLDEncoder.instance(v => JsonLD.fromString(v.value))
  implicit def instantTTEncoder[TT <: TinyType { type V = Instant }]: JsonLDEncoder[TT] =
    JsonLDEncoder.instance(v => JsonLD.fromInstant(v.value))
  implicit def localDateTTEncoder[TT <: TinyType { type V = LocalDate }]: JsonLDEncoder[TT] =
    JsonLDEncoder.instance(v => JsonLD.fromLocalDate(v.value))
  implicit def booleanTTEncoder[TT <: BooleanTinyType]: JsonLDEncoder[TT] =
    JsonLDEncoder.instance(v => JsonLD.fromBoolean(v.value))
  implicit def intTTEncoder[TT <: IntTinyType]: JsonLDEncoder[TT] =
    JsonLDEncoder.instance(v => JsonLD.fromInt(v.value))

  implicit class EntityOps[T](entity: T) {
    def asPartialJsonLD[S >: T](implicit converter: PartialEntityConverter[S]): Either[Exception, PartialEntity] =
      converter(entity)

    def getEntityId[S >: T](implicit converter: PartialEntityConverter[S]): Option[EntityId] =
      converter.toEntityId(entity)
  }

<<<<<<< HEAD
=======
  implicit class EntityIdOps(entityId: EntityId) {
    import ch.datascience.http.client.UrlEncoder._

    def /(value: Any): EntityId = EntityId.of(s"$entityId/${urlEncode(value.toString)}")
  }

>>>>>>> 6d8bd826
  implicit class PropertiesOps(x: List[(Property, JsonLD)]) {
    def merge(y: List[(Property, JsonLD)]): List[(Property, JsonLD)] =
      y.foldLeft(x) {
        case (originalList, (property, value)) =>
          val index = originalList.indexWhere(_._1 == property)

          if (index > -1) originalList.updated(index, property -> value)
          else originalList :+ (property -> value)
      }
  }
<<<<<<< HEAD

  implicit val reverseSemigroup: Semigroup[Reverse] = (x: Reverse, y: Reverse) =>
    Reverse.fromListUnsafe {
      x.properties merge y.properties
    }
=======

  implicit val reverseSemigroup: Semigroup[Reverse] = (x: Reverse, y: Reverse) =>
    Reverse.fromListUnsafe {
      x.properties merge y.properties
    }
}

trait Schemas {
  val prov:      Schema = Schema.from("http://www.w3.org/ns/prov", separator = "#")
  val wfprov:    Schema = Schema.from("http://purl.org/wf4ever/wfprov", separator = "#")
  val wfdesc:    Schema = Schema.from("http://purl.org/wf4ever/wfdesc", separator = "#")
  val rdfs:      Schema = Schema.from("http://www.w3.org/2000/01/rdf-schema", separator = "#")
  val xmlSchema: Schema = Schema.from("http://www.w3.org/2001/XMLSchema", separator = "#")
  val schema:    Schema = Schema.from("http://schema.org")
  val renku:     Schema = Schema.from("https://swissdatasciencecenter.github.io/renku-ontology", separator = "#")
>>>>>>> 6d8bd826
}<|MERGE_RESOLUTION|>--- conflicted
+++ resolved
@@ -21,25 +21,19 @@
 import java.time.{Instant, LocalDate}
 
 import cats.kernel.Semigroup
-<<<<<<< HEAD
 import ch.datascience.graph.Schemas
-import ch.datascience.graph.config.RenkuBaseUrl
-import ch.datascience.tinytypes._
-=======
 import ch.datascience.graph.config.RenkuBaseUrl
 import ch.datascience.graph.model.datasets.{IdSameAs, SameAs, UrlSameAs}
 import ch.datascience.tinytypes._
 import ch.datascience.tinytypes.constraints.PathSegment
->>>>>>> 6d8bd826
 import io.renku.jsonld._
+import io.renku.jsonld.syntax._
 
 package object entities extends Schemas with EntitiesGenerators {
 
   implicit val fusekiBaseUrlToEntityId: FusekiBaseUrl => EntityId = url => EntityId of url.value
   implicit val renkuBaseUrlToEntityId:  RenkuBaseUrl => EntityId  = url => EntityId of url.value
 
-<<<<<<< HEAD
-=======
   implicit def sameAsEncoder(implicit renkuBaseUrl: RenkuBaseUrl): JsonLDEncoder[SameAs] = JsonLDEncoder.instance {
     case v: IdSameAs  => idSameAsEncoder(renkuBaseUrl)(v)
     case v: UrlSameAs => urlSameAsEncoder(renkuBaseUrl)(v)
@@ -65,7 +59,6 @@
 
   private implicit lazy val sameAsToPathSegment: SameAs => List[PathSegment] = sameAs => List(PathSegment(sameAs.value))
 
->>>>>>> 6d8bd826
   implicit def stringTTEncoder[TT <: StringTinyType]: JsonLDEncoder[TT] =
     JsonLDEncoder.instance(v => JsonLD.fromString(v.value))
   implicit def relativePathTTEncoder[TT <: RelativePathTinyType]: JsonLDEncoder[TT] =
@@ -87,15 +80,12 @@
       converter.toEntityId(entity)
   }
 
-<<<<<<< HEAD
-=======
   implicit class EntityIdOps(entityId: EntityId) {
     import ch.datascience.http.client.UrlEncoder._
 
     def /(value: Any): EntityId = EntityId.of(s"$entityId/${urlEncode(value.toString)}")
   }
 
->>>>>>> 6d8bd826
   implicit class PropertiesOps(x: List[(Property, JsonLD)]) {
     def merge(y: List[(Property, JsonLD)]): List[(Property, JsonLD)] =
       y.foldLeft(x) {
@@ -106,27 +96,9 @@
           else originalList :+ (property -> value)
       }
   }
-<<<<<<< HEAD
 
   implicit val reverseSemigroup: Semigroup[Reverse] = (x: Reverse, y: Reverse) =>
     Reverse.fromListUnsafe {
       x.properties merge y.properties
     }
-=======
-
-  implicit val reverseSemigroup: Semigroup[Reverse] = (x: Reverse, y: Reverse) =>
-    Reverse.fromListUnsafe {
-      x.properties merge y.properties
-    }
-}
-
-trait Schemas {
-  val prov:      Schema = Schema.from("http://www.w3.org/ns/prov", separator = "#")
-  val wfprov:    Schema = Schema.from("http://purl.org/wf4ever/wfprov", separator = "#")
-  val wfdesc:    Schema = Schema.from("http://purl.org/wf4ever/wfdesc", separator = "#")
-  val rdfs:      Schema = Schema.from("http://www.w3.org/2000/01/rdf-schema", separator = "#")
-  val xmlSchema: Schema = Schema.from("http://www.w3.org/2001/XMLSchema", separator = "#")
-  val schema:    Schema = Schema.from("http://schema.org")
-  val renku:     Schema = Schema.from("https://swissdatasciencecenter.github.io/renku-ontology", separator = "#")
->>>>>>> 6d8bd826
 }