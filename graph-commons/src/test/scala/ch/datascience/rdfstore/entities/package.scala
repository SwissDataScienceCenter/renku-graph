--- conflicted
+++ resolved
@@ -79,15 +79,12 @@
       converter.toEntityId(entity)
   }
 
-<<<<<<< HEAD
-=======
   implicit class EntityIdOps(entityId: EntityId) {
     import ch.datascience.http.client.UrlEncoder._
 
     def /(value: Any): EntityId = EntityId.of(s"$entityId/${urlEncode(value.toString)}")
   }
 
->>>>>>> 7063235f
   implicit class PropertiesOps(x: List[(Property, JsonLD)]) {
     def merge(y: List[(Property, JsonLD)]): List[(Property, JsonLD)] =
       y.foldLeft(x) {
@@ -103,10 +100,6 @@
     Reverse.fromListUnsafe {
       x.properties merge y.properties
     }
-<<<<<<< HEAD
-
-=======
->>>>>>> 7063235f
 }
 
 trait Schemas {
