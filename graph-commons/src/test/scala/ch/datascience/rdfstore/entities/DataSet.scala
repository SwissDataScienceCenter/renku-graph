--- conflicted
+++ resolved
@@ -23,98 +23,23 @@
 import ch.datascience.rdfstore.FusekiBaseUrl
 import ch.datascience.rdfstore.entities.DataSetPart.DataSetPartArtifact
 
-<<<<<<< HEAD
-final case class DataSet private (id:                  Identifier,
-                                  name:                Name,
-                                  url:                 Url,
-                                  maybeSameAs:         Option[SameAs],
-                                  maybeWasDerivedFrom: Option[DerivedFrom],
-                                  maybeDescription:    Option[Description],
-                                  maybePublishedDate:  Option[PublishedDate],
-                                  createdDate:         DateCreated,
-                                  creators:            Set[Person],
-                                  parts:               List[DataSetPart],
-                                  generation:          Generation,
-                                  project:             Project,
-                                  keywords:            List[Keyword]) {
-  import cats.implicits._
-
-  require(!isSameAsAndDerived, s"Dataset with $id has both sameAs and wasDerivedFrom set")
-
-  private lazy val isSameAsAndDerived: Boolean =
-    (maybeSameAs -> maybeWasDerivedFrom).mapN((_, _) => true).getOrElse(false)
-=======
 trait DataSet {
   self: Artifact with Entity =>
 
   val datasetId:                 Identifier
   val datasetName:               Name
-  val maybeDatasetUrl:           Option[Url]
+  val datasetUrl:                Url
   val maybeDatasetSameAs:        Option[SameAs]
+  val maybeDatasetDerivedFrom:   Option[DerivedFrom]
   val maybeDatasetDescription:   Option[Description]
   val maybeDatasetPublishedDate: Option[PublishedDate]
   val datasetCreatedDate:        DateCreated
   val datasetCreators:           Set[Person]
   val datasetParts:              List[DataSetPartArtifact]
   val datasetKeywords:           List[Keyword]
->>>>>>> a9aa820f
 }
 
 object DataSet {
-
-  def nonModified(id:                 Identifier,
-                  name:               Name,
-                  url:                Url,
-                  maybeSameAs:        Option[SameAs],
-                  maybeDescription:   Option[Description] = None,
-                  maybePublishedDate: Option[PublishedDate] = None,
-                  createdDate:        DateCreated,
-                  creators:           Set[Person],
-                  parts:              List[DataSetPart],
-                  generation:         Generation,
-                  project:            Project,
-                  keywords:           List[Keyword] = Nil): DataSet = DataSet(
-    id,
-    name,
-    url,
-    maybeSameAs,
-    maybeWasDerivedFrom = None,
-    maybeDescription,
-    maybePublishedDate,
-    createdDate,
-    creators,
-    parts,
-    generation,
-    project,
-    keywords
-  )
-
-  def modified(id:                 Identifier,
-               name:               Name,
-               url:                Url,
-               wasDerivedFrom:     DerivedFrom,
-               maybeDescription:   Option[Description] = None,
-               maybePublishedDate: Option[PublishedDate] = None,
-               createdDate:        DateCreated,
-               creators:           Set[Person],
-               parts:              List[DataSetPart],
-               generation:         Generation,
-               project:            Project,
-               keywords:           List[Keyword] = Nil): DataSet = DataSet(
-    id,
-    name,
-    url,
-    maybeSameAs         = None,
-    maybeWasDerivedFrom = Some(wasDerivedFrom),
-    maybeDescription,
-    maybePublishedDate,
-    createdDate,
-    creators,
-    parts,
-    generation,
-    project,
-    keywords
-  )
 
   import ch.datascience.graph.config.RenkuBaseUrl
   import io.renku.jsonld.JsonLDEncoder._
@@ -123,16 +48,16 @@
 
   type DataSetEntity = Entity with DataSet with Artifact
 
-  def factory(id:                 Identifier,
-              name:               Name,
-              maybeUrl:           Option[Url] = None,
-              maybeSameAs:        Option[SameAs] = None,
-              maybeDescription:   Option[Description] = None,
-              maybePublishedDate: Option[PublishedDate] = None,
-              createdDate:        DateCreated,
-              creators:           Set[Person],
-              partsFactories:     List[Activity => DataSetPartArtifact],
-              keywords:           List[Keyword] = Nil)(activity: Activity): DataSetEntity =
+  def nonModifiedFactory(id:                 Identifier,
+                         name:               Name,
+                         url:                Url,
+                         maybeSameAs:        Option[SameAs] = None,
+                         maybeDescription:   Option[Description] = None,
+                         maybePublishedDate: Option[PublishedDate] = None,
+                         createdDate:        DateCreated,
+                         creators:           Set[Person],
+                         partsFactories:     List[Activity => DataSetPartArtifact],
+                         keywords:           List[Keyword] = Nil)(activity: Activity): DataSetEntity =
     new Entity(activity.commitId,
                Location(".renku") / "datasets" / id,
                activity.project,
@@ -140,8 +65,37 @@
                maybeGeneration           = None) with Artifact with DataSet {
       override val datasetId:                 Identifier                = id
       override val datasetName:               Name                      = name
-      override val maybeDatasetUrl:           Option[Url]               = maybeUrl
+      override val datasetUrl:                Url                       = url
       override val maybeDatasetSameAs:        Option[SameAs]            = maybeSameAs
+      override val maybeDatasetDerivedFrom:   Option[DerivedFrom]       = None
+      override val maybeDatasetDescription:   Option[Description]       = maybeDescription
+      override val maybeDatasetPublishedDate: Option[PublishedDate]     = maybePublishedDate
+      override val datasetCreatedDate:        DateCreated               = createdDate
+      override val datasetCreators:           Set[Person]               = creators
+      override val datasetParts:              List[DataSetPartArtifact] = partsFactories.map(_.apply(activity))
+      override val datasetKeywords:           List[Keyword]             = keywords
+    }
+
+  def modifiedFactory(id:                 Identifier,
+                      name:               Name,
+                      url:                Url,
+                      derivedFrom:        DerivedFrom,
+                      maybeDescription:   Option[Description] = None,
+                      maybePublishedDate: Option[PublishedDate] = None,
+                      createdDate:        DateCreated,
+                      creators:           Set[Person],
+                      partsFactories:     List[Activity => DataSetPartArtifact],
+                      keywords:           List[Keyword] = Nil)(activity: Activity): DataSetEntity =
+    new Entity(activity.commitId,
+               Location(".renku") / "datasets" / id,
+               activity.project,
+               maybeInvalidationActivity = None,
+               maybeGeneration           = None) with Artifact with DataSet {
+      override val datasetId:                 Identifier                = id
+      override val datasetName:               Name                      = name
+      override val datasetUrl:                Url                       = url
+      override val maybeDatasetSameAs:        Option[SameAs]            = None
+      override val maybeDatasetDerivedFrom:   Option[DerivedFrom]       = derivedFrom.some
       override val maybeDatasetDescription:   Option[Description]       = maybeDescription
       override val maybeDatasetPublishedDate: Option[PublishedDate]     = maybePublishedDate
       override val datasetCreatedDate:        DateCreated               = createdDate
@@ -166,8 +120,9 @@
           rdfs / "label"           -> entity.datasetId.asJsonLD,
           schema / "identifier"    -> entity.datasetId.asJsonLD,
           schema / "name"          -> entity.datasetName.asJsonLD,
-          schema / "url"           -> entity.maybeDatasetUrl.asJsonLD,
+          schema / "url"           -> entity.datasetUrl.asJsonLD,
           schema / "sameAs"        -> entity.maybeDatasetSameAs.asJsonLD,
+          prov / "wasDerivedFrom"  -> entity.maybeDatasetDerivedFrom.asJsonLD,
           schema / "description"   -> entity.maybeDatasetDescription.asJsonLD,
           schema / "datePublished" -> entity.maybeDatasetPublishedDate.asJsonLD,
           schema / "dateCreated"   -> entity.datasetCreatedDate.asJsonLD,
@@ -183,32 +138,10 @@
   implicit def encoder(implicit renkuBaseUrl: RenkuBaseUrl,
                        fusekiBaseUrl:         FusekiBaseUrl): JsonLDEncoder[DataSetEntity] =
     JsonLDEncoder.instance { entity =>
-<<<<<<< HEAD
-      JsonLD.entity(
-        entityId(entity.id),
-        EntityTypes of (prov / "Entity", wfprov / "Artifact", schema / "Dataset"),
-        prov / "atLocation"          -> entity.generation.filePath.asJsonLD,
-        prov / "qualifiedGeneration" -> entity.generation.asJsonLD,
-        rdfs / "label"               -> entity.id.asJsonLD,
-        schema / "identifier"        -> entity.id.asJsonLD,
-        schema / "name"              -> entity.name.asJsonLD,
-        schema / "url"               -> entity.url.asJsonLD,
-        schema / "sameAs"            -> entity.maybeSameAs.asJsonLD,
-        prov / "wasDerivedFrom"      -> entity.maybeWasDerivedFrom.asJsonLD,
-        schema / "description"       -> entity.maybeDescription.asJsonLD,
-        schema / "datePublished"     -> entity.maybePublishedDate.asJsonLD,
-        schema / "dateCreated"       -> entity.createdDate.asJsonLD,
-        schema / "creator"           -> entity.creators.asJsonLD,
-        schema / "hasPart"           -> entity.parts.asJsonLD,
-        schema / "keywords"          -> entity.keywords.asJsonLD,
-        schema / "isPartOf"          -> entity.project.asJsonLD
-      )
-=======
       entity
         .asPartialJsonLD[Artifact]
         .combine(entity.asPartialJsonLD[Entity])
         .combine(entity.asPartialJsonLD[DataSetEntity])
         .getOrFail
->>>>>>> a9aa820f
     }
 }