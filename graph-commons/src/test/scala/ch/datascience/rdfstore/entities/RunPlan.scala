--- conflicted
+++ resolved
@@ -146,10 +146,6 @@
     new PartialEntityConverter[Entity with WorkflowRunPlan] {
       override def convert[T <: Entity with WorkflowRunPlan]: T => Either[Exception, PartialEntity] = { entity =>
         PartialEntity(
-<<<<<<< HEAD
-          EntityId of (fusekiBaseUrl / "blob" / entity.commitId / entity.location),
-=======
->>>>>>> 204c7917
           EntityTypes of (prov / "Plan", renku / "Run"),
           renku / "hasArguments"  -> entity.runArguments.asJsonLD,
           renku / "hasInputs"     -> entity.runCommandInputs.asJsonLD,
@@ -158,12 +154,9 @@
           renku / "successCodes"  -> entity.runSuccessCodes.asJsonLD
         ).asRight
       }
-<<<<<<< HEAD
-=======
 
       override def toEntityId: Entity with WorkflowRunPlan => Option[EntityId] =
         entity => (EntityId of (fusekiBaseUrl / "blob" / entity.commitId / entity.location)).some
->>>>>>> 204c7917
     }
 
   private[entities] implicit def processRunPlanConverter(
@@ -173,10 +166,6 @@
     new PartialEntityConverter[Entity with ProcessRunPlan] {
       override def convert[T <: Entity with ProcessRunPlan]: T => Either[Exception, PartialEntity] = { entity =>
         PartialEntity(
-<<<<<<< HEAD
-          EntityId of (fusekiBaseUrl / "blob" / entity.commitId / entity.location),
-=======
->>>>>>> 204c7917
           EntityTypes of (prov / "Plan", renku / "Run"),
           renku / "command"      -> entity.runCommand.asJsonLD,
           renku / "hasArguments" -> entity.runArguments.asJsonLD,
@@ -199,17 +188,6 @@
       entity.asPartialJsonLD[Entity] combine entity.asPartialJsonLD[Entity with WorkflowRunPlan] getOrFail
     }
 
-<<<<<<< HEAD
-  implicit def workflowRUnPlanEncoder(
-      implicit renkuBaseUrl: RenkuBaseUrl,
-      fusekiBaseUrl:         FusekiBaseUrl
-  ): JsonLDEncoder[Entity with WorkflowRunPlan] =
-    JsonLDEncoder.instance { entity =>
-      entity.asPartialJsonLD[Entity] combine entity.asPartialJsonLD[Entity with WorkflowRunPlan] getOrFail
-    }
-
-=======
->>>>>>> 204c7917
   implicit def processRunPlanEncoder(
       implicit renkuBaseUrl: RenkuBaseUrl,
       fusekiBaseUrl:         FusekiBaseUrl
