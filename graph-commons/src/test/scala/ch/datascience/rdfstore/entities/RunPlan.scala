--- conflicted
+++ resolved
@@ -19,14 +19,9 @@
 package ch.datascience.rdfstore.entities
 
 import cats.implicits._
-<<<<<<< HEAD
-import ch.datascience.graph.model.events.CommitId
-import ch.datascience.rdfstore.entities.CommandParameter._
-=======
 import ch.datascience.rdfstore.entities.CommandParameter.Input.InputFactory
 import ch.datascience.rdfstore.entities.CommandParameter.Input.InputFactory.{ActivityPositionInput, PositionInput}
 import ch.datascience.rdfstore.entities.CommandParameter.{Position, _}
->>>>>>> 17a40cb5
 import ch.datascience.rdfstore.entities.RunPlan.{Argument, SuccessCode}
 import ch.datascience.tinytypes.constraints.{NonBlank, NonNegativeInt}
 import ch.datascience.tinytypes.{IntTinyType, StringTinyType, TinyTypeFactory}
@@ -64,40 +59,6 @@
   import io.renku.jsonld.syntax._
 
   def workflow(
-<<<<<<< HEAD
-      project:      Project,
-      arguments:    List[Argument] = Nil,
-      inputs:       List[Position => CommandParameter with Input] = Nil,
-      outputs:      List[(Activity, Position) => CommandParameter with Output] = Nil,
-      subprocesses: List[Entity with RunPlan],
-      successCodes: List[SuccessCode] = Nil
-  )(commitId:       CommitId, workflowFile: WorkflowFile): Entity with RunPlan =
-    new Entity(commitId, workflowFile, project, maybeInvalidationActivity = None, maybeGeneration = None)
-    with WorkflowRunPlan {
-      override val runArguments:      List[Argument]                     = arguments
-      override val runCommandInputs:  List[CommandParameter with Input]  = toParameters(inputs)
-      override val runCommandOutputs: List[CommandParameter with Output] = toParameters(outputs, offset = inputs.length)
-      override val runSubprocesses:   List[Entity with RunPlan]          = subprocesses
-      override val runSuccessCodes:   List[SuccessCode]                  = successCodes
-    }
-
-  def process(workflowFile:      WorkflowFile,
-              project:           Project,
-              command:           Command,
-              arguments:         List[Argument] = Nil,
-              inputs:            List[Position => CommandParameter with Input] = Nil,
-              outputs:           List[Activity => Position => CommandParameter with Output] = Nil,
-              successCodes:      List[SuccessCode] = Nil,
-              maybeProcessOrder: Option[ProcessOrder] = None)(commitId: CommitId): Entity with RunPlan =
-    new Entity(commitId, workflowFile, project, maybeInvalidationActivity = None, maybeGeneration = None)
-    with ProcessRunPlan {
-      override val runCommand:           Command                            = command
-      override val runArguments:         List[Argument]                     = arguments
-      override val runCommandInputs:     List[CommandParameter with Input]  = toParameters(inputs)
-      override val runCommandOutputs:    List[CommandParameter with Output] = toParameters(outputs, offset = inputs.length)
-      override val runSuccessCodes:      List[SuccessCode]                  = successCodes
-      override val maybeRunProcessOrder: Option[ProcessOrder]               = maybeProcessOrder
-=======
       arguments:    List[Argument] = Nil,
       inputs:       List[Position => CommandParameter with Input] = Nil,
       outputs:      List[Activity => Position => CommandParameter with Output] = Nil,
@@ -177,12 +138,6 @@
     factories.zipWithIndex.map {
       case (factory: ActivityPositionInput[CommandParameter], idx) => factory(activity)(Position(idx + 1))
       case (factory: PositionInput[CommandParameter], idx)         => factory(Position(idx + 1))
->>>>>>> 17a40cb5
-    }
-
-  private def toParameters[T](factories: List[Position => T], offset: Int = 0): List[T] =
-    factories.zipWithIndex.map {
-      case (factory, idx) => factory(Position(idx + offset + 1))
     }
 
   private[entities] implicit def converter(implicit renkuBaseUrl: RenkuBaseUrl,
@@ -198,7 +153,6 @@
             renku / "hasOutputs"    -> entity.runCommandOutputs.asJsonLD,
             renku / "hasSubprocess" -> entity.runSubprocesses.asJsonLD,
             renku / "successCodes"  -> entity.runSuccessCodes.asJsonLD
-<<<<<<< HEAD
           ).asRight
         case entity: Entity with ProcessRunPlan =>
           PartialEntity(
@@ -211,20 +165,6 @@
             renku / "successCodes" -> entity.runSuccessCodes.asJsonLD,
             renku / "processOrder" -> entity.maybeRunProcessOrder.asJsonLD
           ).asRight
-=======
-          ).asRight
-        case entity: Entity with ProcessRunPlan =>
-          PartialEntity(
-            EntityId of (fusekiBaseUrl / "blob" / entity.commitId / entity.location),
-            EntityTypes of (prov / "Plan", renku / "Run"),
-            renku / "command"      -> entity.runCommand.asJsonLD,
-            renku / "hasArguments" -> entity.runArguments.asJsonLD,
-            renku / "hasInputs"    -> entity.runCommandInputs.asJsonLD,
-            renku / "hasOutputs"   -> entity.runCommandOutputs.asJsonLD,
-            renku / "successCodes" -> entity.runSuccessCodes.asJsonLD,
-            renku / "processOrder" -> entity.maybeRunProcessOrder.asJsonLD
-          ).asRight
->>>>>>> 17a40cb5
       }
     }
 
