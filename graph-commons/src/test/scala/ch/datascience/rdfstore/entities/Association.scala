--- conflicted
+++ resolved
@@ -42,17 +42,8 @@
           .map(step => s"$step/association")
           .getOrElse("association")),
         EntityTypes of (prov / "Association"),
-<<<<<<< HEAD
-        prov / "agent" -> entity.agent.asJsonLD,
-        prov / "hadPlan" -> (entity.processPlan match {
-          case plan: StandardProcessPlan => plan.asJsonLD
-          case plan: ProcessPlanWorkflow => plan.asJsonLD
-          case plan: RunPlan             => plan.asJsonLD
-        })
-=======
         prov / "agent"   -> entity.agent.asJsonLD,
         prov / "hadPlan" -> entity.processPlan.asJsonLD
->>>>>>> 9980ea6c
       )
     }
 }