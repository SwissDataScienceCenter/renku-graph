/*
 * Copyright 2020 Swiss Data Science Center (SDSC)
 * A partnership between École Polytechnique Fédérale de Lausanne (EPFL) and
 * Eidgenössische Technische Hochschule Zürich (ETHZ).
 *
 * Licensed under the Apache License, Version 2.0 (the "License");
 * you may not use this file except in compliance with the License.
 * You may obtain a copy of the License at
 *
 *     http://www.apache.org/licenses/LICENSE-2.0
 *
 * Unless required by applicable law or agreed to in writing, software
 * distributed under the License is distributed on an "AS IS" BASIS,
 * WITHOUT WARRANTIES OR CONDITIONS OF ANY KIND, either express or implied.
 * See the License for the specific language governing permissions and
 * limitations under the License.
 */

package ch.datascience.rdfstore.entities

import ch.datascience.graph.model.events.CommitId
import ch.datascience.rdfstore.entities.RunPlan.{ProcessRunPlan, WorkflowRunPlan}
import ch.datascience.rdfstore.entities.WorkflowRun.ActivityWorkflowRun

<<<<<<< HEAD
final class Association private (val commitId:  CommitId,
                                 val agent:     Agent,
                                 val runPlan:   Entity with RunPlan,
                                 val maybeStep: Option[Step] = None)

object Association {

  def factory(agent: Agent, runPlan: CommitId => Entity with RunPlan): CommitId => Association =
    commitId => new Association(commitId, agent, runPlan(commitId), maybeStep = None)

  def factory(agent: Agent, runPlan: CommitId => Entity with RunPlan): (CommitId, Step) => Association = {
    case (commitId, step) => new Association(commitId, agent, runPlan(commitId), Some(step))
  }

  def factory(agent:   Agent,
              runPlan: (CommitId, WorkflowFile) => Entity with RunPlan): (CommitId, WorkflowFile) => Association =
    (commitId, workflowFile) => new Association(commitId, agent, runPlan(commitId, workflowFile), maybeStep = None)
=======
sealed trait Association[RunPlanType <: Entity with RunPlan] {
  val commitId:         CommitId
  val associationAgent: Agent
  val runPlan:          RunPlanType
}

object Association {

  trait ChildRunPlanAssociation extends Association[Entity with WorkflowRunPlan] {
    val workflowStep: Step
  }

  trait WorkflowRunPlanAssociation extends Association[Entity with WorkflowRunPlan]
  trait ProcessRunPlanAssociation  extends Association[Entity with ProcessRunPlan]

  def child(
      agent: Agent
  )(step:    Step)(workflow: ActivityWorkflowRun): ChildRunPlanAssociation =
    new ChildRunPlanAssociation {
      override val commitId:         CommitId                    = workflow.commitId
      override val associationAgent: Agent                       = agent
      override val workflowStep:     Step                        = step
      override val runPlan:          Entity with WorkflowRunPlan = workflow.processRunAssociation.runPlan
    }

  def workflow(
      agent:          Agent,
      runPlanFactory: Project => Activity => WorkflowFile => Entity with WorkflowRunPlan
  ): Project => Activity => WorkflowFile => WorkflowRunPlanAssociation =
    project =>
      activity =>
        workflowFile =>
          new WorkflowRunPlanAssociation {
            override val commitId:         CommitId                    = activity.commitId
            override val associationAgent: Agent                       = agent
            override val runPlan:          Entity with WorkflowRunPlan = runPlanFactory(project)(activity)(workflowFile)
          }

  def process[RunPlanType <: Entity with RunPlan](
      agent:          Agent,
      runPlanFactory: Activity => Entity with ProcessRunPlan
  ): Activity => ProcessRunPlanAssociation =
    activity =>
      new ProcessRunPlanAssociation {
        override val commitId:         CommitId                   = activity.commitId
        override val associationAgent: Agent                      = agent
        override val runPlan:          Entity with ProcessRunPlan = runPlanFactory(activity)
      }
>>>>>>> 17a40cb5

  import ch.datascience.graph.config.RenkuBaseUrl
  import ch.datascience.rdfstore.FusekiBaseUrl
  import io.renku.jsonld._
  import io.renku.jsonld.syntax._

<<<<<<< HEAD
  implicit def encoder(implicit renkuBaseUrl: RenkuBaseUrl, fusekiBaseUrl: FusekiBaseUrl): JsonLDEncoder[Association] =
    JsonLDEncoder.instance { entity =>
      JsonLD.entity(
        EntityId of fusekiBaseUrl / "activities" / "commit" / entity.commitId / entity.maybeStep / "association",
        EntityTypes of (prov / "Association"),
        prov / "agent"   -> entity.agent.asJsonLD,
        prov / "hadPlan" -> entity.runPlan.asJsonLD
      )
=======
  implicit def encoder[RunPlanType <: Entity with RunPlan](
      implicit renkuBaseUrl: RenkuBaseUrl,
      fusekiBaseUrl:         FusekiBaseUrl
  ): JsonLDEncoder[Association[RunPlanType]] =
    JsonLDEncoder.instance {
      case entity: ChildRunPlanAssociation =>
        JsonLD.entity(
          EntityId of fusekiBaseUrl / "activities" / "commit" / entity.commitId / entity.workflowStep / "association",
          EntityTypes of (prov / "Association"),
          prov / "agent"   -> entity.associationAgent.asJsonLD,
          prov / "hadPlan" -> entity.runPlan.asJsonLD
        )
      case entity: WorkflowRunPlanAssociation =>
        JsonLD.entity(
          EntityId of fusekiBaseUrl / "activities" / "commit" / entity.commitId / "association",
          EntityTypes of (prov / "Association"),
          prov / "agent"   -> entity.associationAgent.asJsonLD,
          prov / "hadPlan" -> entity.runPlan.asJsonLD
        )
      case entity: ProcessRunPlanAssociation =>
        JsonLD.entity(
          EntityId of fusekiBaseUrl / "activities" / "commit" / entity.commitId / "association",
          EntityTypes of (prov / "Association"),
          prov / "agent"   -> entity.associationAgent.asJsonLD,
          prov / "hadPlan" -> entity.runPlan.asJsonLD
        )
>>>>>>> 17a40cb5
    }
}<|MERGE_RESOLUTION|>--- conflicted
+++ resolved
@@ -22,25 +22,6 @@
 import ch.datascience.rdfstore.entities.RunPlan.{ProcessRunPlan, WorkflowRunPlan}
 import ch.datascience.rdfstore.entities.WorkflowRun.ActivityWorkflowRun
 
-<<<<<<< HEAD
-final class Association private (val commitId:  CommitId,
-                                 val agent:     Agent,
-                                 val runPlan:   Entity with RunPlan,
-                                 val maybeStep: Option[Step] = None)
-
-object Association {
-
-  def factory(agent: Agent, runPlan: CommitId => Entity with RunPlan): CommitId => Association =
-    commitId => new Association(commitId, agent, runPlan(commitId), maybeStep = None)
-
-  def factory(agent: Agent, runPlan: CommitId => Entity with RunPlan): (CommitId, Step) => Association = {
-    case (commitId, step) => new Association(commitId, agent, runPlan(commitId), Some(step))
-  }
-
-  def factory(agent:   Agent,
-              runPlan: (CommitId, WorkflowFile) => Entity with RunPlan): (CommitId, WorkflowFile) => Association =
-    (commitId, workflowFile) => new Association(commitId, agent, runPlan(commitId, workflowFile), maybeStep = None)
-=======
 sealed trait Association[RunPlanType <: Entity with RunPlan] {
   val commitId:         CommitId
   val associationAgent: Agent
@@ -89,23 +70,12 @@
         override val associationAgent: Agent                      = agent
         override val runPlan:          Entity with ProcessRunPlan = runPlanFactory(activity)
       }
->>>>>>> 17a40cb5
 
   import ch.datascience.graph.config.RenkuBaseUrl
   import ch.datascience.rdfstore.FusekiBaseUrl
   import io.renku.jsonld._
   import io.renku.jsonld.syntax._
 
-<<<<<<< HEAD
-  implicit def encoder(implicit renkuBaseUrl: RenkuBaseUrl, fusekiBaseUrl: FusekiBaseUrl): JsonLDEncoder[Association] =
-    JsonLDEncoder.instance { entity =>
-      JsonLD.entity(
-        EntityId of fusekiBaseUrl / "activities" / "commit" / entity.commitId / entity.maybeStep / "association",
-        EntityTypes of (prov / "Association"),
-        prov / "agent"   -> entity.agent.asJsonLD,
-        prov / "hadPlan" -> entity.runPlan.asJsonLD
-      )
-=======
   implicit def encoder[RunPlanType <: Entity with RunPlan](
       implicit renkuBaseUrl: RenkuBaseUrl,
       fusekiBaseUrl:         FusekiBaseUrl
@@ -132,6 +102,5 @@
           prov / "agent"   -> entity.associationAgent.asJsonLD,
           prov / "hadPlan" -> entity.runPlan.asJsonLD
         )
->>>>>>> 17a40cb5
     }
 }