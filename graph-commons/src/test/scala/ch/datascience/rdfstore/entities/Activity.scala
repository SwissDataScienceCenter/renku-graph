--- conflicted
+++ resolved
@@ -25,10 +25,7 @@
 import ch.datascience.rdfstore.entities.WorkflowRun.ActivityWorkflowRun
 
 import scala.language.postfixOps
-<<<<<<< HEAD
 import scala.reflect.ClassTag
-=======
->>>>>>> 6d8bd826
 
 class Activity(val commitId:                 CommitId,
                val committedDate:            CommittedDate,
@@ -40,15 +37,13 @@
                val maybeInfluenced:          Option[Activity],
                val maybeInvalidation:        Option[Entity with Artifact],
                val maybeGenerationFactories: List[Activity => Generation]) {
-<<<<<<< HEAD
-
   lazy val generations: List[Generation] = maybeGenerationFactories.map(_.apply(this))
 
-  def entity(byLocation: Location): Entity with Artifact =
+  def entity(location: Location): Entity with Artifact =
     generations
       .flatMap(_.maybeReverseEntity)
-      .find(_.location == byLocation)
-      .getOrElse(throw new IllegalStateException(s"No entity for $byLocation on Activity for $commitId"))
+      .find(_.location == location)
+      .getOrElse(throw new IllegalStateException(s"No entity for $location on Activity for $commitId"))
 
   def entity[T](implicit tag: ClassTag[T]): T =
     generations
@@ -56,15 +51,6 @@
       .find(entity => tag.runtimeClass isAssignableFrom entity.getClass)
       .getOrElse(throw new IllegalStateException(s"No entity of type ${tag.runtimeClass} on Activity for $commitId"))
       .asInstanceOf[T]
-=======
-  lazy val generations: List[Generation] = maybeGenerationFactories.map(_.apply(this))
-
-  def entity(location: Location): Entity with Artifact =
-    generations
-      .flatMap(_.maybeReverseEntity)
-      .find(_.location == location)
-      .getOrElse(throw new IllegalStateException(s"No entity for $location on Activity for $commitId"))
->>>>>>> 6d8bd826
 }
 
 object Activity {
