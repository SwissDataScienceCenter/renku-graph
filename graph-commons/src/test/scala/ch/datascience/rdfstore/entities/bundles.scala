/*
 * Copyright 2020 Swiss Data Science Center (SDSC)
 * A partnership between École Polytechnique Fédérale de Lausanne (EPFL) and
 * Eidgenössische Technische Hochschule Zürich (ETHZ).
 *
 * Licensed under the Apache License, Version 2.0 (the "License");
 * you may not use this file except in compliance with the License.
 * You may obtain a copy of the License at
 *
 *     http://www.apache.org/licenses/LICENSE-2.0
 *
 * Unless required by applicable law or agreed to in writing, software
 * distributed under the License is distributed on an "AS IS" BASIS,
 * WITHOUT WARRANTIES OR CONDITIONS OF ANY KIND, either express or implied.
 * See the License for the specific language governing permissions and
 * limitations under the License.
 */

package ch.datascience.rdfstore.entities

import cats.implicits._
import ch.datascience.generators.CommonGraphGenerators.cliVersions
import ch.datascience.generators.Generators.Implicits._
import ch.datascience.generators.Generators.{listOf, nonEmptySet, setOf}
import ch.datascience.graph.Schemas
import ch.datascience.graph.config.RenkuBaseUrl
import ch.datascience.graph.model.EventsGenerators.{commitIds, committedDates}
import ch.datascience.graph.model.GraphModelGenerators._
<<<<<<< HEAD
import ch.datascience.graph.model.datasets.{DerivedFrom, Description, Identifier, Name, PartLocation, PartName, PublishedDate, SameAs, Title, Url}
import ch.datascience.graph.model.events.{CommitId, CommittedDate}
import ch.datascience.graph.model.projects.{DateCreated, Path, SchemaVersion}
import ch.datascience.graph.model.{CliVersion, datasets, projects}
import ch.datascience.rdfstore.FusekiBaseUrl
=======
import ch.datascience.graph.model.datasets.{Description, Identifier, Keyword, Name, PartLocation, PartName, PublishedDate, SameAs, Title, Url}
import ch.datascience.graph.model.events.{CommitId, CommittedDate}
import ch.datascience.graph.model.projects.{DateCreated, Path, SchemaVersion}
import ch.datascience.graph.model.{CliVersion, GraphModelGenerators, datasets, projects}
>>>>>>> 92f386cb
import ch.datascience.rdfstore.entities.CommandParameter.Mapping.IOStream
import ch.datascience.rdfstore.entities.CommandParameter.PositionInfo.Position
import ch.datascience.rdfstore.entities.CommandParameter._
import ch.datascience.rdfstore.entities.DataSetPart.{DataSetPartArtifact, dataSetParts}
import ch.datascience.rdfstore.entities.Person.persons
import ch.datascience.rdfstore.entities.ProcessRun.StandAloneProcessRun
import ch.datascience.rdfstore.entities.RunPlan.{Command, ProcessRunPlan}
import eu.timepit.refined.auto._
import io.renku.jsonld.JsonLD
import io.renku.jsonld.syntax._
import org.scalacheck.Gen

object bundles extends Schemas {

  implicit lazy val renkuBaseUrl: RenkuBaseUrl = RenkuBaseUrl("https://dev.renku.ch")

  def generateAgent: Agent = Agent(cliVersions.generateOne)

  def generateProject(path: Path): Project =
    Project(path,
            projectNames.generateOne,
            projectCreatedDates.generateOne,
            projectCreators.generateOption,
            version = projectSchemaVersions.generateOne)

  def fileCommit(
      location:      Location      = locations.generateOne,
      commitId:      CommitId      = commitIds.generateOne,
      committedDate: CommittedDate = committedDates.generateOne,
      committer:     Person        = Person(userNames.generateOne, userEmails.generateOne),
      cliVersion:    CliVersion    = cliVersions.generateOne
  )(
      projectPath:         Path = projectPaths.generateOne,
      projectName:         projects.Name = projectNames.generateOne,
      projectDateCreated:  projects.DateCreated = DateCreated(committedDate.value),
      maybeProjectCreator: Option[Person] = projectCreators.generateOption,
      maybeParent:         Option[Project] = None,
      projectVersion:      SchemaVersion
  )(implicit renkuBaseUrl: RenkuBaseUrl, fusekiBaseUrl: FusekiBaseUrl): JsonLD =
    Activity(
      commitId,
      committedDate,
      committer,
      Project(projectPath, projectName, projectDateCreated, maybeProjectCreator, maybeParent, projectVersion),
      Agent(cliVersion),
      maybeGenerationFactories = List(
        Generation.factory(Entity.factory(location))
      )
    ).asJsonLD

  def randomDataSetCommit(implicit renkuBaseUrl: RenkuBaseUrl, fusekiBaseUrl: FusekiBaseUrl): JsonLD =
    randomDataSetActivity.asJsonLD

  def randomDataSetActivity: Activity =
    Gen.oneOf(nonModifiedDataSetActivity()()(), modifiedDataSetActivity()()()).generateOne

  def nonModifiedDataSetCommit(
      commitId:      CommitId      = commitIds.generateOne,
      committedDate: CommittedDate = committedDates.generateOne,
      committer:     Person        = Person(userNames.generateOne, userEmails.generateOne),
      cliVersion:    CliVersion    = cliVersions.generateOne
  )(
      projectPath:         Path                 = projectPaths.generateOne,
      projectName:         projects.Name        = projectNames.generateOne,
      projectDateCreated:  projects.DateCreated = DateCreated(committedDate.value),
      maybeProjectCreator: Option[Person]       = projectCreators.generateOption,
      maybeParent:         Option[Project]      = None,
      projectVersion:      SchemaVersion        = projectSchemaVersions.generateOne
  )(
<<<<<<< HEAD
      datasetIdentifier:          Identifier = datasetIdentifiers.generateOne,
      datasetTitle:               Title = datasetTitles.generateOne,
      datasetName:                Name = datasetNames.generateOne,
      datasetUrl:                 Url = datasetUrls.generateOne,
      maybeDatasetSameAs:         Option[SameAs] = Gen.option(datasetSameAs).generateOne,
      maybeDatasetDescription:    Option[Description] = Gen.option(datasetDescriptions).generateOne,
      maybeDatasetPublishedDate:  Option[PublishedDate] = Gen.option(datasetPublishedDates).generateOne,
      datasetCreatedDate:         datasets.DateCreated = datasets.DateCreated(committedDate.value),
      datasetCreators:            Set[Person] = setOf(persons).generateOne,
      datasetParts:               List[(PartName, PartLocation)] = listOf(dataSetParts).generateOne,
      overrideTopmostSameAs:      Option[SameAs] = None,
      overrideTopmostDerivedFrom: Option[DerivedFrom] = None
  )(implicit renkuBaseUrl:        RenkuBaseUrl, fusekiBaseUrl: FusekiBaseUrl): JsonLD =
    nonModifiedDataSetActivity(
      commitId,
      committedDate,
      committer,
      cliVersion
    )(projectPath, projectName, projectDateCreated, maybeProjectCreator, maybeParent, projectVersion)(
      datasetIdentifier,
      datasetTitle,
      datasetName,
      datasetUrl,
      maybeDatasetSameAs,
      maybeDatasetDescription,
      maybeDatasetPublishedDate,
      datasetCreatedDate,
      datasetCreators,
      datasetParts,
      overrideTopmostSameAs,
      overrideTopmostDerivedFrom
    ).asJsonLD

  def nonModifiedDataSetActivity(
      commitId:      CommitId      = commitIds.generateOne,
      committedDate: CommittedDate = committedDates.generateOne,
      committer:     Person        = Person(userNames.generateOne, userEmails.generateOne),
      cliVersion:    CliVersion    = cliVersions.generateOne
  )(
      projectPath:         Path                 = projectPaths.generateOne,
      projectName:         projects.Name        = projectNames.generateOne,
      projectDateCreated:  projects.DateCreated = DateCreated(committedDate.value),
      maybeProjectCreator: Option[Person]       = projectCreators.generateOption,
      maybeParent:         Option[Project]      = None,
      projectVersion:      SchemaVersion        = projectSchemaVersions.generateOne
  )(
      datasetIdentifier:          Identifier                     = datasetIdentifiers.generateOne,
      datasetTitle:               Title                          = datasetTitles.generateOne,
      datasetName:                Name                           = datasetNames.generateOne,
      datasetUrl:                 Url                            = datasetUrls.generateOne,
      maybeDatasetSameAs:         Option[SameAs]                 = Gen.option(datasetSameAs).generateOne,
      maybeDatasetDescription:    Option[Description]            = Gen.option(datasetDescriptions).generateOne,
      maybeDatasetPublishedDate:  Option[PublishedDate]          = Gen.option(datasetPublishedDates).generateOne,
      datasetCreatedDate:         datasets.DateCreated           = datasets.DateCreated(committedDate.value),
      datasetCreators:            Set[Person]                    = setOf(persons).generateOne,
      datasetParts:               List[(PartName, PartLocation)] = listOf(dataSetParts).generateOne,
      overrideTopmostSameAs:      Option[SameAs]                 = None,
      overrideTopmostDerivedFrom: Option[DerivedFrom]            = None
  ): Activity = Activity(
    commitId,
    committedDate,
    committer,
    Project(projectPath, projectName, projectDateCreated, maybeProjectCreator, maybeParent, projectVersion),
    Agent(cliVersion),
    maybeGenerationFactories = List(
      Generation.factory(
        DataSet.nonModifiedFactory(
          datasetIdentifier,
          datasetTitle,
          datasetName,
          datasetUrl,
          maybeDatasetSameAs,
          maybeDatasetDescription,
          maybeDatasetPublishedDate,
          datasetCreatedDate,
          datasetCreators,
          datasetParts.map {
            case (name, location) => DataSetPart.factory(name, location, None)(_)
          },
          overrideTopmostSameAs      = overrideTopmostSameAs,
          overrideTopmostDerivedFrom = overrideTopmostDerivedFrom
=======
      datasetIdentifier:         Identifier = datasetIdentifiers.generateOne,
      datasetTitle:              Title = datasetTitles.generateOne,
      datasetName:               Name = datasetNames.generateOne,
      maybeDatasetUrl:           Option[Url] = Gen.option(datasetUrls).generateOne,
      maybeDatasetSameAs:        Option[SameAs] = Gen.option(datasetSameAs).generateOne,
      maybeDatasetDescription:   Option[Description] = Gen.option(datasetDescriptions).generateOne,
      maybeDatasetPublishedDate: Option[PublishedDate] = Gen.option(datasetPublishedDates).generateOne,
      datasetCreatedDate:        datasets.DateCreated = datasets.DateCreated(committedDate.value),
      datasetCreators:           Set[Person] = setOf(persons).generateOne,
      datasetParts:              List[(PartName, PartLocation)] = listOf(dataSetParts).generateOne,
      datasetKeywords:           List[Keyword] = listOf(GraphModelGenerators.datasetKeywords).generateOne
  )(implicit renkuBaseUrl:       RenkuBaseUrl, fusekiBaseUrl: FusekiBaseUrl): JsonLD = {
    val project =
      Project(projectPath, projectName, projectDateCreated, maybeProjectCreator, maybeParent, projectVersion)
    Activity(
      commitId,
      committedDate,
      committer,
      project,
      Agent(cliVersion),
      maybeGenerationFactories = List(
        Generation.factory(
          DataSet.factory(
            datasetIdentifier,
            datasetTitle,
            datasetName,
            maybeDatasetUrl,
            maybeDatasetSameAs,
            maybeDatasetDescription,
            maybeDatasetPublishedDate,
            datasetCreatedDate,
            datasetCreators,
            datasetParts.map {
              case (name, location) => DataSetPart.factory(name, location, None)(_)
            },
            datasetKeywords
          )
>>>>>>> 92f386cb
        )
      )
    )
  )

  def modifiedDataSetCommit(
      commitId:      CommitId      = commitIds.generateOne,
      committedDate: CommittedDate = committedDates.generateOne,
      committer:     Person        = Person(userNames.generateOne, userEmails.generateOne),
      cliVersion:    CliVersion    = cliVersions.generateOne
  )(
      projectPath:         Path                 = projectPaths.generateOne,
      projectName:         projects.Name        = projectNames.generateOne,
      projectDateCreated:  projects.DateCreated = DateCreated(committedDate.value),
      maybeProjectCreator: Option[Person]       = projectCreators.generateOption,
      maybeParent:         Option[Project]      = None,
      projectVersion:      SchemaVersion        = projectSchemaVersions.generateOne
  )(
      datasetIdentifier:          Identifier = datasetIdentifiers.generateOne,
      datasetTitle:               Title = datasetTitles.generateOne,
      datasetName:                Name = datasetNames.generateOne,
      datasetUrl:                 Url = datasetUrls.generateOne,
      datasetDerivedFrom:         DerivedFrom = datasetDerivedFroms.generateOne,
      maybeDatasetDescription:    Option[Description] = Gen.option(datasetDescriptions).generateOne,
      maybeDatasetPublishedDate:  Option[PublishedDate] = Gen.option(datasetPublishedDates).generateOne,
      datasetCreatedDate:         datasets.DateCreated = datasets.DateCreated(committedDate.value),
      datasetCreators:            Set[Person] = setOf(persons).generateOne,
      datasetParts:               List[(PartName, PartLocation)] = listOf(dataSetParts).generateOne,
      overrideTopmostSameAs:      Option[SameAs] = None,
      overrideTopmostDerivedFrom: Option[DerivedFrom] = None
  )(implicit renkuBaseUrl:        RenkuBaseUrl, fusekiBaseUrl: FusekiBaseUrl): JsonLD =
    modifiedDataSetActivity(
      commitId,
      committedDate,
      committer,
      cliVersion
    )(projectPath, projectName, projectDateCreated, maybeProjectCreator, maybeParent, projectVersion)(
      datasetIdentifier,
      datasetTitle,
      datasetName,
      datasetUrl,
      datasetDerivedFrom,
      maybeDatasetDescription,
      maybeDatasetPublishedDate,
      datasetCreatedDate,
      datasetCreators,
      datasetParts,
      overrideTopmostSameAs,
      overrideTopmostDerivedFrom
    ).asJsonLD

  def modifiedDataSetActivity(
      commitId:      CommitId      = commitIds.generateOne,
      committedDate: CommittedDate = committedDates.generateOne,
      committer:     Person        = Person(userNames.generateOne, userEmails.generateOne),
      cliVersion:    CliVersion    = cliVersions.generateOne
  )(
      projectPath:         Path                 = projectPaths.generateOne,
      projectName:         projects.Name        = projectNames.generateOne,
      projectDateCreated:  projects.DateCreated = DateCreated(committedDate.value),
      maybeProjectCreator: Option[Person]       = projectCreators.generateOption,
      maybeParent:         Option[Project]      = None,
      projectVersion:      SchemaVersion        = projectSchemaVersions.generateOne
  )(
      datasetIdentifier:          Identifier                     = datasetIdentifiers.generateOne,
      datasetTitle:               Title                          = datasetTitles.generateOne,
      datasetName:                Name                           = datasetNames.generateOne,
      datasetUrl:                 Url                            = datasetUrls.generateOne,
      datasetDerivedFrom:         DerivedFrom                    = datasetDerivedFroms.generateOne,
      maybeDatasetDescription:    Option[Description]            = Gen.option(datasetDescriptions).generateOne,
      maybeDatasetPublishedDate:  Option[PublishedDate]          = Gen.option(datasetPublishedDates).generateOne,
      datasetCreatedDate:         datasets.DateCreated           = datasets.DateCreated(committedDate.value),
      datasetCreators:            Set[Person]                    = setOf(persons).generateOne,
      datasetParts:               List[(PartName, PartLocation)] = listOf(dataSetParts).generateOne,
      overrideTopmostSameAs:      Option[SameAs]                 = None,
      overrideTopmostDerivedFrom: Option[DerivedFrom]            = None
  ): Activity = Activity(
    commitId,
    committedDate,
    committer,
    Project(projectPath, projectName, projectDateCreated, maybeProjectCreator, maybeParent, projectVersion),
    Agent(cliVersion),
    maybeGenerationFactories = List(
      Generation.factory(
        DataSet.modifiedFactory(
          datasetIdentifier,
          datasetTitle,
          datasetName,
          datasetUrl,
          datasetDerivedFrom,
          maybeDatasetDescription,
          maybeDatasetPublishedDate,
          datasetCreatedDate,
          datasetCreators,
          datasetParts.map {
            case (name, location) => DataSetPart.factory(name, location, None)(_)
          },
          overrideTopmostSameAs      = overrideTopmostSameAs,
          overrideTopmostDerivedFrom = overrideTopmostDerivedFrom
        )
      )
    )
  )

  object exemplarLineageFlow {

    final case class ExamplarData(
        location:          Location,
        commitId:          CommitId,
        `sha3 zhbikes`:    NodeDef,
        `sha7 plot_data`:  NodeDef,
        `sha7 clean_data`: NodeDef,
        `sha8 renku run`:  NodeDef,
        `sha8 parquet`:    NodeDef,
        `sha9 renku run`:  NodeDef,
        `sha9 plot_data`:  NodeDef,
        `sha9 cumulative`: NodeDef,
        `sha10 zhbikes`:   NodeDef,
        `sha12 parquet`:   NodeDef
    )

    def apply(
        projectPath:         Path = projectPaths.generateOne,
        cliVersion:          CliVersion = cliVersions.generateOne
    )(implicit renkuBaseUrl: RenkuBaseUrl, fusekiBaseUrl: FusekiBaseUrl): (List[JsonLD], ExamplarData) = {
      val project = Project(projectPath,
                            projectNames.generateOne,
                            projectCreatedDates.generateOne,
                            projectCreators.generateOption,
                            version = projectSchemaVersions.generateOne)
      val agent           = Agent(cliVersion)
      val dataSetId       = datasets.Identifier("d67a1653-0b6e-463b-89a0-afe72a53c8bb")
      val dataSetCreators = nonEmptySet(persons).generateOne

      val dataSetFolder    = Location("data/zhbikes")
      val plotData         = Location("src/plot_data.py")
      val cleanData        = Location("src/clean_data.py")
      val bikesParquet     = Location("data/preprocessed/zhbikes.parquet")
      val cumulativePng    = Location("figs/cumulative.png")
      val gridPlotPng      = Location("figs/grid_plot.png")
      val velo2018Location = Location("data/zhbikes/2018velo.csv")
      val velo2019Location = Location("data/zhbikes/2019velo.csv")

      def dataSetGenerationFactory(partsFactories: List[Activity => DataSetPartArtifact]) =
        Generation.factory(
          entityFactory = DataSet.nonModifiedFactory(
            id             = dataSetId,
            title          = datasets.Title("zhbikes"),
            name           = datasets.Name("zhbikes"),
            url            = datasetUrls.generateOne,
            createdDate    = datasetCreatedDates.generateOne,
            creators       = dataSetCreators,
            partsFactories = partsFactories
          )
        )

      val commit2DataSetCreation = Activity(
        CommitId("000002"),
        committedDates.generateOne,
        persons.generateOne,
        project,
        agent,
        comment                  = "renku dataset create zhbikes",
        maybeGenerationFactories = List(dataSetGenerationFactory(partsFactories = Nil))
      )

      val commit3AddingDataSetFile = Activity(
        CommitId("000003"),
        committedDates.generateOne,
        persons.generateOne,
        project,
        agent,
        comment         = "renku dataset: committing 1 newly added files",
        maybeInformedBy = Some(commit2DataSetCreation),
        maybeGenerationFactories = List(
          Generation.factory(
            entityFactory = Collection.factory(dataSetFolder, List(velo2019Location))
          )
        )
      )

      val commit4Activity = Activity(
        CommitId("000004"),
        committedDates.generateOne,
        persons.generateOne,
        project,
        agent,
        comment = "renku dataset add zhbikes",
        maybeGenerationFactories = List(
          dataSetGenerationFactory(
            partsFactories = List(
              DataSetPart.factory(
                datasets.PartName("2018velo.csv"),
                datasets.PartLocation(velo2018Location.value),
                datasetUrls.generateOption
              )
            )
          )
        )
      )

      val commit5Activity = Activity(
        CommitId("000005"),
        committedDates.generateOne,
        committer = persons.generateOne,
        project,
        agent,
        comment         = "packages installed",
        maybeInformedBy = commit4Activity.some,
        maybeGenerationFactories = List(
          Generation.factory(Entity.factory(Location("requirements.txt")))
        )
      )

      val commit6Activity = Activity(
        CommitId("000006"),
        committedDates.generateOne,
        committer = persons.generateOne,
        project,
        agent,
        comment         = "added notebook",
        maybeInformedBy = commit5Activity.some,
        maybeGenerationFactories = List(
          Generation.factory(Entity.factory(Location("notebooks/zhbikes-notebook.ipynb")))
        )
      )

      val commit7Activity = Activity(
        CommitId("000007"),
        committedDates.generateOne,
        committer = persons.generateOne,
        project,
        agent,
        comment         = "added refactored scripts",
        maybeInformedBy = Some(commit6Activity),
        maybeGenerationFactories = List(
          Generation.factory(entityFactory = Entity.factory(plotData)),
          Generation.factory(entityFactory = Entity.factory(cleanData))
        )
      )

      val oldCommit8ProcessRun = Activity(
        commitIds.generateOne,
        committedDates.generateOne,
        persons.generateOne,
        project,
        agent,
        comment         = "1st-renku-run.cwl generation",
        maybeInformedBy = Some(commit7Activity),
        maybeGenerationFactories = List(
          Generation.factory(Entity.factory(WorkflowFile.cwl("1st-renku-run.cwl")))
        )
      )

      val commit8ParquetEntityFactory = (activity: Activity) => Entity(Generation(bikesParquet, activity))
      val commit8ProcessRun = ProcessRun.standAlone(
        CommitId("000008"),
        committedDates.generateOne,
        persons.generateOne,
        project,
        agent,
        comment         = s"renku run: committing 1 newly added files",
        maybeInformedBy = Some(commit7Activity),
        associationFactory = Association.process(
          agent.copy(cliVersion = cliVersions.generateOne),
          RunPlan.process(
            WorkflowFile.yaml("1st-renku-run.yaml"),
            Command("python"),
            inputs = List(
              Input.from(commit7Activity.entity(cleanData)),
              Input.from(commit3AddingDataSetFile.entity(dataSetFolder))
            ),
            outputs = List(Output.factory(commit8ParquetEntityFactory))
          )
        ),
        maybeInvalidation = oldCommit8ProcessRun.generations.headOption.flatMap(_.maybeReverseEntity)
      )

      val oldCommit9ProcessRun = Activity(
        commitIds.generateOne,
        committedDates.generateOne,
        persons.generateOne,
        project,
        agent,
        comment         = "2nd-renku-run.cwl generation",
        maybeInformedBy = Some(commit7Activity),
        maybeGenerationFactories = List(
          Generation.factory(Entity.factory(WorkflowFile.cwl("2nd-renku-run.cwl")))
        )
      )

      val commit9GridPlotEntityFactory = (activity: Activity) => Entity(Generation(gridPlotPng, activity))
      val commit9ProcessRun = ProcessRun.standAlone(
        CommitId("000009"),
        committedDates.generateOne,
        persons.generateOne,
        project,
        agent,
        comment         = s"renku run: committing 1 newly added files",
        maybeInformedBy = Some(commit8ProcessRun),
        associationFactory = Association.process(
          agent.copy(cliVersion = cliVersions.generateOne),
          RunPlan.process(
            WorkflowFile.yaml("2nd-renku-run.yaml"),
            Command("python"),
            inputs = List(Input.from(commit7Activity.entity(plotData)),
                          Input.from(commit8ProcessRun.processRunAssociation.runPlan.output(bikesParquet))),
            outputs = List(
              Output.factory(activity => Entity(Generation(cumulativePng, activity))),
              Output.factory(commit9GridPlotEntityFactory)
            )
          )
        ),
        maybeInvalidation = oldCommit9ProcessRun.generations.headOption.flatMap(_.maybeReverseEntity)
      )

      val commit10Activity = Activity(
        CommitId("0000010"),
        committedDates.generateOne,
        persons.generateOne,
        project,
        agent,
        comment         = "renku dataset: committing 1 newly added files",
        maybeInformedBy = Some(commit9ProcessRun),
        maybeGenerationFactories = List(
          Generation.factory(Collection.factory(dataSetFolder, List(velo2019Location, velo2018Location)))
        )
      )

      val commit11Activity = Activity(
        CommitId("0000011"),
        committedDates.generateOne,
        persons.generateOne,
        project,
        agent,
        comment         = "renku dataset add zhbikes velo.csv",
        maybeInformedBy = Some(commit10Activity),
        maybeGenerationFactories = List(
          dataSetGenerationFactory(
            partsFactories = List(
              DataSetPart.factory(
                datasets.PartName("2019velo.csv"),
                datasets.PartLocation(velo2019Location.value),
                datasetUrls.generateOption
              )
            )
          )
        )
      )

      val oldCommit12Workflow = Activity(
        commitIds.generateOne,
        committedDates.generateOne,
        persons.generateOne,
        project,
        agent,
        comment         = "renku-update.cwl generation",
        maybeInformedBy = Some(commit11Activity),
        maybeGenerationFactories = List(
          Generation.factory(Entity.factory(WorkflowFile.cwl("renku-update.cwl")))
        )
      )

      val oldCommit12WorkflowStep0 = Activity(
        commitIds.generateOne,
        committedDates.generateOne,
        persons.generateOne,
        project,
        agent,
        comment         = "renku-migrate-step0.cwl generation",
        maybeInformedBy = Some(commit11Activity),
        maybeGenerationFactories = List(
          Generation.factory(Entity.factory(WorkflowFile.cwl("renku-migrate-step0.cwl")))
        )
      )

      val oldCommit12WorkflowStep1 = Activity(
        commitIds.generateOne,
        committedDates.generateOne,
        persons.generateOne,
        project,
        agent,
        comment         = "renku-migrate-step1.cwl generation",
        maybeInformedBy = Some(commit11Activity),
        maybeGenerationFactories = List(
          Generation.factory(Entity.factory(WorkflowFile.cwl("renku-migrate-step1.cwl")))
        )
      )

      val commit12CumulativePngEntityFactory = (activity: Activity) => Entity(Generation(cumulativePng, activity))
      val commit12GridPlotPngEntityFactory   = (activity: Activity) => Entity(Generation(gridPlotPng, activity))
      val commit12ParquetEntityFactory       = (activity: Activity) => Entity(Generation(bikesParquet, activity))
      val commit12Workflow = WorkflowRun(
        CommitId("0000012"),
        committedDates.generateOne,
        persons.generateOne,
        project,
        agent,
        comment = "renku update: committing 2 newly added files",
        WorkflowFile.yaml("renku-update.yaml"),
        informedBy = commit11Activity,
        associationFactory = Association.workflow(
          agent.copy(cliVersion = cliVersions.generateOne),
          RunPlan.workflow(
            inputs = List(
              Input.from(commit7Activity.entity(cleanData), usedIn      = Step.one),
              Input.from(commit10Activity.entity(dataSetFolder), usedIn = Step.one),
              Input.from(commit7Activity.entity(plotData), usedIn       = Step.two)
            ),
            outputs = List(
              Output.factory(commit12ParquetEntityFactory, producedBy       = Step.one),
              Output.factory(commit12CumulativePngEntityFactory, producedBy = Step.two),
              Output.factory(commit12GridPlotPngEntityFactory, producedBy   = Step.two)
            ),
            subprocesses = List(
              commit8ProcessRun.processRunAssociation.runPlan,
              commit9ProcessRun.processRunAssociation.runPlan
            )
          )
        ),
        processRunsFactories = List(
          ProcessRun.child(
            associationFactory = Association.child(
              agent.copy(cliVersion = cliVersions.generateOne)
            ),
            maybeInvalidation = oldCommit12WorkflowStep0.generations.headOption.flatMap(_.maybeReverseEntity)
          ),
          ProcessRun.child(
            associationFactory = Association.child(
              agent.copy(cliVersion = cliVersions.generateOne)
            ),
            maybeInvalidation = oldCommit12WorkflowStep1.generations.headOption.flatMap(_.maybeReverseEntity)
          )
        ),
        maybeInvalidation = oldCommit12Workflow.generations.headOption.flatMap(_.maybeReverseEntity)
      )

      val examplarData = ExamplarData(
        gridPlotPng,
        commit12Workflow.commitId,
        NodeDef(commit3AddingDataSetFile.entity(dataSetFolder)),
        NodeDef(commit7Activity.entity(plotData)),
        NodeDef(commit7Activity.entity(cleanData)),
        NodeDef(commit8ProcessRun),
        NodeDef(commit8ProcessRun.processRunAssociation.runPlan.output(bikesParquet)),
        NodeDef(commit9ProcessRun),
        NodeDef(commit9ProcessRun.processRunAssociation.runPlan.output(gridPlotPng)),
        NodeDef(commit9ProcessRun.processRunAssociation.runPlan.output(cumulativePng)),
        NodeDef(commit10Activity.entity(dataSetFolder)),
        NodeDef(commit12Workflow.processRunAssociation.runPlan.output(bikesParquet))
      )

      List(
        commit3AddingDataSetFile.asJsonLD,
        commit5Activity.asJsonLD,
        commit6Activity.asJsonLD,
        commit7Activity.asJsonLD,
        oldCommit8ProcessRun.asJsonLD,
        commit8ProcessRun.asJsonLD,
        oldCommit9ProcessRun.asJsonLD,
        commit9ProcessRun.asJsonLD,
        commit10Activity.asJsonLD,
        commit11Activity.asJsonLD,
        commit12Workflow.asJsonLD,
        oldCommit12Workflow.asJsonLD,
        oldCommit12WorkflowStep0.asJsonLD,
        oldCommit12WorkflowStep1.asJsonLD
      ) -> examplarData
    }
  }

  private val projectCreators: Gen[Person] = for {
    name  <- userNames
    email <- userEmails
  } yield Person(name, email)

  final case class NodeDef(location: String, label: String, types: Set[String])

  object NodeDef {

    def apply(
        entity:              Entity with Artifact
    )(implicit renkuBaseUrl: RenkuBaseUrl, fusekiBaseUrl: FusekiBaseUrl): NodeDef =
      NodeDef(
        entity.location.value,
        entity.location.value,
        entity.asJsonLD.entityTypes
          .map(_.toList.map(_.toString))
          .getOrElse(throw new Exception("No entityTypes found"))
          .toSet
      )

    def apply(
        activity:            Activity with StandAloneProcessRun
    )(implicit renkuBaseUrl: RenkuBaseUrl, fusekiBaseUrl: FusekiBaseUrl): NodeDef =
      NodeDef(
        activity.processRunAssociation.runPlan.asJsonLD.entityId
          .getOrElse(throw new Exception("Non entity id found for ProcessRun"))
          .toString,
        activity.processRunAssociation.runPlan.asLabel,
        activity.asJsonLD.entityTypes
          .map(_.toList.map(_.toString))
          .getOrElse(throw new Exception("No entityTypes found"))
          .toSet
      )

    private implicit class RunPlanOps(runPlan: ProcessRunPlan) {

      lazy val asLabel: String =
        (runPlan.runArguments ++ runPlan.runCommandInputs ++ runPlan.runCommandOutputs)
          .foldLeft(List.empty[(Position, String)]) {
            case (allParams, parameter: Mapping) =>
              parameter.mappedTo match {
                case _: IOStream.StdIn.type  => (Position.first  -> asString(parameter)) +: allParams
                case _: IOStream.StdOut.type => (Position.second -> asString(parameter)) +: allParams
                case _: IOStream.StdErr.type => (Position.third  -> asString(parameter)) +: allParams
              }
            case (allParams, parameter: PositionInfo) => (parameter.position -> asString(parameter)) +: allParams
            case (allParams, _) => allParams
          }
          .sortBy(_._1.value)
          .map(_._2)
          .mkString(s"${runPlan.runCommand} ", " ", "")
          .trim

      private def asString(parameter: CommandParameter): String = parameter match {
        case param: Mapping =>
          param.maybePrefix.fold(s"${asSign(param)} ${param.value}")(
            prefix => s"$prefix ${asSign(param)} ${param.value}"
          )
        case param => param.maybePrefix.fold(param.value.toString)(prefix => s"$prefix${param.value}")
      }

      private def asSign(parameter: Mapping): String = parameter.mappedTo match {
        case _: IOStream.StdIn.type  => "<"
        case _: IOStream.StdOut.type => ">"
        case _: IOStream.StdErr.type => "2>"
      }
    }
  }
}<|MERGE_RESOLUTION|>--- conflicted
+++ resolved
@@ -26,18 +26,11 @@
 import ch.datascience.graph.config.RenkuBaseUrl
 import ch.datascience.graph.model.EventsGenerators.{commitIds, committedDates}
 import ch.datascience.graph.model.GraphModelGenerators._
-<<<<<<< HEAD
-import ch.datascience.graph.model.datasets.{DerivedFrom, Description, Identifier, Name, PartLocation, PartName, PublishedDate, SameAs, Title, Url}
-import ch.datascience.graph.model.events.{CommitId, CommittedDate}
-import ch.datascience.graph.model.projects.{DateCreated, Path, SchemaVersion}
-import ch.datascience.graph.model.{CliVersion, datasets, projects}
-import ch.datascience.rdfstore.FusekiBaseUrl
-=======
-import ch.datascience.graph.model.datasets.{Description, Identifier, Keyword, Name, PartLocation, PartName, PublishedDate, SameAs, Title, Url}
+import ch.datascience.graph.model.datasets.{DerivedFrom, Description, Identifier, Keyword, Name, PartLocation, PartName, PublishedDate, SameAs, Title, Url}
 import ch.datascience.graph.model.events.{CommitId, CommittedDate}
 import ch.datascience.graph.model.projects.{DateCreated, Path, SchemaVersion}
 import ch.datascience.graph.model.{CliVersion, GraphModelGenerators, datasets, projects}
->>>>>>> 92f386cb
+import ch.datascience.rdfstore.FusekiBaseUrl
 import ch.datascience.rdfstore.entities.CommandParameter.Mapping.IOStream
 import ch.datascience.rdfstore.entities.CommandParameter.PositionInfo.Position
 import ch.datascience.rdfstore.entities.CommandParameter._
@@ -107,7 +100,6 @@
       maybeParent:         Option[Project]      = None,
       projectVersion:      SchemaVersion        = projectSchemaVersions.generateOne
   )(
-<<<<<<< HEAD
       datasetIdentifier:          Identifier = datasetIdentifiers.generateOne,
       datasetTitle:               Title = datasetTitles.generateOne,
       datasetName:                Name = datasetNames.generateOne,
@@ -118,6 +110,7 @@
       datasetCreatedDate:         datasets.DateCreated = datasets.DateCreated(committedDate.value),
       datasetCreators:            Set[Person] = setOf(persons).generateOne,
       datasetParts:               List[(PartName, PartLocation)] = listOf(dataSetParts).generateOne,
+      datasetKeywords:            List[Keyword] = listOf(GraphModelGenerators.datasetKeywords).generateOne,
       overrideTopmostSameAs:      Option[SameAs] = None,
       overrideTopmostDerivedFrom: Option[DerivedFrom] = None
   )(implicit renkuBaseUrl:        RenkuBaseUrl, fusekiBaseUrl: FusekiBaseUrl): JsonLD =
@@ -137,6 +130,7 @@
       datasetCreatedDate,
       datasetCreators,
       datasetParts,
+      datasetKeywords,
       overrideTopmostSameAs,
       overrideTopmostDerivedFrom
     ).asJsonLD
@@ -164,6 +158,7 @@
       datasetCreatedDate:         datasets.DateCreated           = datasets.DateCreated(committedDate.value),
       datasetCreators:            Set[Person]                    = setOf(persons).generateOne,
       datasetParts:               List[(PartName, PartLocation)] = listOf(dataSetParts).generateOne,
+      datasetKeywords:            List[Keyword]                  = listOf(GraphModelGenerators.datasetKeywords).generateOne,
       overrideTopmostSameAs:      Option[SameAs]                 = None,
       overrideTopmostDerivedFrom: Option[DerivedFrom]            = None
   ): Activity = Activity(
@@ -187,47 +182,9 @@
           datasetParts.map {
             case (name, location) => DataSetPart.factory(name, location, None)(_)
           },
+          datasetKeywords,
           overrideTopmostSameAs      = overrideTopmostSameAs,
           overrideTopmostDerivedFrom = overrideTopmostDerivedFrom
-=======
-      datasetIdentifier:         Identifier = datasetIdentifiers.generateOne,
-      datasetTitle:              Title = datasetTitles.generateOne,
-      datasetName:               Name = datasetNames.generateOne,
-      maybeDatasetUrl:           Option[Url] = Gen.option(datasetUrls).generateOne,
-      maybeDatasetSameAs:        Option[SameAs] = Gen.option(datasetSameAs).generateOne,
-      maybeDatasetDescription:   Option[Description] = Gen.option(datasetDescriptions).generateOne,
-      maybeDatasetPublishedDate: Option[PublishedDate] = Gen.option(datasetPublishedDates).generateOne,
-      datasetCreatedDate:        datasets.DateCreated = datasets.DateCreated(committedDate.value),
-      datasetCreators:           Set[Person] = setOf(persons).generateOne,
-      datasetParts:              List[(PartName, PartLocation)] = listOf(dataSetParts).generateOne,
-      datasetKeywords:           List[Keyword] = listOf(GraphModelGenerators.datasetKeywords).generateOne
-  )(implicit renkuBaseUrl:       RenkuBaseUrl, fusekiBaseUrl: FusekiBaseUrl): JsonLD = {
-    val project =
-      Project(projectPath, projectName, projectDateCreated, maybeProjectCreator, maybeParent, projectVersion)
-    Activity(
-      commitId,
-      committedDate,
-      committer,
-      project,
-      Agent(cliVersion),
-      maybeGenerationFactories = List(
-        Generation.factory(
-          DataSet.factory(
-            datasetIdentifier,
-            datasetTitle,
-            datasetName,
-            maybeDatasetUrl,
-            maybeDatasetSameAs,
-            maybeDatasetDescription,
-            maybeDatasetPublishedDate,
-            datasetCreatedDate,
-            datasetCreators,
-            datasetParts.map {
-              case (name, location) => DataSetPart.factory(name, location, None)(_)
-            },
-            datasetKeywords
-          )
->>>>>>> 92f386cb
         )
       )
     )
@@ -256,6 +213,7 @@
       datasetCreatedDate:         datasets.DateCreated = datasets.DateCreated(committedDate.value),
       datasetCreators:            Set[Person] = setOf(persons).generateOne,
       datasetParts:               List[(PartName, PartLocation)] = listOf(dataSetParts).generateOne,
+      datasetKeywords:            List[Keyword] = listOf(GraphModelGenerators.datasetKeywords).generateOne,
       overrideTopmostSameAs:      Option[SameAs] = None,
       overrideTopmostDerivedFrom: Option[DerivedFrom] = None
   )(implicit renkuBaseUrl:        RenkuBaseUrl, fusekiBaseUrl: FusekiBaseUrl): JsonLD =
@@ -275,6 +233,7 @@
       datasetCreatedDate,
       datasetCreators,
       datasetParts,
+      datasetKeywords,
       overrideTopmostSameAs,
       overrideTopmostDerivedFrom
     ).asJsonLD
@@ -302,6 +261,7 @@
       datasetCreatedDate:         datasets.DateCreated           = datasets.DateCreated(committedDate.value),
       datasetCreators:            Set[Person]                    = setOf(persons).generateOne,
       datasetParts:               List[(PartName, PartLocation)] = listOf(dataSetParts).generateOne,
+      datasetKeywords:            List[Keyword]                  = listOf(GraphModelGenerators.datasetKeywords).generateOne,
       overrideTopmostSameAs:      Option[SameAs]                 = None,
       overrideTopmostDerivedFrom: Option[DerivedFrom]            = None
   ): Activity = Activity(
@@ -325,6 +285,7 @@
           datasetParts.map {
             case (name, location) => DataSetPart.factory(name, location, None)(_)
           },
+          datasetKeywords,
           overrideTopmostSameAs      = overrideTopmostSameAs,
           overrideTopmostDerivedFrom = overrideTopmostDerivedFrom
         )
