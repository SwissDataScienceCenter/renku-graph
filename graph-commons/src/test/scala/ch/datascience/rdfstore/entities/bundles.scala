--- conflicted
+++ resolved
@@ -19,11 +19,7 @@
 package ch.datascience.rdfstore.entities
 
 import cats.implicits._
-<<<<<<< HEAD
-import ch.datascience.generators.CommonGraphGenerators.schemaVersions
-=======
 import ch.datascience.generators.CommonGraphGenerators.cliVersions
->>>>>>> 7063235f
 import ch.datascience.generators.Generators.Implicits._
 import ch.datascience.generators.Generators.{listOf, nonEmptySet, setOf}
 import ch.datascience.graph.config.RenkuBaseUrl
@@ -32,13 +28,6 @@
 import ch.datascience.graph.model.datasets.{Description, Identifier, Name, PartLocation, PartName, PublishedDate, SameAs, Title, Url}
 import ch.datascience.graph.model.events.{CommitId, CommittedDate}
 import ch.datascience.graph.model.projects.{DateCreated, Path}
-<<<<<<< HEAD
-import ch.datascience.graph.model.{SchemaVersion, datasets, projects}
-import ch.datascience.rdfstore.entities.CommandParameter._
-import ch.datascience.rdfstore.entities.DataSetPart.{DataSetPartArtifact, dataSetParts}
-import ch.datascience.rdfstore.entities.Person.persons
-import ch.datascience.rdfstore.entities.RunPlan.Command
-=======
 import ch.datascience.graph.model.{CliVersion, datasets, projects}
 import ch.datascience.rdfstore.entities.CommandParameter.Mapping.IOStream
 import ch.datascience.rdfstore.entities.CommandParameter.PositionInfo.Position
@@ -47,7 +36,6 @@
 import ch.datascience.rdfstore.entities.Person.persons
 import ch.datascience.rdfstore.entities.ProcessRun.StandAloneProcessRun
 import ch.datascience.rdfstore.entities.RunPlan.{Command, ProcessRunPlan}
->>>>>>> 7063235f
 import ch.datascience.rdfstore.{FusekiBaseUrl, Schemas}
 import eu.timepit.refined.auto._
 import io.renku.jsonld.JsonLD
@@ -81,11 +69,7 @@
       committedDate,
       committer,
       Project(projectPath, projectName, projectDateCreated, maybeProjectCreator, maybeParent),
-<<<<<<< HEAD
-      Agent(schemaVersion),
-=======
       Agent(cliVersion),
->>>>>>> 7063235f
       maybeGenerationFactories = List(
         Generation.factory(Entity.factory(location))
       )
@@ -123,19 +107,12 @@
       committedDate,
       committer,
       project,
-<<<<<<< HEAD
-      Agent(schemaVersion),
-=======
       Agent(cliVersion),
->>>>>>> 7063235f
       maybeGenerationFactories = List(
         Generation.factory(
           DataSet.factory(
             datasetIdentifier,
-<<<<<<< HEAD
             datasetTitle,
-=======
->>>>>>> 7063235f
             datasetName,
             maybeDatasetUrl,
             maybeDatasetSameAs,
@@ -169,49 +146,13 @@
         `sha12 parquet`:   NodeDef
     )
 
-<<<<<<< HEAD
-    final case class NodeDef(location: String, types: Set[String])
-
-    object NodeDef {
-
-      def apply(
-          entity:              Entity with Artifact
-      )(implicit renkuBaseUrl: RenkuBaseUrl, fusekiBaseUrl: FusekiBaseUrl): NodeDef = {
-        val jsonLd = entity.asJsonLD
-        NodeDef(
-          entity.location.value,
-          jsonLd.entityTypes
-            .map(_.toList.map(_.toString))
-            .getOrElse(throw new Exception("No entityTypes found"))
-            .toSet
-        )
-      }
-
-      def apply(entity: Activity)(implicit renkuBaseUrl: RenkuBaseUrl, fusekiBaseUrl: FusekiBaseUrl): NodeDef = {
-        val jsonLd = entity.asJsonLD
-        NodeDef(
-          entity.comment,
-          jsonLd.entityTypes
-            .map(_.toList.map(_.toString))
-            .getOrElse(throw new Exception("No entityTypes found"))
-            .toSet
-        )
-      }
-    }
-
-=======
->>>>>>> 7063235f
     def apply(
         projectPath:         Path = projectPaths.generateOne,
         cliVersion:          CliVersion = cliVersions.generateOne
     )(implicit renkuBaseUrl: RenkuBaseUrl, fusekiBaseUrl: FusekiBaseUrl): (List[JsonLD], ExamplarData) = {
       val project =
         Project(projectPath, projectNames.generateOne, projectCreatedDates.generateOne, projectCreators.generateOption)
-<<<<<<< HEAD
-      val agent           = Agent(schemaVersion)
-=======
       val agent           = Agent(cliVersion)
->>>>>>> 7063235f
       val dataSetId       = datasets.Identifier("d67a1653-0b6e-463b-89a0-afe72a53c8bb")
       val dataSetCreators = nonEmptySet(persons).generateOne
 
@@ -228,10 +169,7 @@
         Generation.factory(
           entityFactory = DataSet.factory(
             id             = dataSetId,
-<<<<<<< HEAD
             title          = datasets.Title("zhbikes"),
-=======
->>>>>>> 7063235f
             name           = datasets.Name("zhbikes"),
             createdDate    = datasetCreatedDates.generateOne,
             creators       = dataSetCreators,
@@ -243,7 +181,6 @@
         CommitId("000002"),
         committedDates.generateOne,
         persons.generateOne,
-<<<<<<< HEAD
         project,
         agent,
         comment                  = "renku dataset create zhbikes",
@@ -285,49 +222,6 @@
         )
       )
 
-=======
-        project,
-        agent,
-        comment                  = "renku dataset create zhbikes",
-        maybeGenerationFactories = List(dataSetGenerationFactory(partsFactories = Nil))
-      )
-
-      val commit3AddingDataSetFile = Activity(
-        CommitId("000003"),
-        committedDates.generateOne,
-        persons.generateOne,
-        project,
-        agent,
-        comment         = "renku dataset: committing 1 newly added files",
-        maybeInformedBy = Some(commit2DataSetCreation),
-        maybeGenerationFactories = List(
-          Generation.factory(
-            entityFactory = Collection.factory(dataSetFolder, List(velo2019Location))
-          )
-        )
-      )
-
-      val commit4Activity = Activity(
-        CommitId("000004"),
-        committedDates.generateOne,
-        persons.generateOne,
-        project,
-        agent,
-        comment = "renku dataset add zhbikes",
-        maybeGenerationFactories = List(
-          dataSetGenerationFactory(
-            partsFactories = List(
-              DataSetPart.factory(
-                datasets.PartName("2018velo.csv"),
-                datasets.PartLocation(velo2018Location.value),
-                datasetUrls.generateOption
-              )
-            )
-          )
-        )
-      )
-
->>>>>>> 7063235f
       val commit5Activity = Activity(
         CommitId("000005"),
         committedDates.generateOne,
@@ -388,17 +282,10 @@
         persons.generateOne,
         project,
         agent,
-<<<<<<< HEAD
-        comment         = s"renku run python $cleanData $dataSetFolder $bikesParquet",
-        maybeInformedBy = Some(commit7Activity),
-        associationFactory = Association.process(
-          agent.copy(schemaVersion = schemaVersions.generateOne),
-=======
         comment         = s"renku run: committing 1 newly added files",
         maybeInformedBy = Some(commit7Activity),
         associationFactory = Association.process(
           agent.copy(cliVersion = cliVersions.generateOne),
->>>>>>> 7063235f
           RunPlan.process(
             WorkflowFile.yaml("1st-renku-run.yaml"),
             Command("python"),
@@ -432,17 +319,10 @@
         persons.generateOne,
         project,
         agent,
-<<<<<<< HEAD
-        comment         = s"renku run python $plotData $bikesParquet",
-        maybeInformedBy = Some(commit8ProcessRun),
-        associationFactory = Association.process(
-          agent.copy(schemaVersion = schemaVersions.generateOne, maybeStartedBy = Some(persons.generateOne)),
-=======
         comment         = s"renku run: committing 1 newly added files",
         maybeInformedBy = Some(commit8ProcessRun),
         associationFactory = Association.process(
           agent.copy(cliVersion = cliVersions.generateOne),
->>>>>>> 7063235f
           RunPlan.process(
             WorkflowFile.yaml("2nd-renku-run.yaml"),
             Command("python"),
@@ -530,12 +410,6 @@
         )
       )
 
-<<<<<<< HEAD
-      val commit12CommandPlotDataInput       = Input.from(commit7Activity.entity(plotData))
-      val commit12CommandCleanDataInput      = Input.from(commit7Activity.entity(cleanData))
-      val commit12CommandDataSetFolderInput  = Input.from(commit10Activity.entity(dataSetFolder))
-=======
->>>>>>> 7063235f
       val commit12CumulativePngEntityFactory = (activity: Activity) => Entity(Generation(cumulativePng, activity))
       val commit12GridPlotPngEntityFactory   = (activity: Activity) => Entity(Generation(gridPlotPng, activity))
       val commit12ParquetEntityFactory       = (activity: Activity) => Entity(Generation(bikesParquet, activity))
@@ -544,41 +418,6 @@
         committedDates.generateOne,
         persons.generateOne,
         project,
-<<<<<<< HEAD
-        agent.copy(maybeStartedBy = Some(persons.generateOne)),
-        comment = "renku update",
-        WorkflowFile.yaml("renku-update.yaml"),
-        informedBy = commit11Activity,
-        associationFactory = Association.workflow(
-          agent.copy(schemaVersion = schemaVersions.generateOne, maybeStartedBy = Some(persons.generateOne)),
-          RunPlan.workflow(
-            inputs = List(
-              commit12CommandPlotDataInput,
-              commit12CommandCleanDataInput,
-              commit12CommandDataSetFolderInput
-            ),
-            outputs = List(
-              Output.factory(commit12CumulativePngEntityFactory),
-              Output.factory(commit12GridPlotPngEntityFactory),
-              Output.factory(commit12ParquetEntityFactory)
-            ),
-            subprocesses = List(
-              RunPlan.child(
-                WorkflowFile.yaml("renku-migrate-step0.yaml"),
-                Command("python"),
-                inputs  = List(commit12CommandCleanDataInput, commit12CommandDataSetFolderInput),
-                outputs = List(Output.factory(commit12ParquetEntityFactory))
-              ),
-              RunPlan.child(
-                WorkflowFile.yaml("renku-migrate-step1.yaml"),
-                Command("python"),
-                inputs = List(commit12CommandPlotDataInput, Input.factory(commit12ParquetEntityFactory)),
-                outputs = List(
-                  Output.factory(commit12CumulativePngEntityFactory),
-                  Output.factory(commit12GridPlotPngEntityFactory)
-                )
-              )
-=======
         agent,
         comment = "renku update: committing 2 newly added files",
         WorkflowFile.yaml("renku-update.yaml"),
@@ -599,28 +438,19 @@
             subprocesses = List(
               commit8ProcessRun.processRunAssociation.runPlan,
               commit9ProcessRun.processRunAssociation.runPlan
->>>>>>> 7063235f
             )
           )
         ),
         processRunsFactories = List(
           ProcessRun.child(
             associationFactory = Association.child(
-<<<<<<< HEAD
-              agent.copy(schemaVersion = schemaVersions.generateOne, maybeStartedBy = Some(persons.generateOne))
-=======
               agent.copy(cliVersion = cliVersions.generateOne)
->>>>>>> 7063235f
             ),
             maybeInvalidation = oldCommit12WorkflowStep0.generations.headOption.flatMap(_.maybeReverseEntity)
           ),
           ProcessRun.child(
             associationFactory = Association.child(
-<<<<<<< HEAD
-              agent.copy(schemaVersion = schemaVersions.generateOne, maybeStartedBy = Some(persons.generateOne))
-=======
               agent.copy(cliVersion = cliVersions.generateOne)
->>>>>>> 7063235f
             ),
             maybeInvalidation = oldCommit12WorkflowStep1.generations.headOption.flatMap(_.maybeReverseEntity)
           )
