/*
 * Copyright 2020 Swiss Data Science Center (SDSC)
 * A partnership between École Polytechnique Fédérale de Lausanne (EPFL) and
 * Eidgenössische Technische Hochschule Zürich (ETHZ).
 *
 * Licensed under the Apache License, Version 2.0 (the "License");
 * you may not use this file except in compliance with the License.
 * You may obtain a copy of the License at
 *
 *     http://www.apache.org/licenses/LICENSE-2.0
 *
 * Unless required by applicable law or agreed to in writing, software
 * distributed under the License is distributed on an "AS IS" BASIS,
 * WITHOUT WARRANTIES OR CONDITIONS OF ANY KIND, either express or implied.
 * See the License for the specific language governing permissions and
 * limitations under the License.
 */

package ch.datascience.rdfstore.entities

import ch.datascience.generators.CommonGraphGenerators.schemaVersions
import ch.datascience.generators.Generators.Implicits._
import ch.datascience.generators.Generators.{listOf, setOf}
import ch.datascience.graph.config.RenkuBaseUrl
import ch.datascience.graph.model.EventsGenerators.{commitIds, committedDates}
import ch.datascience.graph.model.GraphModelGenerators._
import ch.datascience.graph.model.datasets.{Description, Identifier, Name, PartLocation, PartName, PublishedDate, SameAs, Url}
import ch.datascience.graph.model.events.{CommitId, CommittedDate}
import ch.datascience.graph.model.projects.{DateCreated, Path}
import ch.datascience.graph.model.{SchemaVersion, datasets, projects}
import ch.datascience.rdfstore.entities.CommandParameter.Input.InputFactory
import ch.datascience.rdfstore.entities.CommandParameter._
import ch.datascience.rdfstore.entities.DataSetPart.dataSetParts
import ch.datascience.rdfstore.entities.Location._
import ch.datascience.rdfstore.entities.Person.persons
<<<<<<< HEAD
import ch.datascience.rdfstore.entities.RunPlan.{Argument, Command, ProcessOrder}
=======
import ch.datascience.rdfstore.entities.RunPlan.Command
>>>>>>> 17a40cb5
import ch.datascience.rdfstore.{FusekiBaseUrl, Schemas}
import eu.timepit.refined.auto._
import io.renku.jsonld.JsonLD
import io.renku.jsonld.syntax._
import org.scalacheck.Gen

object bundles extends Schemas {

  implicit lazy val renkuBaseUrl: RenkuBaseUrl = RenkuBaseUrl("https://dev.renku.ch")

  def fileCommit(
      location:      Location      = locations.generateOne,
      commitId:      CommitId      = commitIds.generateOne,
      committedDate: CommittedDate = committedDates.generateOne,
      committer:     Person        = Person(userNames.generateOne, userEmails.generateOne),
      schemaVersion: SchemaVersion = schemaVersions.generateOne
  )(
      projectPath:         Path = projectPaths.generateOne,
      projectName:         projects.Name = projectNames.generateOne,
      projectDateCreated:  projects.DateCreated = DateCreated(committedDate.value),
      maybeProjectCreator: Option[Person] = projectCreators.generateOption,
      maybeParent:         Option[Project] = None
  )(implicit renkuBaseUrl: RenkuBaseUrl, fusekiBaseUrl: FusekiBaseUrl): JsonLD =
    Entity(
      Generation(
        location,
        Activity(
          commitId,
          committedDate,
          committer,
          Project(projectPath, projectName, projectDateCreated, maybeProjectCreator, maybeParent),
          Agent(schemaVersion)
        )
      )
    ).asJsonLD

  def randomDataSetCommit(implicit renkuBaseUrl: RenkuBaseUrl, fusekiBaseUrl: FusekiBaseUrl): JsonLD =
    dataSetCommit()()()

  def dataSetCommit(
      commitId:      CommitId      = commitIds.generateOne,
      committedDate: CommittedDate = committedDates.generateOne,
      committer:     Person        = Person(userNames.generateOne, userEmails.generateOne),
      schemaVersion: SchemaVersion = schemaVersions.generateOne
  )(
      projectPath:         Path                 = projectPaths.generateOne,
      projectName:         projects.Name        = projectNames.generateOne,
      projectDateCreated:  projects.DateCreated = DateCreated(committedDate.value),
      maybeProjectCreator: Option[Person]       = projectCreators.generateOption,
      maybeParent:         Option[Project]      = None
  )(
      datasetIdentifier:         Identifier = datasetIdentifiers.generateOne,
      datasetName:               Name = datasetNames.generateOne,
      maybeDatasetUrl:           Option[Url] = Gen.option(datasetUrls).generateOne,
      maybeDatasetSameAs:        Option[SameAs] = Gen.option(datasetSameAs).generateOne,
      maybeDatasetDescription:   Option[Description] = Gen.option(datasetDescriptions).generateOne,
      maybeDatasetPublishedDate: Option[PublishedDate] = Gen.option(datasetPublishedDates).generateOne,
      datasetCreatedDate:        datasets.DateCreated = datasets.DateCreated(committedDate.value),
      datasetCreators:           Set[Person] = setOf(persons).generateOne,
      datasetParts:              List[(PartName, PartLocation)] = listOf(dataSetParts).generateOne
  )(implicit renkuBaseUrl:       RenkuBaseUrl, fusekiBaseUrl: FusekiBaseUrl): JsonLD = {
    val project: Project = Project(projectPath, projectName, projectDateCreated, maybeProjectCreator, maybeParent)
    DataSet(
      datasetIdentifier,
      datasetName,
      maybeDatasetUrl,
      maybeDatasetSameAs,
      maybeDatasetDescription,
      maybeDatasetPublishedDate,
      datasetCreatedDate,
      datasetCreators,
      datasetParts map { case (name, location) => DataSetPart(name, location, commitId, project) },
      Generation(Location(".renku") / "datasets" / datasetIdentifier,
                 Activity(
                   commitId,
                   committedDate,
                   committer,
                   project,
                   Agent(schemaVersion)
                 )),
      project
    ).asJsonLD
  }

  object exemplarLineageFlow {

    final case class ExamplarData(
        commitId:                   CommitId,
        location:                   Location,
        `sha3 zhbikes`:             NodeDef,
        `sha7 plot_data`:           NodeDef,
        `sha7 clean_data`:          NodeDef,
        `sha8 renku run`:           NodeDef,
        `sha8 parquet`:             NodeDef,
        `sha9 renku run`:           NodeDef,
        `sha9 plot_data`:           NodeDef,
        `sha10 zhbikes`:            NodeDef,
        `sha12 step1 renku update`: NodeDef,
        `sha12 step2 renku update`: NodeDef,
        `sha12 step2 grid_plot`:    NodeDef,
        `sha12 parquet`:            NodeDef
    )

    object ExamplarData {
      def apply(commitId:                CommitId,
                location:                Location,
                `sha3 zhbikes`:          JsonLD,
                `sha7 plot_data`:        JsonLD,
                `sha7 clean_data`:       JsonLD,
                `sha8 renku run`:        JsonLD,
                `sha8 parquet`:          JsonLD,
                `sha9 renku run`:        JsonLD,
                `sha9 plot_data`:        JsonLD,
                `sha10 zhbikes`:         JsonLD,
                `sha12 step1 renku`:     JsonLD,
                `sha12 step2 renku`:     JsonLD,
                `sha12 step2 grid_plot`: JsonLD,
                `sha12 parquet`:         JsonLD): ExamplarData =
        ExamplarData(
          commitId,
          location,
          `sha3 zhbikes`             = NodeDef(`sha3 zhbikes`, label          = "data/zhbikes@000003"),
          `sha7 plot_data`           = NodeDef(`sha7 plot_data`, label        = "src/plot_data.py@000007"),
          `sha7 clean_data`          = NodeDef(`sha7 clean_data`, label       = "src/clean_data.py@000007"),
          `sha8 renku run`           = NodeDef(`sha8 renku run`, label        = "renku run python"),
          `sha8 parquet`             = NodeDef(`sha8 parquet`, label          = "data/preprocessed/zhbikes.parquet@000008"),
          `sha9 renku run`           = NodeDef(`sha9 renku run`, label        = "renku run python"),
          `sha9 plot_data`           = NodeDef(`sha9 plot_data`, label        = "figs/grid_plot.png@000009"),
          `sha10 zhbikes`            = NodeDef(`sha10 zhbikes`, label         = "data/zhbikes@0000010"),
          `sha12 step1 renku update` = NodeDef(`sha12 step1 renku`, label     = "renku update"),
          `sha12 step2 renku update` = NodeDef(`sha12 step2 renku`, label     = "renku update"),
          `sha12 step2 grid_plot`    = NodeDef(`sha12 step2 grid_plot`, label = "figs/grid_plot.png@0000012"),
          `sha12 parquet`            = NodeDef(`sha12 parquet`, label         = "data/preprocessed/zhbikes.parquet@0000012")
        )
    }

    final case class NodeDef(id: String, location: String, label: String, types: Set[String])

    object NodeDef {
      import io.renku.jsonld.JsonLDDecoder._

      def apply(entityJson: JsonLD, label: String): NodeDef = NodeDef(
        entityJson.entityId
          .getOrElse(throw new Exception("No entityId found"))
          .toString,
        entityJson.cursor
          .downField(prov / "atLocation")
          .as[String]
          .fold(error => throw new Exception(error.message), identity),
        label,
        entityJson.entityTypes
          .map(_.toList.map(_.toString))
          .getOrElse(throw new Exception("No entityTypes found"))
          .toSet
      )
    }

    def apply(
        projectPath:         Path = projectPaths.generateOne,
        schemaVersion:       SchemaVersion = schemaVersions.generateOne
    )(implicit renkuBaseUrl: RenkuBaseUrl, fusekiBaseUrl: FusekiBaseUrl): (List[JsonLD], ExamplarData) = {
      val project =
        Project(projectPath, projectNames.generateOne, projectCreatedDates.generateOne, projectCreators.generateOption)
      val agent     = Agent(schemaVersion)
      val dataSetId = datasets.Identifier("d67a1653-0b6e-463b-89a0-afe72a53c8bb")

      val commit3Id        = CommitId("000003")
      val commit7Id        = CommitId("000007")
      val commit8Id        = CommitId("000008")
      val commit9Id        = CommitId("000009")
      val commit10Id       = CommitId("0000010")
      val commit12Id       = CommitId("0000012")
      val dataSetFolder    = Location("data/zhbikes")
      val plotData         = Location("src/plot_data.py")
      val cleanData        = Location("src/clean_data.py")
      val bikesParquet     = Location("data/preprocessed/zhbikes.parquet")
      val cumulativePng    = Location("figs/cumulative.png")
      val gridPlotPng      = Location("figs/grid_plot.png")
      val velo2018Location = Location("data/zhbikes/2018velo.csv")
      val velo2019Location = Location("data/zhbikes/2019velo.csv")

      val commit3DataSetFolderCollection = Collection(
        commit3Id,
        dataSetFolder,
        project,
        members = List(Entity(commit3Id, velo2019Location, project))
      )
      val commit5Activity = Activity(
        CommitId("000005"),
        committedDates.generateOne,
        committer = persons.generateOne,
        project,
        agent,
        comment = "packages installed",
        maybeInformedBy = Some(
          Activity(CommitId("000004"),
                   committedDates.generateOne,
                   persons.generateOne,
                   project,
                   agent,
                   comment = "renku dataset add zhbikes")
        )
      )
      val commit6Activity = Activity(
        CommitId("000006"),
        committedDates.generateOne,
        committer = persons.generateOne,
        project,
        agent,
        comment         = "added notebook",
        maybeInformedBy = Some(commit5Activity)
      )
      val commit7Activity = Activity(
        commit7Id,
        committedDates.generateOne,
        committer = persons.generateOne,
        project,
        agent,
        comment         = "added refactored scripts",
        maybeInformedBy = Some(commit6Activity)
      )
      val commit7PlotDataEntity  = Entity(commit7Id, plotData, project)
      val commit7CleanDataEntity = Entity(commit7Id, cleanData, project)

      val commit8CommandCleanDataInput     = Input.from(commit7CleanDataEntity)
      val commit8CommandDataSetFolderInput = Input.from(commit3DataSetFolderCollection)
      val commit8ParquetEntityFactory      = (activity: Activity) => Entity(Generation(bikesParquet, activity))
      val commit8ParquetEntity             = commit8ParquetEntityFactory(commit8ProcessRun)
<<<<<<< HEAD
      lazy val commit8ProcessRun = ProcessRun(
        commit8Id,
        committedDates.generateOne,
        persons.generateOne,
        agent,
        comment         = s"renku run python $plotData $dataSetFolder $bikesParquet",
        maybeInformedBy = Some(commit7Activity),
        association = Association(
          commit8Id,
          agent.copy(schemaVersion = schemaVersions.generateOne),
          RunPlan(
            WorkflowFile.yaml("1st-renku-run.yaml"),
            project,
            Command("python"),
            inputs = List(commit8CommandCleanDataInput, commit8CommandDataSetFolderInput),
            outputs = List(
              Output.from(activity = commit8ProcessRun, commit8ParquetEntityFactory)
            )
          )
        ),
        usages = List(
          Usage(commit8CommandCleanDataInput(Position(1))),
          Usage(commit8CommandDataSetFolderInput(Position(2)))
=======
      lazy val commit8ProcessRun = ProcessRun.standAlone(
        commit8Id,
        committedDates.generateOne,
        persons.generateOne,
        project,
        agent,
        comment         = s"renku run python $plotData $dataSetFolder $bikesParquet",
        maybeInformedBy = Some(commit7Activity),
        associationFactory = Association.process(
          agent.copy(schemaVersion = schemaVersions.generateOne),
          RunPlan.child(
            WorkflowFile.yaml("1st-renku-run.yaml"),
            Command("python"),
            inputs  = List(commit8CommandCleanDataInput, commit8CommandDataSetFolderInput),
            outputs = List(Output.from(commit8ParquetEntityFactory))
          )
>>>>>>> 17a40cb5
        )
      )
      val commit8Cwl = Entity(commitIds.generateOne,
                              WorkflowFile.cwl("1st-renku-run.cwl"),
                              project,
                              maybeInvalidationActivity = Some(commit8ProcessRun))

      val commit9CommandPlotDataInput  = Input.from(commit7PlotDataEntity)
      val commit9CommandParquetInput   = Input.from(commit8ParquetEntity)
      val commit9GridPlotEntityFactory = (activity: Activity) => Entity(Generation(gridPlotPng, activity))
<<<<<<< HEAD
      lazy val commit9ProcessRun = ProcessRun(
        commit9Id,
        committedDates.generateOne,
        persons.generateOne,
        agent,
        comment         = s"renku run python $plotData $bikesParquet",
        maybeInformedBy = Some(commit8ProcessRun),
        association = Association.factory(
          agent.copy(schemaVersion = schemaVersions.generateOne, maybeStartedBy = Some(persons.generateOne)),
          RunPlan(
            WorkflowFile.yaml("2nd-renku-run.yaml"),
            project,
            Command("python"),
            inputs = List(commit9CommandPlotDataInput, commit9CommandParquetInput),
            outputs = List(
              Output.from(activity = commit9ProcessRun, activity => Entity(Generation(cumulativePng, activity))),
              Output.from(activity = commit9ProcessRun, commit9GridPlotEntityFactory)
            )
          )
        ),
        usages = List(
          Usage(commit9CommandPlotDataInput(Position(1))),
          Usage(commit9CommandParquetInput(Position(2)))
        )
      )
=======
      lazy val commit9ProcessRun = ProcessRun.standAlone(
        commit9Id,
        committedDates.generateOne,
        persons.generateOne,
        project,
        agent,
        comment         = s"renku run python $plotData $bikesParquet",
        maybeInformedBy = Some(commit8ProcessRun),
        associationFactory = Association.process(
          agent.copy(schemaVersion = schemaVersions.generateOne, maybeStartedBy = Some(persons.generateOne)),
          RunPlan.process(
            WorkflowFile.yaml("2nd-renku-run.yaml"),
            Command("python"),
            inputs = List(commit9CommandPlotDataInput, commit9CommandParquetInput),
            outputs = List(
              Output.from(activity => Entity(Generation(cumulativePng, activity))),
              Output.from(commit9GridPlotEntityFactory)
            )
          )
        )
      )

>>>>>>> 17a40cb5
      val commit9GridPlotEntity = commit9GridPlotEntityFactory(commit9ProcessRun)
      val commit9Cwl = Entity(commitIds.generateOne,
                              WorkflowFile.cwl("2nd-renku-run.cwl"),
                              project,
                              maybeInvalidationActivity = Some(commit9ProcessRun))

      val commit10Activity = Activity(
        commit10Id,
        committedDates.generateOne,
        committer = persons.generateOne,
        project,
        agent,
        comment         = "renku dataset: committing 1 newly added files",
        maybeInformedBy = Some(commit9ProcessRun)
      )
      val commit10DataSetFolderCollection = Collection(
        commit10Id,
        dataSetFolder,
        project,
        members = List(Entity(commit3Id, velo2019Location, project), Entity(commit10Id, velo2018Location, project))
      )
      val commit11Activity = Activity(
        CommitId("0000011"),
        committedDates.generateOne,
        persons.generateOne,
        project,
        agent,
        comment         = "renku dataset add zhbikes velo.csv",
        maybeInformedBy = Some(commit10Activity)
      )

      val commit12CommandPlotDataInput       = Input.from(commit7PlotDataEntity)
      val commit12CommandCleanDataInput      = Input.from(commit7CleanDataEntity)
      val commit12CommandDataSetFolderInput  = Input.from(commit10DataSetFolderCollection)
      val commit12CumulativePngEntityFactory = (activity: Activity) => Entity(Generation(cumulativePng, activity))
      val commit12GridPlotPngEntityFactory   = (activity: Activity) => Entity(Generation(gridPlotPng, activity))
      val commit12ParquetEntityFactory       = (activity: Activity) => Entity(Generation(bikesParquet, activity))
<<<<<<< HEAD
      val runPlanStep0 = (activity: Activity) =>
        RunPlan.process(
          WorkflowFile.yaml("renku-migrate-step0.yaml"),
          project,
          Command("python"),
          inputs = List(commit12CommandCleanDataInput, commit12CommandDataSetFolderInput),
          outputs = List(
            Output.from(commit12ParquetEntityFactory)
          ),
          maybeProcessOrder = Some(ProcessOrder(0))
        )
=======
>>>>>>> 17a40cb5

      lazy val commit12Workflow = WorkflowRun(
        commit12Id,
        committedDates.generateOne,
        persons.generateOne,
        project,
        agent.copy(maybeStartedBy = Some(persons.generateOne)),
        comment = "renku update",
        WorkflowFile.yaml("renku-update.yaml"),
        informedBy = commit11Activity,
<<<<<<< HEAD
        Association.factory(
          agent.copy(schemaVersion = schemaVersions.generateOne, maybeStartedBy = Some(persons.generateOne)),
          RunPlan.workflow(
            project,
=======
        associationFactory = Association.workflow(
          agent.copy(schemaVersion = schemaVersions.generateOne, maybeStartedBy = Some(persons.generateOne)),
          RunPlan.workflow(
>>>>>>> 17a40cb5
            inputs = List(
              commit12CommandPlotDataInput,
              commit12CommandCleanDataInput,
              commit12CommandDataSetFolderInput
            ),
            outputs = List(
<<<<<<< HEAD
              Output.from(activity = commit12Workflow, commit12CumulativePngEntityFactory),
              Output.from(activity = commit12Workflow, commit12GridPlotPngEntityFactory),
              Output.from(activity = commit12Workflow, commit12ParquetEntityFactory)
            ),
            subprocesses = List(runPlanStep0)
          )
        ),
        usages = List(
          Usage(commit12CommandPlotDataInput(Position(1))),
          Usage(commit12CommandCleanDataInput(Position(2))),
          Usage(commit12CommandDataSetFolderInput(Position(3)))
=======
              Output.from(commit12CumulativePngEntityFactory),
              Output.from(commit12GridPlotPngEntityFactory),
              Output.from(commit12ParquetEntityFactory)
            ),
            subprocesses = List(
              RunPlan.child(
                WorkflowFile.yaml("renku-migrate-step0.yaml"),
                Command("python"),
                inputs  = List(commit12CommandCleanDataInput, commit12CommandDataSetFolderInput),
                outputs = List(Output.from(commit12ParquetEntityFactory))
              ),
              RunPlan.child(
                WorkflowFile.yaml("renku-migrate-step1.yaml"),
                Command("python"),
                inputs = List(commit12CommandPlotDataInput, Input.from(commit12ParquetEntityFactory)),
                outputs = List(
                  Output.from(commit12CumulativePngEntityFactory),
                  Output.from(commit12GridPlotPngEntityFactory)
                )
              )
            )
          )
        ),
        processRunsFactories = List(
          ProcessRun.child(
            associationFactory = Association.child(
              agent.copy(schemaVersion = schemaVersions.generateOne, maybeStartedBy = Some(persons.generateOne))
            )
          ),
          ProcessRun.child(
            associationFactory = Association.child(
              agent.copy(schemaVersion = schemaVersions.generateOne, maybeStartedBy = Some(persons.generateOne))
            )
          )
>>>>>>> 17a40cb5
        )
      )
      val commit12WorkflowCwl = Entity(commitIds.generateOne,
                                       WorkflowFile.cwl("renku-update.cwl"),
                                       project,
                                       maybeInvalidationActivity = Some(commit12Workflow))

      val commit12Step0CleanDataInput     = Input.from(commit7CleanDataEntity)
      val commit12Step0DataSetFolderInput = Input.from(commit10DataSetFolderCollection)
<<<<<<< HEAD
      val commit12Step0ProcessRun = ProcessRun(
        workflowRun     = commit12Workflow,
        commitId        = commit12Id,
        step            = Step(0),
        committedDate   = committedDates.generateOne,
        committer       = persons.generateOne,
        agent           = agent,
        comment         = "renku update",
        maybeInformedBy = Some(commit11Activity),
        associationFactory = Association.factory(
          agent.copy(schemaVersion = schemaVersions.generateOne, maybeStartedBy = Some(persons.generateOne)),
          runPlanStep0
        ),
        usagesFactories = List(
          Usage.factory(commit12Step0CleanDataInput(Position(1))),
          Usage.factory(commit12Step0DataSetFolderInput(Position(2)))
        )
      )
      val commit12Step0Cwl = Entity(commitIds.generateOne,
                                    WorkflowFile.cwl("renku-migrate-step0.cwl"),
                                    project,
                                    maybeInvalidationActivity = Some(commit12Step0ProcessRun))

      val commit12Step1PlotDataInput = Input.from(commit7PlotDataEntity)
      val commit12Step1ParquetInput  = Input.from(commit12ParquetEntityFactory(commit12Step0ProcessRun))
      val commit12Step1ProcessRun = ProcessRun(
        workflowRun     = commit12Workflow,
        commitId        = commit12Id,
        step            = Step(1),
        committedDate   = committedDates.generateOne,
        committer       = persons.generateOne,
        agent           = agent,
        comment         = "renku update",
        maybeInformedBy = Some(commit11Activity),
        associationFactory = Association.factory(
          agent.copy(schemaVersion = schemaVersions.generateOne, maybeStartedBy = Some(persons.generateOne)),
          RunPlan(
            WorkflowFile.yaml("renku-migrate-step1.yaml"),
            project,
            Command("python"),
            inputs = List(commit12Step1PlotDataInput, commit12Step1ParquetInput),
            outputs = List(
              Output.from(activity = commit12Step1ProcessRun, commit12CumulativePngEntityFactory),
              Output.from(activity = commit12Step1ProcessRun, commit12GridPlotPngEntityFactory)
            ),
            maybeProcessOrder = Some(ProcessOrder(1))
          )
        ),
        usagesFactories = List(
          Usage.factory(commit12Step1PlotDataInput(Position(1))),
          Usage.factory(commit12Step1ParquetInput(Position(2)))
        )
      )
=======

      val commit12Step0Cwl = Entity(commitIds.generateOne,
                                    WorkflowFile.cwl("renku-migrate-step0.cwl"),
                                    project,
                                    maybeInvalidationActivity = Some(commit12Step0ProcessRun))

      val commit12Step1ParquetInput: InputFactory.PositionInput[EntityCommandParameter] =
        Input.from(commit12ParquetEntityFactory(commit12Step0ProcessRun))

>>>>>>> 17a40cb5
      val commit12GridPlotPngEntity = commit12GridPlotPngEntityFactory(commit12Step1ProcessRun)
      val commit12Step1Cwl = Entity(commitIds.generateOne,
                                    WorkflowFile.cwl("renku-migrate-step1.cwl"),
                                    project,
                                    maybeInvalidationActivity = Some(commit12Step1ProcessRun))

      val examplarData = ExamplarData(
        commit12Id,
        gridPlotPng,
        commit3DataSetFolderCollection.asJsonLD,
        commit7PlotDataEntity.asJsonLD,
        commit7CleanDataEntity.asJsonLD,
        commit8ProcessRun.asJsonLD,
        commit8ParquetEntity.asJsonLD,
        commit9ProcessRun.asJsonLD,
        commit9GridPlotEntity.asJsonLD,
        commit10DataSetFolderCollection.asJsonLD,
        commit12Step0ProcessRun.asJsonLD,
        commit12Step0Cwl.asJsonLD,
        commit12ParquetEntityFactory.asJsonLD,
        commit12Step1ProcessRun.asJsonLD,
        commit12WorkflowCwl.asJsonLD,
        commit12CumulativePngEntityFactory.asJsonLD,
        commit12GridPlotPngEntity.asJsonLD
      )

      List(
        Entity(
          Generation(
            velo2019Location,
            Activity(
              commit3Id,
              committedDates.generateOne,
              committer = persons.generateOne,
              project,
              agent,
              comment = "renku dataset: committing 1 newly added files",
              maybeInformedBy = Some(
                Activity(CommitId("000002"),
                         committedDates.generateOne,
                         persons.generateOne,
                         project,
                         agent,
                         comment = "renku dataset create zhbikes")
              )
            )
          )
        ).asJsonLD,
        Entity(Generation(Location("requirements.txt"), commit5Activity)).asJsonLD,
        Entity(Generation(Location("notebooks/zhbikes-notebook.ipynb"), commit6Activity)).asJsonLD,
        Entity(Generation(plotData, commit7Activity)).asJsonLD,
        Entity(bikesParquet, Generation(Location("outputs/output_0"), commit8ProcessRun)).asJsonLD,
        commit8Cwl.asJsonLD,
        commit9Cwl.asJsonLD,
        Entity(outFile1, Generation(Location("outputs/output_0"), commit9ProcessRun)).asJsonLD,
        commit9GridPlotEntity.asJsonLD,
        Entity(Generation(velo2018Location, commit10Activity)).asJsonLD,
        DataSet(
          id          = dataSetId,
          name        = datasets.Name("zhbikes"),
          createdDate = datasetCreatedDates.generateOne,
          creators    = Set(persons.generateOne),
          parts = List(
            DataSetPart(
              datasets.PartName("2019velo.csv"),
              datasets.PartLocation(velo2019Location.value),
              commit3Id,
              project,
              datasetCreatedDates.generateOne,
              datasetUrls.generateOption
            ),
            DataSetPart(
              datasets.PartName("2018velo.csv"),
              datasets.PartLocation(velo2018Location.value),
              commit10Id,
              project,
              datasetCreatedDates.generateOne,
              datasetUrls.generateOption
            )
          ),
          generation = Generation(Location(s".renku/datasets/$dataSetId"), commit11Activity),
          project    = project
        ).asJsonLD,
        commit12ParquetEntityFactory.asJsonLD,
        commit12Step0Cwl.asJsonLD,
        Entity(outFile1, Generation(Location("steps/step_1/outputs/output_0"), commit12Step0ProcessRun)).asJsonLD,
        commit12ParquetEntityFactory.asJsonLD,
        commit12Step1GridPlotEntity.asJsonLD,
        Entity(bikesParquet, Generation(Location("steps/step_2/outputs/output_0"), commit12Workflow)).asJsonLD,
        Entity(outFile1, Generation(Location("steps/step_1/outputs/output_0"), commit12Workflow)).asJsonLD,
        Entity(outFile2, Generation(Location("steps/step_1/outputs/output_1"), commit12Workflow)).asJsonLD
      ) -> examplarData
    }
  }

  private val projectCreators: Gen[Person] = for {
    name  <- userNames
    email <- userEmails
  } yield Person(name, email)
}<|MERGE_RESOLUTION|>--- conflicted
+++ resolved
@@ -33,11 +33,7 @@
 import ch.datascience.rdfstore.entities.DataSetPart.dataSetParts
 import ch.datascience.rdfstore.entities.Location._
 import ch.datascience.rdfstore.entities.Person.persons
-<<<<<<< HEAD
-import ch.datascience.rdfstore.entities.RunPlan.{Argument, Command, ProcessOrder}
-=======
 import ch.datascience.rdfstore.entities.RunPlan.Command
->>>>>>> 17a40cb5
 import ch.datascience.rdfstore.{FusekiBaseUrl, Schemas}
 import eu.timepit.refined.auto._
 import io.renku.jsonld.JsonLD
@@ -266,31 +262,6 @@
       val commit8CommandDataSetFolderInput = Input.from(commit3DataSetFolderCollection)
       val commit8ParquetEntityFactory      = (activity: Activity) => Entity(Generation(bikesParquet, activity))
       val commit8ParquetEntity             = commit8ParquetEntityFactory(commit8ProcessRun)
-<<<<<<< HEAD
-      lazy val commit8ProcessRun = ProcessRun(
-        commit8Id,
-        committedDates.generateOne,
-        persons.generateOne,
-        agent,
-        comment         = s"renku run python $plotData $dataSetFolder $bikesParquet",
-        maybeInformedBy = Some(commit7Activity),
-        association = Association(
-          commit8Id,
-          agent.copy(schemaVersion = schemaVersions.generateOne),
-          RunPlan(
-            WorkflowFile.yaml("1st-renku-run.yaml"),
-            project,
-            Command("python"),
-            inputs = List(commit8CommandCleanDataInput, commit8CommandDataSetFolderInput),
-            outputs = List(
-              Output.from(activity = commit8ProcessRun, commit8ParquetEntityFactory)
-            )
-          )
-        ),
-        usages = List(
-          Usage(commit8CommandCleanDataInput(Position(1))),
-          Usage(commit8CommandDataSetFolderInput(Position(2)))
-=======
       lazy val commit8ProcessRun = ProcessRun.standAlone(
         commit8Id,
         committedDates.generateOne,
@@ -307,7 +278,6 @@
             inputs  = List(commit8CommandCleanDataInput, commit8CommandDataSetFolderInput),
             outputs = List(Output.from(commit8ParquetEntityFactory))
           )
->>>>>>> 17a40cb5
         )
       )
       val commit8Cwl = Entity(commitIds.generateOne,
@@ -318,33 +288,6 @@
       val commit9CommandPlotDataInput  = Input.from(commit7PlotDataEntity)
       val commit9CommandParquetInput   = Input.from(commit8ParquetEntity)
       val commit9GridPlotEntityFactory = (activity: Activity) => Entity(Generation(gridPlotPng, activity))
-<<<<<<< HEAD
-      lazy val commit9ProcessRun = ProcessRun(
-        commit9Id,
-        committedDates.generateOne,
-        persons.generateOne,
-        agent,
-        comment         = s"renku run python $plotData $bikesParquet",
-        maybeInformedBy = Some(commit8ProcessRun),
-        association = Association.factory(
-          agent.copy(schemaVersion = schemaVersions.generateOne, maybeStartedBy = Some(persons.generateOne)),
-          RunPlan(
-            WorkflowFile.yaml("2nd-renku-run.yaml"),
-            project,
-            Command("python"),
-            inputs = List(commit9CommandPlotDataInput, commit9CommandParquetInput),
-            outputs = List(
-              Output.from(activity = commit9ProcessRun, activity => Entity(Generation(cumulativePng, activity))),
-              Output.from(activity = commit9ProcessRun, commit9GridPlotEntityFactory)
-            )
-          )
-        ),
-        usages = List(
-          Usage(commit9CommandPlotDataInput(Position(1))),
-          Usage(commit9CommandParquetInput(Position(2)))
-        )
-      )
-=======
       lazy val commit9ProcessRun = ProcessRun.standAlone(
         commit9Id,
         committedDates.generateOne,
@@ -367,7 +310,6 @@
         )
       )
 
->>>>>>> 17a40cb5
       val commit9GridPlotEntity = commit9GridPlotEntityFactory(commit9ProcessRun)
       val commit9Cwl = Entity(commitIds.generateOne,
                               WorkflowFile.cwl("2nd-renku-run.cwl"),
@@ -405,20 +347,6 @@
       val commit12CumulativePngEntityFactory = (activity: Activity) => Entity(Generation(cumulativePng, activity))
       val commit12GridPlotPngEntityFactory   = (activity: Activity) => Entity(Generation(gridPlotPng, activity))
       val commit12ParquetEntityFactory       = (activity: Activity) => Entity(Generation(bikesParquet, activity))
-<<<<<<< HEAD
-      val runPlanStep0 = (activity: Activity) =>
-        RunPlan.process(
-          WorkflowFile.yaml("renku-migrate-step0.yaml"),
-          project,
-          Command("python"),
-          inputs = List(commit12CommandCleanDataInput, commit12CommandDataSetFolderInput),
-          outputs = List(
-            Output.from(commit12ParquetEntityFactory)
-          ),
-          maybeProcessOrder = Some(ProcessOrder(0))
-        )
-=======
->>>>>>> 17a40cb5
 
       lazy val commit12Workflow = WorkflowRun(
         commit12Id,
@@ -429,35 +357,15 @@
         comment = "renku update",
         WorkflowFile.yaml("renku-update.yaml"),
         informedBy = commit11Activity,
-<<<<<<< HEAD
-        Association.factory(
-          agent.copy(schemaVersion = schemaVersions.generateOne, maybeStartedBy = Some(persons.generateOne)),
-          RunPlan.workflow(
-            project,
-=======
         associationFactory = Association.workflow(
           agent.copy(schemaVersion = schemaVersions.generateOne, maybeStartedBy = Some(persons.generateOne)),
           RunPlan.workflow(
->>>>>>> 17a40cb5
             inputs = List(
               commit12CommandPlotDataInput,
               commit12CommandCleanDataInput,
               commit12CommandDataSetFolderInput
             ),
             outputs = List(
-<<<<<<< HEAD
-              Output.from(activity = commit12Workflow, commit12CumulativePngEntityFactory),
-              Output.from(activity = commit12Workflow, commit12GridPlotPngEntityFactory),
-              Output.from(activity = commit12Workflow, commit12ParquetEntityFactory)
-            ),
-            subprocesses = List(runPlanStep0)
-          )
-        ),
-        usages = List(
-          Usage(commit12CommandPlotDataInput(Position(1))),
-          Usage(commit12CommandCleanDataInput(Position(2))),
-          Usage(commit12CommandDataSetFolderInput(Position(3)))
-=======
               Output.from(commit12CumulativePngEntityFactory),
               Output.from(commit12GridPlotPngEntityFactory),
               Output.from(commit12ParquetEntityFactory)
@@ -492,7 +400,6 @@
               agent.copy(schemaVersion = schemaVersions.generateOne, maybeStartedBy = Some(persons.generateOne))
             )
           )
->>>>>>> 17a40cb5
         )
       )
       val commit12WorkflowCwl = Entity(commitIds.generateOne,
@@ -502,71 +409,15 @@
 
       val commit12Step0CleanDataInput     = Input.from(commit7CleanDataEntity)
       val commit12Step0DataSetFolderInput = Input.from(commit10DataSetFolderCollection)
-<<<<<<< HEAD
-      val commit12Step0ProcessRun = ProcessRun(
-        workflowRun     = commit12Workflow,
-        commitId        = commit12Id,
-        step            = Step(0),
-        committedDate   = committedDates.generateOne,
-        committer       = persons.generateOne,
-        agent           = agent,
-        comment         = "renku update",
-        maybeInformedBy = Some(commit11Activity),
-        associationFactory = Association.factory(
-          agent.copy(schemaVersion = schemaVersions.generateOne, maybeStartedBy = Some(persons.generateOne)),
-          runPlanStep0
-        ),
-        usagesFactories = List(
-          Usage.factory(commit12Step0CleanDataInput(Position(1))),
-          Usage.factory(commit12Step0DataSetFolderInput(Position(2)))
-        )
-      )
+
       val commit12Step0Cwl = Entity(commitIds.generateOne,
                                     WorkflowFile.cwl("renku-migrate-step0.cwl"),
                                     project,
                                     maybeInvalidationActivity = Some(commit12Step0ProcessRun))
 
-      val commit12Step1PlotDataInput = Input.from(commit7PlotDataEntity)
-      val commit12Step1ParquetInput  = Input.from(commit12ParquetEntityFactory(commit12Step0ProcessRun))
-      val commit12Step1ProcessRun = ProcessRun(
-        workflowRun     = commit12Workflow,
-        commitId        = commit12Id,
-        step            = Step(1),
-        committedDate   = committedDates.generateOne,
-        committer       = persons.generateOne,
-        agent           = agent,
-        comment         = "renku update",
-        maybeInformedBy = Some(commit11Activity),
-        associationFactory = Association.factory(
-          agent.copy(schemaVersion = schemaVersions.generateOne, maybeStartedBy = Some(persons.generateOne)),
-          RunPlan(
-            WorkflowFile.yaml("renku-migrate-step1.yaml"),
-            project,
-            Command("python"),
-            inputs = List(commit12Step1PlotDataInput, commit12Step1ParquetInput),
-            outputs = List(
-              Output.from(activity = commit12Step1ProcessRun, commit12CumulativePngEntityFactory),
-              Output.from(activity = commit12Step1ProcessRun, commit12GridPlotPngEntityFactory)
-            ),
-            maybeProcessOrder = Some(ProcessOrder(1))
-          )
-        ),
-        usagesFactories = List(
-          Usage.factory(commit12Step1PlotDataInput(Position(1))),
-          Usage.factory(commit12Step1ParquetInput(Position(2)))
-        )
-      )
-=======
-
-      val commit12Step0Cwl = Entity(commitIds.generateOne,
-                                    WorkflowFile.cwl("renku-migrate-step0.cwl"),
-                                    project,
-                                    maybeInvalidationActivity = Some(commit12Step0ProcessRun))
-
       val commit12Step1ParquetInput: InputFactory.PositionInput[EntityCommandParameter] =
         Input.from(commit12ParquetEntityFactory(commit12Step0ProcessRun))
 
->>>>>>> 17a40cb5
       val commit12GridPlotPngEntity = commit12GridPlotPngEntityFactory(commit12Step1ProcessRun)
       val commit12Step1Cwl = Entity(commitIds.generateOne,
                                     WorkflowFile.cwl("renku-migrate-step1.cwl"),
