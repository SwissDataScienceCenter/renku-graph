/*
 * Copyright 2020 Swiss Data Science Center (SDSC)
 * A partnership between École Polytechnique Fédérale de Lausanne (EPFL) and
 * Eidgenössische Technische Hochschule Zürich (ETHZ).
 *
 * Licensed under the Apache License, Version 2.0 (the "License");
 * you may not use this file except in compliance with the License.
 * You may obtain a copy of the License at
 *
 *     http://www.apache.org/licenses/LICENSE-2.0
 *
 * Unless required by applicable law or agreed to in writing, software
 * distributed under the License is distributed on an "AS IS" BASIS,
 * WITHOUT WARRANTIES OR CONDITIONS OF ANY KIND, either express or implied.
 * See the License for the specific language governing permissions and
 * limitations under the License.
 */

package ch.datascience.rdfstore.entities

<<<<<<< HEAD
=======
import ch.datascience.graph.config.RenkuBaseUrl
>>>>>>> 7063235f
import ch.datascience.graph.model.GraphModelGenerators._
import ch.datascience.graph.model.users.{Affiliation, Email, Name}
import org.scalacheck.Gen

final case class Person(
    name:             Name,
    maybeEmail:       Option[Email] = None,
    maybeAffiliation: Option[Affiliation] = None
)

object Person {

  def apply(
      name:  Name,
      email: Email
  ): Person = Person(name, Some(email))

  import java.util.UUID.randomUUID

  import io.renku.jsonld._
  import io.renku.jsonld.syntax._

  implicit def encoder(implicit renkuBaseUrl: RenkuBaseUrl): JsonLDEncoder[Person] = JsonLDEncoder.instance { entity =>
    JsonLD.entity(
      entityId(entity.maybeEmail),
      EntityTypes of (prov / "Person", schema / "Person"),
      schema / "email"       -> entity.maybeEmail.asJsonLD,
      schema / "name"        -> entity.name.asJsonLD,
      rdfs / "label"         -> entity.name.asJsonLD,
      schema / "affiliation" -> entity.maybeAffiliation.asJsonLD
    )
  }

  private def entityId(maybeEmail: Option[Email])(implicit renkuBaseUrl: RenkuBaseUrl): EntityId = maybeEmail match {
    case Some(email) => EntityId of s"mailto:$email"
<<<<<<< HEAD
    case None        => EntityId.blank
=======
    case None        => EntityId of (renkuBaseUrl / "persons" / randomUUID().toString)
>>>>>>> 7063235f
  }

  val persons: Gen[Person] = for {
    name             <- userNames
    maybeEmail       <- Gen.option(userEmails)
    maybeAffiliation <- Gen.option(userAffiliations)
  } yield Person(name, maybeEmail, maybeAffiliation)
}<|MERGE_RESOLUTION|>--- conflicted
+++ resolved
@@ -18,10 +18,7 @@
 
 package ch.datascience.rdfstore.entities
 
-<<<<<<< HEAD
-=======
 import ch.datascience.graph.config.RenkuBaseUrl
->>>>>>> 7063235f
 import ch.datascience.graph.model.GraphModelGenerators._
 import ch.datascience.graph.model.users.{Affiliation, Email, Name}
 import org.scalacheck.Gen
@@ -57,11 +54,7 @@
 
   private def entityId(maybeEmail: Option[Email])(implicit renkuBaseUrl: RenkuBaseUrl): EntityId = maybeEmail match {
     case Some(email) => EntityId of s"mailto:$email"
-<<<<<<< HEAD
-    case None        => EntityId.blank
-=======
     case None        => EntityId of (renkuBaseUrl / "persons" / randomUUID().toString)
->>>>>>> 7063235f
   }
 
   val persons: Gen[Person] = for {
