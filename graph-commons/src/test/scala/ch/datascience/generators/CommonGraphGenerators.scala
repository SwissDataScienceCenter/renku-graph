--- conflicted
+++ resolved
@@ -18,13 +18,10 @@
 
 package ch.datascience.generators
 
-<<<<<<< HEAD
-import ch.datascience.config.{RenkuBaseUrl, RenkuResourcesUrl}
-=======
 import java.nio.charset.StandardCharsets.UTF_8
 import java.util.Base64
 
->>>>>>> 37942d1f
+import ch.datascience.config.RenkuResourcesUrl
 import ch.datascience.config.sentry.SentryConfig
 import ch.datascience.config.sentry.SentryConfig.{EnvironmentName, SentryBaseUrl, ServiceName}
 import ch.datascience.control.{RateLimit, RateLimitUnit}
@@ -44,7 +41,6 @@
 
 object CommonGraphGenerators {
 
-<<<<<<< HEAD
   implicit val emails: Gen[Email] = for {
     beforeAt <- nonEmptyStrings()
     afterAt  <- nonEmptyStrings()
@@ -56,14 +52,13 @@
     first  <- nonEmptyStrings()
     second <- nonEmptyStrings()
   } yield Name(s"$first $second")
-=======
+
   implicit val aesCryptoSecrets: Gen[AesCrypto.Secret] =
     stringsOfLength(16)
       .map(_.getBytes(UTF_8))
       .map(Base64.getEncoder.encode)
       .map(new String(_, UTF_8))
       .map(Refined.unsafeApply)
->>>>>>> 37942d1f
 
   implicit val personalAccessTokens: Gen[PersonalAccessToken] = for {
     length <- Gen.choose(5, 40)
