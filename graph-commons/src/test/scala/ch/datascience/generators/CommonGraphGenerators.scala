/*
 * Copyright 2019 Swiss Data Science Center (SDSC)
 * A partnership between École Polytechnique Fédérale de Lausanne (EPFL) and
 * Eidgenössische Technische Hochschule Zürich (ETHZ).
 *
 * Licensed under the Apache License, Version 2.0 (the "License");
 * you may not use this file except in compliance with the License.
 * You may obtain a copy of the License at
 *
 *     http://www.apache.org/licenses/LICENSE-2.0
 *
 * Unless required by applicable law or agreed to in writing, software
 * distributed under the License is distributed on an "AS IS" BASIS,
 * WITHOUT WARRANTIES OR CONDITIONS OF ANY KIND, either express or implied.
 * See the License for the specific language governing permissions and
 * limitations under the License.
 */

package ch.datascience.generators

import java.nio.charset.StandardCharsets.UTF_8
import java.util.Base64

import cats.implicits._
import ch.datascience.config.renku
import ch.datascience.config.sentry.SentryConfig
import ch.datascience.config.sentry.SentryConfig.{EnvironmentName, SentryBaseUrl, ServiceName}
import ch.datascience.control.{RateLimit, RateLimitUnit}
import ch.datascience.crypto.AesCrypto
import ch.datascience.generators.Generators.Implicits._
import ch.datascience.generators.Generators._
import ch.datascience.graph.config.{GitLabUrl, RenkuBaseUrl}
import ch.datascience.graph.model.SchemaVersion
import ch.datascience.graph.model.users.{Affiliation, Email, Name, Username}
import ch.datascience.http.client.AccessToken.{OAuthAccessToken, PersonalAccessToken}
import ch.datascience.http.client._
import ch.datascience.http.rest.Links.{Href, Link, Rel}
import ch.datascience.http.rest.paging.model.Total
import ch.datascience.http.rest.paging.{PagingRequest, PagingResponse}
import ch.datascience.http.rest.{Links, SortBy, paging}
import ch.datascience.rdfstore._
import eu.timepit.refined.api.Refined
import eu.timepit.refined.auto._
import io.circe.literal._
import org.scalacheck.Gen

import scala.util.Try

object CommonGraphGenerators {

  implicit val usernames:    Gen[Username]    = nonEmptyStrings() map Username.apply
  implicit val affiliations: Gen[Affiliation] = nonEmptyStrings() map Affiliation.apply

  implicit val emails: Gen[Email] = for {
    beforeAt <- nonEmptyStrings()
    afterAt  <- nonEmptyStrings()
  } yield Email(s"$beforeAt@$afterAt")

  implicit val names: Gen[Name] = for {
    first  <- nonEmptyStrings()
    second <- nonEmptyStrings()
  } yield Name(s"$first $second")

  implicit val aesCryptoSecrets: Gen[AesCrypto.Secret] =
    stringsOfLength(16)
      .map(_.getBytes(UTF_8))
      .map(Base64.getEncoder.encode)
      .map(new String(_, UTF_8))
      .map(Refined.unsafeApply)

  implicit val personalAccessTokens: Gen[PersonalAccessToken] = for {
    length <- Gen.choose(5, 40)
    chars  <- Gen.listOfN(length, Gen.oneOf((0 to 9).map(_.toString) ++ ('a' to 'z').map(_.toString)))
  } yield PersonalAccessToken(chars.mkString(""))

  implicit val oauthAccessTokens: Gen[OAuthAccessToken] = for {
    length <- Gen.choose(5, 40)
    chars  <- Gen.listOfN(length, Gen.oneOf((0 to 9).map(_.toString) ++ ('a' to 'z').map(_.toString)))
  } yield OAuthAccessToken(chars.mkString(""))

  implicit val accessTokens: Gen[AccessToken] = for {
    boolean     <- Gen.oneOf(true, false)
    accessToken <- if (boolean) personalAccessTokens else oauthAccessTokens
  } yield accessToken

  implicit val basicAuthUsernames: Gen[BasicAuthUsername] = nonEmptyStrings() map BasicAuthUsername.apply
  implicit val basicAuthPasswords: Gen[BasicAuthPassword] = nonEmptyStrings() map BasicAuthPassword.apply
  implicit val basicAuthCredentials: Gen[BasicAuthCredentials] = for {
    username <- basicAuthUsernames
    password <- basicAuthPasswords
  } yield BasicAuthCredentials(username, password)

  def rateLimits[Target]: Gen[RateLimit[Target]] =
    for {
      items <- positiveLongs()
      unit  <- Gen.oneOf(RateLimitUnit.Second, RateLimitUnit.Minute, RateLimitUnit.Hour, RateLimitUnit.Day)
    } yield RateLimit[Target](items, per = unit)

  implicit val rdfStoreConfigs: Gen[RdfStoreConfig] = for {
    fusekiUrl       <- httpUrls map FusekiBaseUrl.apply
    datasetName     <- nonEmptyStrings() map DatasetName.apply
    authCredentials <- basicAuthCredentials
  } yield RdfStoreConfig(fusekiUrl, datasetName, authCredentials)

  implicit val schemaVersions: Gen[SchemaVersion] = Gen
    .listOfN(3, positiveInts(max = 50))
    .map(_.mkString("."))
    .map(SchemaVersion.apply)

<<<<<<< HEAD
  implicit val renkuBaseUrls:      Gen[RenkuBaseUrl]      = httpUrls map RenkuBaseUrl.apply
  implicit val renkuResourcesUrls: Gen[RenkuResourcesUrl] = httpUrls map RenkuResourcesUrl.apply
  implicit val gitLabUrls: Gen[GitLabUrl] = for {
    url  <- httpUrls
    path <- relativePaths(maxSegments = 2)
  } yield GitLabUrl(s"$url/$path")
=======
  implicit val renkuBaseUrls: Gen[RenkuBaseUrl] = httpUrls map RenkuBaseUrl.apply
  implicit val renkuResourcesUrls: Gen[renku.ResourcesUrl] = for {
    url  <- httpUrls
    path <- relativePaths(maxSegments = 1)
  } yield renku.ResourcesUrl(s"$url/$path")
  def renkuResourceUrls(
      renkuResourcesUrl: renku.ResourcesUrl = renkuResourcesUrls.generateOne
  ): Gen[renku.ResourceUrl] =
    for {
      path <- relativePaths(maxSegments = 1)
    } yield renkuResourcesUrl / path
>>>>>>> 7371bcba

  private implicit val sentryBaseUrls: Gen[SentryBaseUrl] = for {
    url         <- httpUrls
    projectName <- nonEmptyList(nonEmptyStrings()).map(_.toList.mkString("."))
    projectId   <- positiveInts(max = 100)
  } yield SentryBaseUrl(s"$url@$projectName/$projectId")
  private implicit val serviceNames:     Gen[ServiceName]     = nonEmptyStrings() map ServiceName.apply
  private implicit val environmentNames: Gen[EnvironmentName] = nonEmptyStrings() map EnvironmentName.apply
  implicit val sentryConfigs: Gen[SentryConfig] = for {
    url             <- sentryBaseUrls
    serviceName     <- serviceNames
    environmentName <- environmentNames
  } yield SentryConfig(url, environmentName, serviceName)

  implicit val rels: Gen[Rel] = nonEmptyStrings() map Rel.apply
  implicit val hrefs: Gen[Href] = for {
    baseUrl <- httpUrls
    path    <- relativePaths()
  } yield Href(s"$baseUrl/$path")
  implicit val linkObjects: Gen[Link] = for {
    rel  <- rels
    href <- hrefs
  } yield Link(rel, href)
  implicit val linksObjects: Gen[Links] = nonEmptyList(linkObjects) map Links.apply

  def sortBys[T <: SortBy](sortBy: T): Gen[T#By] =
    for {
      property  <- Gen.oneOf(sortBy.properties.to[List])
      direction <- Gen.oneOf(SortBy.Direction.Asc, SortBy.Direction.Desc)
    } yield sortBy.By(property, direction)

  object TestSort extends SortBy {
    type PropertyType = TestProperty
    sealed trait TestProperty extends Property
    case object Name          extends Property(name = "name") with TestProperty
    case object Email         extends Property(name = "email") with TestProperty

    override val properties: Set[TestProperty] = Set(Name, Email)
  }

  def testSortBys: Gen[TestSort.By] = sortBys(TestSort)

  implicit val pages:    Gen[paging.model.Page]    = positiveInts(max = 100) map (_.value) map paging.model.Page.apply
  implicit val perPages: Gen[paging.model.PerPage] = positiveInts(max = 20) map (_.value) map paging.model.PerPage.apply
  implicit val pagingRequests: Gen[PagingRequest] = for {
    page    <- pages
    perPage <- perPages
  } yield PagingRequest(page, perPage)
  implicit val totals: Gen[paging.model.Total] = nonNegativeInts() map (_.value) map paging.model.Total.apply

  def pagingResponses[Result](resultsGen: Gen[Result]): Gen[PagingResponse[Result]] =
    for {
      page    <- pages
      perPage <- perPages
      results <- listOf(resultsGen, maxElements = Refined.unsafeApply(perPage.value))
      total = Total((page.value - 1) * perPage.value + results.size)
    } yield PagingResponse
      .from[Try, Result](results, PagingRequest(page, perPage), total)
      .fold(throw _, identity)

  implicit val fusekiBaseUrls: Gen[FusekiBaseUrl] = httpUrls map FusekiBaseUrl.apply

  implicit val jsonLDTriples: Gen[JsonLDTriples] = for {
    subject <- nonEmptyStrings()
    obj     <- nonEmptyStrings()
  } yield JsonLDTriples {
    json"""{
        "@context": {
          "rdf": "http://www.w3.org/1999/02/22-rdf-syntax-ns#",
          "rdfs": "http://www.w3.org/2000/01/rdf-schema#",
          "xsd": "http://www.w3.org/2001/XMLSchema#"
        },
        "@id": $subject,
        "rdfs:label": $obj
      }"""
  }
}<|MERGE_RESOLUTION|>--- conflicted
+++ resolved
@@ -107,14 +107,6 @@
     .map(_.mkString("."))
     .map(SchemaVersion.apply)
 
-<<<<<<< HEAD
-  implicit val renkuBaseUrls:      Gen[RenkuBaseUrl]      = httpUrls map RenkuBaseUrl.apply
-  implicit val renkuResourcesUrls: Gen[RenkuResourcesUrl] = httpUrls map RenkuResourcesUrl.apply
-  implicit val gitLabUrls: Gen[GitLabUrl] = for {
-    url  <- httpUrls
-    path <- relativePaths(maxSegments = 2)
-  } yield GitLabUrl(s"$url/$path")
-=======
   implicit val renkuBaseUrls: Gen[RenkuBaseUrl] = httpUrls map RenkuBaseUrl.apply
   implicit val renkuResourcesUrls: Gen[renku.ResourcesUrl] = for {
     url  <- httpUrls
@@ -126,7 +118,10 @@
     for {
       path <- relativePaths(maxSegments = 1)
     } yield renkuResourcesUrl / path
->>>>>>> 7371bcba
+  implicit val gitLabUrls: Gen[GitLabUrl] = for {
+    url  <- httpUrls
+    path <- relativePaths(maxSegments = 2)
+  } yield GitLabUrl(s"$url/$path")
 
   private implicit val sentryBaseUrls: Gen[SentryBaseUrl] = for {
     url         <- httpUrls
