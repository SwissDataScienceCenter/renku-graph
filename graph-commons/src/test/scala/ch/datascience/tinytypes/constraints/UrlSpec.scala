/*
 * Copyright 2020 Swiss Data Science Center (SDSC)
 * A partnership between École Polytechnique Fédérale de Lausanne (EPFL) and
 * Eidgenössische Technische Hochschule Zürich (ETHZ).
 *
 * Licensed under the Apache License, Version 2.0 (the "License");
 * you may not use this file except in compliance with the License.
 * You may obtain a copy of the License at
 *
 *     http://www.apache.org/licenses/LICENSE-2.0
 *
 * Unless required by applicable law or agreed to in writing, software
 * distributed under the License is distributed on an "AS IS" BASIS,
 * WITHOUT WARRANTIES OR CONDITIONS OF ANY KIND, either express or implied.
 * See the License for the specific language governing permissions and
 * limitations under the License.
 */

package ch.datascience.tinytypes.constraints

import ch.datascience.generators.Generators.Implicits._
import ch.datascience.generators.Generators.{httpUrls, nonBlankStrings, relativePaths}
import ch.datascience.tinytypes.{IntTinyType, StringTinyType, TinyTypeFactory}
import org.scalatest.matchers.should
import org.scalatest.wordspec.AnyWordSpec
import org.scalatestplus.scalacheck.ScalaCheckPropertyChecks

class UrlSpec extends AnyWordSpec with ScalaCheckPropertyChecks with should.Matchers {

  import UrlTypes._

  "Url" should {

    "be instantiatable for valid urls" in {
      forAll(httpUrls()) { url =>
        UrlType(url).toString shouldBe url
      }
    }

    "throw an IllegalArgumentException for invalid urls" in {
      intercept[IllegalArgumentException](UrlType("invalid url")).getMessage shouldBe "Cannot instantiate ch.datascience.tinytypes.constraints.UrlTypes.UrlType with 'invalid url'"
    }
  }

  "/" should {

    "allow to add next path segment" in {
      val url = (httpUrls() map UrlType.apply).generateOne
      (url / "path") shouldBe UrlType(s"$url/path")
    }

    "url encode the path segment added to a url" in {
      val url = (httpUrls() map UrlType.apply).generateOne
      (url / "path to smth") shouldBe UrlType(s"$url/path+to+smth")
    }

    "use provided converted when adding the next path segment" in {
      val url       = (httpUrls() map UrlType.apply).generateOne
      val otherPath = (relativePaths(minSegments = 2) map RelativePathString.apply).generateOne
      (url / otherPath) shouldBe UrlType(s"$url/$otherPath")
    }

<<<<<<< HEAD
    "add the given path segment when it's Some" in {
=======
    "add the given TinyType path segment when it's Some" in {
>>>>>>> 6d8bd826
      val url                         = (httpUrls() map UrlType.apply).generateOne
      val maybePath @ Some(pathValue) = (relativePaths(minSegments = 2) map RelativePathString.apply).generateSome
      (url / maybePath) shouldBe UrlType(s"$url/$pathValue")
    }

<<<<<<< HEAD
    "not add a path segment for None" in {
=======
    "not add a path segment for None TinyType" in {
>>>>>>> 6d8bd826
      val url       = (httpUrls() map UrlType.apply).generateOne
      val otherPath = Option.empty[RelativePathString]
      (url / otherPath) shouldBe url
    }
<<<<<<< HEAD
=======

    "add the given value path segment when it's Some" in {
      val url                          = (httpUrls() map UrlType.apply).generateOne
      val maybeSegment @ Some(segment) = nonBlankStrings().generateSome.map(_.toString())
      (url / maybeSegment) shouldBe UrlType(s"$url/$segment")
    }

    "not add a path segment for None value" in {
      val url = (httpUrls() map UrlType.apply).generateOne
      (url / Option.empty[String]) shouldBe url
    }
>>>>>>> 6d8bd826
  }

  "?" should {

    "allow to add a String query parameter if there's no such a parameter already" in {
      val url = (httpUrls() map UrlType.apply).generateOne
      (url ? ("param" -> "value a")).toString shouldBe s"$url?param=value+a"
    }

    "allow to add an Int query parameter if there's no such a parameter already" in {
      val url = (httpUrls() map UrlType.apply).generateOne
      (url ? ("param" -> 1)).toString shouldBe s"$url?param=1"
    }

    "allow to add an IntTinyType query parameter if there's no such a parameter already" in {
      val url = (httpUrls() map UrlType.apply).generateOne
      (url ? ("param" -> new IntTinyType { override val value = 1 })).toString shouldBe s"$url?param=1"
    }

    "allow to add an StringTinyType query parameter if there's no such a parameter already" in {
      val url = (httpUrls() map UrlType.apply).generateOne
      (url ? ("param" -> new StringTinyType { override val value = "value a" })).toString shouldBe s"$url?param=value+a"
    }

    "replace the value of the parameter if it already exists as the last one" in {
      val url = (httpUrls() map UrlType.apply).generateOne

      val newUrl: UrlType = url ? ("param1" -> "value a") & ("param2" -> "value C")
      newUrl.toString shouldBe s"$url?param1=value+a&param2=value+C"

      (newUrl ? ("param1" -> "value b")).toString shouldBe s"$url?param1=value+b&param2=value+C"
    }

    "replace the value of the correct parameter - case with similar param names" in {
      val url = (httpUrls() map UrlType.apply).generateOne

      val newUrl: UrlType = url ? ("page" -> "1") & ("per_page" -> "3")
      newUrl.toString shouldBe s"$url?page=1&per_page=3"

      (newUrl ? ("page" -> "2")).toString shouldBe s"$url?page=2&per_page=3"
    }

    "replace the value of the parameter if it already exists somewhere in the middle" in {
      val url = (httpUrls() map UrlType.apply).generateOne

      val newUrl: UrlType = url ? ("param1" -> "value 1") & ("param2" -> "value 2")
      newUrl.toString shouldBe s"$url?param1=value+1&param2=value+2"

      (newUrl ? ("param2" -> "value=3")).toString shouldBe s"$url?param1=value+1&param2=value%3D3"
    }

    "add an additional parameter if there's already at least one in the url" in {
      val url = (httpUrls() map UrlType.apply).generateOne

      val newUrl: UrlType = url ? ("param1" -> "value 1")
      newUrl.toString shouldBe s"$url?param1=value+1"

      (newUrl ? ("param2" -> "value 2")).toString shouldBe s"$url?param1=value+1&param2=value+2"
    }
  }

  "&" should {

    "allow to add a new query parameter" in {
      val url = (httpUrls() map UrlType.apply).generateOne
      ((url ? ("param1" -> "value 1")) & ("param2" -> "value 2")).toString shouldBe s"$url?param1=value+1&param2=value+2"
    }

    "allow to add another query parameter if there's more than one" in {
      val url = (httpUrls() map UrlType.apply).generateOne
      (url ? ("param1" -> "value 1") & ("param2" -> "value 2") & ("param3" -> "value 3")).toString shouldBe s"$url?param1=value+1&param2=value+2&param3=value+3"
    }

    "add query parameter with optional value if the value is given" in {
      val url = (httpUrls() map UrlType.apply).generateOne
      (url ? ("param1" -> "value 1") && ("param2" -> Some("value 2"))).toString shouldBe s"$url?param1=value+1&param2=value+2"
    }

    "do not add query parameter with absent value" in {
      val url = (httpUrls() map UrlType.apply).generateOne
      (url ? ("param1" -> "value 1") && ("param2" -> Option.empty[String])).toString shouldBe s"$url?param1=value+1"
    }

    "replace the value of the parameter if it already exists as the last one" in {
      val url = (httpUrls() map UrlType.apply).generateOne

      val newUrl = url ? ("param1" -> "value 1") & ("param2" -> "value 2")
      newUrl.toString shouldBe s"$url?param1=value+1&param2=value+2"

      (newUrl & ("param1" -> "value b")).toString shouldBe s"$url?param1=value+b&param2=value+2"
    }

    "replace the value of the correct parameter - case with similar param names" in {
      val url = (httpUrls() map UrlType.apply).generateOne

      val newUrl = url ? ("page" -> "1") & ("per_page" -> "3")
      newUrl.toString shouldBe s"$url?page=1&per_page=3"

      (newUrl & ("page" -> "2")).toString shouldBe s"$url?page=2&per_page=3"
    }

    "replace the value of the parameter if it already exists somewhere in the middle" in {
      val url = (httpUrls() map UrlType.apply).generateOne

      val newUrl = url ? ("param1" -> "value 1") & ("param2" -> "value 2")
      newUrl.toString shouldBe s"$url?param1=value+1&param2=value+2"

      (newUrl & ("param2" -> "value=3")).toString shouldBe s"$url?param1=value+1&param2=value%3D3"
    }
  }
}

class BaseUrlSpec extends AnyWordSpec with should.Matchers {

  import UrlTypes._

  "/" should {

    "add the given segment and produce a new type" in {

      val baseUrl = (httpUrls() map BaseUrlType.apply).generateOne
      val segment = relativePaths(maxSegments = 1).generateOne

      val extendedUrl = baseUrl / segment

      extendedUrl       shouldBe an[ExtendedUrlType]
      extendedUrl.value shouldBe s"$baseUrl/$segment"
    }
  }
}

private object UrlTypes {

  class UrlType private (val value: String) extends AnyVal with StringTinyType
  object UrlType extends TinyTypeFactory[UrlType](new UrlType(_)) with Url with UrlOps[UrlType]

  class BaseUrlType private (val value: String) extends AnyVal with StringTinyType
  object BaseUrlType
      extends TinyTypeFactory[BaseUrlType](new BaseUrlType(_))
      with Url
      with BaseUrl[BaseUrlType, ExtendedUrlType]

  class ExtendedUrlType private (val value: String) extends AnyVal with StringTinyType
  implicit object ExtendedUrlType
      extends TinyTypeFactory[ExtendedUrlType](new ExtendedUrlType(_))
      with Url
      with UrlOps[ExtendedUrlType]
}<|MERGE_RESOLUTION|>--- conflicted
+++ resolved
@@ -60,27 +60,17 @@
       (url / otherPath) shouldBe UrlType(s"$url/$otherPath")
     }
 
-<<<<<<< HEAD
-    "add the given path segment when it's Some" in {
-=======
     "add the given TinyType path segment when it's Some" in {
->>>>>>> 6d8bd826
       val url                         = (httpUrls() map UrlType.apply).generateOne
       val maybePath @ Some(pathValue) = (relativePaths(minSegments = 2) map RelativePathString.apply).generateSome
       (url / maybePath) shouldBe UrlType(s"$url/$pathValue")
     }
 
-<<<<<<< HEAD
-    "not add a path segment for None" in {
-=======
     "not add a path segment for None TinyType" in {
->>>>>>> 6d8bd826
       val url       = (httpUrls() map UrlType.apply).generateOne
       val otherPath = Option.empty[RelativePathString]
       (url / otherPath) shouldBe url
     }
-<<<<<<< HEAD
-=======
 
     "add the given value path segment when it's Some" in {
       val url                          = (httpUrls() map UrlType.apply).generateOne
@@ -92,7 +82,6 @@
       val url = (httpUrls() map UrlType.apply).generateOne
       (url / Option.empty[String]) shouldBe url
     }
->>>>>>> 6d8bd826
   }
 
   "?" should {
