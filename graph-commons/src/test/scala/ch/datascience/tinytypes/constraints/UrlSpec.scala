--- conflicted
+++ resolved
@@ -45,8 +45,6 @@
     "allow to add next path segment" in {
       val url = (httpUrls map UrlType.apply).generateOne
       (url / "path") shouldBe UrlType(s"$url/path")
-<<<<<<< HEAD
-=======
     }
 
     "url encode the path segment added to a url" in {
@@ -58,7 +56,6 @@
       val url       = (httpUrls map UrlType.apply).generateOne
       val otherPath = (relativePaths(minSegments = 2) map RelativePathString.apply).generateOne
       (url / otherPath) shouldBe UrlType(s"$url/$otherPath")
->>>>>>> 442d7291
     }
   }
 
