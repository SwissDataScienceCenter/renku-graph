/*
 * Copyright 2019 Swiss Data Science Center (SDSC)
 * A partnership between École Polytechnique Fédérale de Lausanne (EPFL) and
 * Eidgenössische Technische Hochschule Zürich (ETHZ).
 *
 * Licensed under the Apache License, Version 2.0 (the "License");
 * you may not use this file except in compliance with the License.
 * You may obtain a copy of the License at
 *
 *     http://www.apache.org/licenses/LICENSE-2.0
 *
 * Unless required by applicable law or agreed to in writing, software
 * distributed under the License is distributed on an "AS IS" BASIS,
 * WITHOUT WARRANTIES OR CONDITIONS OF ANY KIND, either express or implied.
 * See the License for the specific language governing permissions and
 * limitations under the License.
 */

package ch.datascience.http.server

import cats.data.Kleisli
import cats.effect.{ContextShift, IO, Sync}
import cats.implicits._
import ch.datascience.controllers.ErrorMessage.ErrorMessage
import ch.datascience.http.rest.Links
import ch.datascience.http.rest.Links.{Href, Rel}
import eu.timepit.refined.api.RefType
import io.circe._
import org.http4s.circe.{jsonEncoderOf, jsonOf}
import org.http4s.{EntityDecoder, EntityEncoder, HttpRoutes, Request, Response, Status}

import scala.concurrent.ExecutionContext
import scala.language.higherKinds

object EndpointTester {

  implicit val contextShift: ContextShift[IO] = IO.contextShift(ExecutionContext.global)

  implicit val jsonEntityDecoder:     EntityDecoder[IO, Json]       = jsonOf[IO, Json]
  implicit val jsonListEntityDecoder: EntityDecoder[IO, List[Json]] = jsonOf[IO, List[Json]]
  implicit val jsonEntityEncoder:     EntityEncoder[IO, Json]       = jsonEncoderOf[IO, Json]

<<<<<<< HEAD
  implicit class EndpointOps(endpoint: Kleisli[IO, Request[IO], Response[IO]]) {

    def test(request: Request[IO]) = new {
      private val runResponse: Response[IO] = endpoint.run(request).unsafeRunSync()
=======
  implicit class IOEndpointOps(endpoint: IO[Kleisli[IO, Request[IO], Response[IO]]]) {
    def call(request: Request[IO]) = new {
      private val runResponse: Response[IO] = endpoint.flatMap(_.run(request)).unsafeRunSync()
>>>>>>> 07a67dd1

      lazy val status: Status = runResponse.status

      def body[T](implicit decoder: EntityDecoder[IO, T]): T = runResponse.as[T].unsafeRunSync
    }
  }

  val notAvailableResponse: Response[IO] = Response(Status.ServiceUnavailable)

  implicit class RoutesOps(routes: HttpRoutes[IO]) {
    def or(response: Response[IO]): Kleisli[IO, Request[IO], Response[IO]] =
      Kleisli(a => routes.run(a).getOrElse(response))
  }

  implicit val errorMessageDecoder: Decoder[ErrorMessage] = Decoder.instance[ErrorMessage] {
    _.downField("message")
      .as[String]
      .flatMap(RefType.applyRef[ErrorMessage](_))
      .leftMap(error => DecodingFailure(s"Cannot deserialize 'message' to ErrorMessage: $error", Nil))
  }

  implicit def errorMessageEntityDecoder[F[_]: Sync]: EntityDecoder[F, ErrorMessage] = jsonOf[F, ErrorMessage]

  implicit class JsonOps(json: Json) {
    import ch.datascience.http.rest.Links
    import ch.datascience.http.rest.Links._
    import io.circe.Decoder

    lazy val _links: Decoder.Result[Links] = json.hcursor.downField("_links").as[Links]
  }

  implicit class HCursorOps(cursor: ACursor) {
    import ch.datascience.http.rest.Links
    import ch.datascience.http.rest.Links._
    import io.circe.Decoder

    lazy val _links: Decoder.Result[Links] = cursor.downField("_links").as[Links]
  }

  implicit class LinksOps(maybeLinksJson: Decoder.Result[Links]) {
    def get(rel: Rel): Option[Href] =
      for {
        linksJson <- maybeLinksJson.toOption
        link      <- linksJson get rel
      } yield link.href
  }
}<|MERGE_RESOLUTION|>--- conflicted
+++ resolved
@@ -40,16 +40,10 @@
   implicit val jsonListEntityDecoder: EntityDecoder[IO, List[Json]] = jsonOf[IO, List[Json]]
   implicit val jsonEntityEncoder:     EntityEncoder[IO, Json]       = jsonEncoderOf[IO, Json]
 
-<<<<<<< HEAD
-  implicit class EndpointOps(endpoint: Kleisli[IO, Request[IO], Response[IO]]) {
+  implicit class IOEndpointOps(endpoint: IO[Kleisli[IO, Request[IO], Response[IO]]]) {
 
-    def test(request: Request[IO]) = new {
-      private val runResponse: Response[IO] = endpoint.run(request).unsafeRunSync()
-=======
-  implicit class IOEndpointOps(endpoint: IO[Kleisli[IO, Request[IO], Response[IO]]]) {
     def call(request: Request[IO]) = new {
       private val runResponse: Response[IO] = endpoint.flatMap(_.run(request)).unsafeRunSync()
->>>>>>> 07a67dd1
 
       lazy val status: Status = runResponse.status
 
