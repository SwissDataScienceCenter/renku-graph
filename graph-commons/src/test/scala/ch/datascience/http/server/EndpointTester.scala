/*
 * Copyright 2019 Swiss Data Science Center (SDSC)
 * A partnership between École Polytechnique Fédérale de Lausanne (EPFL) and
 * Eidgenössische Technische Hochschule Zürich (ETHZ).
 *
 * Licensed under the Apache License, Version 2.0 (the "License");
 * you may not use this file except in compliance with the License.
 * You may obtain a copy of the License at
 *
 *     http://www.apache.org/licenses/LICENSE-2.0
 *
 * Unless required by applicable law or agreed to in writing, software
 * distributed under the License is distributed on an "AS IS" BASIS,
 * WITHOUT WARRANTIES OR CONDITIONS OF ANY KIND, either express or implied.
 * See the License for the specific language governing permissions and
 * limitations under the License.
 */

package ch.datascience.http.server

import cats.data.Kleisli
import cats.effect.{ContextShift, IO, Sync}
import cats.implicits._
import ch.datascience.controllers.ErrorMessage.ErrorMessage
import ch.datascience.http.rest.Links
import ch.datascience.http.rest.Links.{Href, Rel}
import eu.timepit.refined.api.RefType
import io.circe._
import org.http4s.circe.{jsonEncoderOf, jsonOf}
import org.http4s.{EntityDecoder, EntityEncoder, HttpRoutes, Request, Response, Status}

import scala.concurrent.ExecutionContext
import scala.language.higherKinds

object EndpointTester {

  implicit val contextShift: ContextShift[IO] = IO.contextShift(ExecutionContext.global)

  implicit val jsonEntityDecoder:     EntityDecoder[IO, Json]       = jsonOf[IO, Json]
  implicit val jsonListEntityDecoder: EntityDecoder[IO, List[Json]] = jsonOf[IO, List[Json]]
  implicit val jsonEntityEncoder:     EntityEncoder[IO, Json]       = jsonEncoderOf[IO, Json]

  implicit class EndpointOps(endpoint: Kleisli[IO, Request[IO], Response[IO]]) {

    def call(request: Request[IO]) = new {
      private val runResponse: Response[IO] = endpoint.run(request).unsafeRunSync()

      lazy val status: Status = runResponse.status

      def body[T](implicit decoder: EntityDecoder[IO, T]): T = runResponse.as[T].unsafeRunSync
    }
  }

  val notAvailableResponse: Response[IO] = Response(Status.ServiceUnavailable)

  implicit class RoutesOps(routes: HttpRoutes[IO]) {
    def or(response: Response[IO]): Kleisli[IO, Request[IO], Response[IO]] =
      Kleisli(a => routes.run(a).getOrElse(response))
  }

  implicit val errorMessageDecoder: Decoder[ErrorMessage] = Decoder.instance[ErrorMessage] {
    _.downField("message")
      .as[String]
      .flatMap(RefType.applyRef[ErrorMessage](_))
      .leftMap(error => DecodingFailure(s"Cannot deserialize 'message' to ErrorMessage: $error", Nil))
  }

  implicit def errorMessageEntityDecoder[F[_]: Sync]: EntityDecoder[F, ErrorMessage] = jsonOf[F, ErrorMessage]

  implicit class JsonOps(json: Json) {
    import ch.datascience.http.rest.Links
    import ch.datascience.http.rest.Links._
    import io.circe.Decoder

    lazy val _links: Decoder.Result[Links] = json.hcursor.downField("_links").as[Links]
  }

<<<<<<< HEAD
=======
  implicit class HCursorOps(cursor: ACursor) {
    import ch.datascience.http.rest.Links
    import ch.datascience.http.rest.Links._
    import io.circe.Decoder

    lazy val _links: Decoder.Result[Links] = cursor.downField("_links").as[Links]
  }

>>>>>>> ae175059
  implicit class LinksOps(maybeLinksJson: Decoder.Result[Links]) {
    def get(rel: Rel): Option[Href] =
      for {
        linksJson <- maybeLinksJson.toOption
        link      <- linksJson get rel
      } yield link.href
  }
}<|MERGE_RESOLUTION|>--- conflicted
+++ resolved
@@ -75,8 +75,6 @@
     lazy val _links: Decoder.Result[Links] = json.hcursor.downField("_links").as[Links]
   }
 
-<<<<<<< HEAD
-=======
   implicit class HCursorOps(cursor: ACursor) {
     import ch.datascience.http.rest.Links
     import ch.datascience.http.rest.Links._
@@ -85,7 +83,6 @@
     lazy val _links: Decoder.Result[Links] = cursor.downField("_links").as[Links]
   }
 
->>>>>>> ae175059
   implicit class LinksOps(maybeLinksJson: Decoder.Result[Links]) {
     def get(rel: Rel): Option[Href] =
       for {
