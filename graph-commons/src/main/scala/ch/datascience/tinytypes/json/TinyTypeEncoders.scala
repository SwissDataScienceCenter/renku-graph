/*
 * Copyright 2019 Swiss Data Science Center (SDSC)
 * A partnership between École Polytechnique Fédérale de Lausanne (EPFL) and
 * Eidgenössische Technische Hochschule Zürich (ETHZ).
 *
 * Licensed under the Apache License, Version 2.0 (the "License");
 * you may not use this file except in compliance with the License.
 * You may obtain a copy of the License at
 *
 *     http://www.apache.org/licenses/LICENSE-2.0
 *
 * Unless required by applicable law or agreed to in writing, software
 * distributed under the License is distributed on an "AS IS" BASIS,
 * WITHOUT WARRANTIES OR CONDITIONS OF ANY KIND, either express or implied.
 * See the License for the specific language governing permissions and
 * limitations under the License.
 */

package ch.datascience.tinytypes.json

<<<<<<< HEAD
import ch.datascience.tinytypes.{InstantTinyType, LocalDateTinyType, StringTinyType}
=======
import ch.datascience.tinytypes._
>>>>>>> ae175059
import io.circe.{Encoder, Json}

object TinyTypeEncoders {

  implicit def stringEncoder[TT <: StringTinyType]: Encoder[TT] =
    Encoder.instance[TT](ttValue => Json.fromString(ttValue.value))

<<<<<<< HEAD
=======
  implicit def relativePathEncoder[TT <: RelativePathTinyType]: Encoder[TT] =
    Encoder.instance[TT](ttValue => Json.fromString(ttValue.value))

>>>>>>> ae175059
  implicit def localDateEncoder[TT <: LocalDateTinyType]: Encoder[TT] =
    Encoder.instance[TT](ttValue => Json.fromString(ttValue.value.toString))

  implicit def instantEncoder[TT <: InstantTinyType]: Encoder[TT] =
    Encoder.instance[TT](ttValue => Json.fromString(ttValue.value.toString))
}<|MERGE_RESOLUTION|>--- conflicted
+++ resolved
@@ -18,11 +18,7 @@
 
 package ch.datascience.tinytypes.json
 
-<<<<<<< HEAD
-import ch.datascience.tinytypes.{InstantTinyType, LocalDateTinyType, StringTinyType}
-=======
 import ch.datascience.tinytypes._
->>>>>>> ae175059
 import io.circe.{Encoder, Json}
 
 object TinyTypeEncoders {
@@ -30,12 +26,9 @@
   implicit def stringEncoder[TT <: StringTinyType]: Encoder[TT] =
     Encoder.instance[TT](ttValue => Json.fromString(ttValue.value))
 
-<<<<<<< HEAD
-=======
   implicit def relativePathEncoder[TT <: RelativePathTinyType]: Encoder[TT] =
     Encoder.instance[TT](ttValue => Json.fromString(ttValue.value))
 
->>>>>>> ae175059
   implicit def localDateEncoder[TT <: LocalDateTinyType]: Encoder[TT] =
     Encoder.instance[TT](ttValue => Json.fromString(ttValue.value.toString))
 
