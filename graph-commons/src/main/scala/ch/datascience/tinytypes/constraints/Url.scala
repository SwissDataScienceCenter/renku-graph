/*
 * Copyright 2019 Swiss Data Science Center (SDSC)
 * A partnership between École Polytechnique Fédérale de Lausanne (EPFL) and
 * Eidgenössische Technische Hochschule Zürich (ETHZ).
 *
 * Licensed under the Apache License, Version 2.0 (the "License");
 * you may not use this file except in compliance with the License.
 * You may obtain a copy of the License at
 *
 *     http://www.apache.org/licenses/LICENSE-2.0
 *
 * Unless required by applicable law or agreed to in writing, software
 * distributed under the License is distributed on an "AS IS" BASIS,
 * WITHOUT WARRANTIES OR CONDITIONS OF ANY KIND, either express or implied.
 * See the License for the specific language governing permissions and
 * limitations under the License.
 */

package ch.datascience.tinytypes.constraints

import java.net.{URL, URLEncoder}

import ch.datascience.tinytypes.{Constraints, StringTinyType, TinyTypeFactory}

import scala.language.implicitConversions
import scala.util.Try

trait Url extends Constraints[String] {
  addConstraint(
    check   = url => Try(new URL(url)).isSuccess,
    message = (url: String) => s"Cannot instantiate $typeName with '$url'"
  )
}

<<<<<<< HEAD
trait UrlOps[T <: StringTinyType] {
  self: TinyTypeFactory[T] with Url =>
=======
trait UrlOps[TT <: TinyType[String]] {
  self: TinyTypeFactory[String, TT] with Url =>
>>>>>>> 5ed7ed4b

  case class UrlWithQueryParam(value: TT) extends TinyType[TT]

  implicit class UrlOps(url: TT) {
    def /(value:       Any): TT = apply(s"$url/$value")
    def ?(keyAndValue: (String, String)): UrlWithQueryParam = keyAndValue match {
      case (key, value) => UrlWithQueryParam(apply(s"$url?$key=${URLEncoder.encode(value, "UTF-8")}"))
    }
  }

  implicit class UrlWithQueryParamOps(url: UrlWithQueryParam) {
    def &(keyAndValue: (String, String)): UrlWithQueryParam = keyAndValue match {
      case (key, value) => UrlWithQueryParam(apply(s"$url&$key=${URLEncoder.encode(value, "UTF-8")}"))
    }
  }

  implicit def toUrl(url: UrlWithQueryParam): TT = url.value
}<|MERGE_RESOLUTION|>--- conflicted
+++ resolved
@@ -20,7 +20,7 @@
 
 import java.net.{URL, URLEncoder}
 
-import ch.datascience.tinytypes.{Constraints, StringTinyType, TinyTypeFactory}
+import ch.datascience.tinytypes._
 
 import scala.language.implicitConversions
 import scala.util.Try
@@ -32,18 +32,13 @@
   )
 }
 
-<<<<<<< HEAD
 trait UrlOps[T <: StringTinyType] {
   self: TinyTypeFactory[T] with Url =>
-=======
-trait UrlOps[TT <: TinyType[String]] {
-  self: TinyTypeFactory[String, TT] with Url =>
->>>>>>> 5ed7ed4b
 
-  case class UrlWithQueryParam(value: TT) extends TinyType[TT]
+  case class UrlWithQueryParam(value: T) extends TinyType { type V = T }
 
-  implicit class UrlOps(url: TT) {
-    def /(value:       Any): TT = apply(s"$url/$value")
+  implicit class UrlOps(url: T) {
+    def /(value:       Any): T = apply(s"$url/$value")
     def ?(keyAndValue: (String, String)): UrlWithQueryParam = keyAndValue match {
       case (key, value) => UrlWithQueryParam(apply(s"$url?$key=${URLEncoder.encode(value, "UTF-8")}"))
     }
@@ -55,5 +50,5 @@
     }
   }
 
-  implicit def toUrl(url: UrlWithQueryParam): TT = url.value
+  implicit def toUrl(url: UrlWithQueryParam): T = url.value
 }