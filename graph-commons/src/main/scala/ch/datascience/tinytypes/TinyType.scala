--- conflicted
+++ resolved
@@ -21,10 +21,7 @@
 import java.time.{Instant, LocalDate}
 
 import cats.MonadError
-<<<<<<< HEAD
-=======
 import ch.datascience.tinytypes.constraints.PathSegment
->>>>>>> 442d7291
 import io.circe.Json
 
 import scala.language.higherKinds
@@ -38,14 +35,6 @@
   override def toString: String = value.toString
 }
 
-<<<<<<< HEAD
-trait StringTinyType    extends Any with TinyType { type V = String }
-trait IntTinyType       extends Any with TinyType { type V = Int }
-trait LongTinyType      extends Any with TinyType { type V = Long }
-trait JsonTinyType      extends Any with TinyType { type V = Json }
-trait InstantTinyType   extends Any with TinyType { type V = Instant }
-trait LocalDateTinyType extends Any with TinyType { type V = LocalDate }
-=======
 trait StringTinyType       extends Any with TinyType { type V = String }
 trait RelativePathTinyType extends Any with TinyType { type V = String }
 trait IntTinyType          extends Any with TinyType { type V = Int }
@@ -62,7 +51,6 @@
   implicit val relativePathTinyTypeConverter: RelativePathTinyType => List[PathSegment] =
     tinyType => tinyType.value.split("\\/").toList.map(PathSegment.apply)
 }
->>>>>>> 442d7291
 
 trait Sensitive extends Any {
   self: TinyType =>
@@ -117,13 +105,9 @@
   }
 }
 
-<<<<<<< HEAD
-trait Renderer[View, -T] {
-=======
 trait TinyTypeConverter[TT <: TinyType, OUT] { def convert(value: TT): Either[Exception, OUT] }
 
-trait Renderer[View, T] {
->>>>>>> 442d7291
+trait Renderer[View, -T] {
   def render(value: T): String
 }
 
