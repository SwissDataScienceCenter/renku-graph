--- conflicted
+++ resolved
@@ -55,11 +55,7 @@
     identity
   )
 
-<<<<<<< HEAD
-  final def unapply(sha: TT): Option[TT#V] = Some(sha.value)
-=======
-  final def unapply(tinyType: TT): Option[V] = Some(tinyType.value)
->>>>>>> 5ed7ed4b
+  final def unapply(tinyType: TT): Option[TT#V] = Some(tinyType.value)
 
   final def from(value: TT#V): Either[IllegalArgumentException, TT] = {
     val maybeErrors = validateConstraints(value)
