/*
 * Copyright 2019 Swiss Data Science Center (SDSC)
 * A partnership between École Polytechnique Fédérale de Lausanne (EPFL) and
 * Eidgenössische Technische Hochschule Zürich (ETHZ).
 *
 * Licensed under the Apache License, Version 2.0 (the "License");
 * you may not use this file except in compliance with the License.
 * You may obtain a copy of the License at
 *
 *     http://www.apache.org/licenses/LICENSE-2.0
 *
 * Unless required by applicable law or agreed to in writing, software
 * distributed under the License is distributed on an "AS IS" BASIS,
 * WITHOUT WARRANTIES OR CONDITIONS OF ANY KIND, either express or implied.
 * See the License for the specific language governing permissions and
 * limitations under the License.
 */

package ch.datascience.tinytypes

import java.time.{Instant, LocalDate}

import cats.MonadError
<<<<<<< HEAD
=======
import ch.datascience.tinytypes.constraints.PathSegment
>>>>>>> ae175059
import io.circe.Json

import scala.language.higherKinds

trait TinyType extends Any {

  type V

  def value: V

  override def toString: String = value.toString
}

<<<<<<< HEAD
trait StringTinyType    extends Any with TinyType { type V = String }
trait IntTinyType       extends Any with TinyType { type V = Int }
trait LongTinyType      extends Any with TinyType { type V = Long }
trait JsonTinyType      extends Any with TinyType { type V = Json }
trait InstantTinyType   extends Any with TinyType { type V = Instant }
trait LocalDateTinyType extends Any with TinyType { type V = LocalDate }
=======
trait StringTinyType       extends Any with TinyType { type V = String }
trait RelativePathTinyType extends Any with TinyType { type V = String }
trait IntTinyType          extends Any with TinyType { type V = Int }
trait LongTinyType         extends Any with TinyType { type V = Long }
trait JsonTinyType         extends Any with TinyType { type V = Json }
trait InstantTinyType      extends Any with TinyType { type V = Instant }
trait LocalDateTinyType    extends Any with TinyType { type V = LocalDate }

object StringTinyType {
  implicit val stringTinyTypeConverter: StringTinyType => List[PathSegment] =
    tinyType => List(PathSegment(tinyType.value))
}
object RelativePathTinyType {
  implicit val relativePathTinyTypeConverter: RelativePathTinyType => List[PathSegment] =
    tinyType => tinyType.value.split("\\/").toList.map(PathSegment.apply)
}
>>>>>>> ae175059

trait Sensitive extends Any {
  self: TinyType =>

  override def toString: String = "<sensitive>"
}

abstract class TinyTypeFactory[TT <: TinyType](instantiate: TT#V => TT)
    extends From[TT]
    with Constraints[TT#V]
    with ValueTransformation[TT#V]
    with TypeName {

  import cats.implicits._

  import scala.util.Try

  final def apply(value: TT#V): TT = from(value).fold(
    exception => throw exception,
    identity
  )

  final def unapply(tinyType: TT): Option[TT#V] = Some(tinyType.value)

  final def from(value: TT#V): Either[IllegalArgumentException, TT] =
    for {
      transformed <- transform(value) leftMap flattenErrors
      validated   <- validate(transformed)
    } yield validated

  private def validate(value: TT#V): Either[IllegalArgumentException, TT] = {
    val maybeErrors = validateConstraints(value)
    if (maybeErrors.isEmpty) Either.fromTry[TT](Try(instantiate(value))) leftMap flattenErrors
    else Left(new IllegalArgumentException(maybeErrors.mkString("; ")))
  }

  private lazy val flattenErrors: Throwable => IllegalArgumentException = {
    case exception: IllegalArgumentException => exception
    case exception => new IllegalArgumentException(exception)
  }

  implicit class TinyTypeConverters(tinyType: TT) {

    def as[Interpretation[_], OUT](
        implicit converter: TinyTypeConverter[TT, OUT],
        ME:                 MonadError[Interpretation, Throwable]
    ): Interpretation[OUT] = ME.fromEither(converter convert tinyType)

    def toUnsafe[Out](implicit convert: TT => Either[Exception, Out]): Out = convert(tinyType).fold(throw _, identity)

    def showAs[View](implicit renderer: Renderer[View, TT]): String = renderer.render(tinyType)
  }
}

trait TinyTypeConverter[TT <: TinyType, OUT] { def convert(value: TT): Either[Exception, OUT] }

trait Renderer[View, -T] {
  def render(value: T): String
}

trait From[TT <: TinyType] {
  def from(value: TT#V): Either[IllegalArgumentException, TT]
}

trait Constraints[V] extends TypeName {

  private val constraints: collection.mutable.ListBuffer[Constraint] = collection.mutable.ListBuffer.empty

  def addConstraint(check: V => Boolean, message: V => String): Unit =
    constraints += Constraint(check, message)

  private case class Constraint(check: V => Boolean, message: V => String)

  protected def validateConstraints(value: V): Seq[String] = constraints.foldLeft(Seq.empty[String]) {
    case (errors, constraint) =>
      if (!constraint.check(value)) errors :+ constraint.message(value)
      else errors
  }
}

trait ValueTransformation[T] extends TypeName {
  val transform: T => Either[Throwable, T] = value => Right(value)
}

trait TypeName {

  lazy val typeName: String = {
    val className = getClass.getName.replace("$", ".")
    if (className.endsWith(".")) className take className.length - 1
    else className
  }

  lazy val shortTypeName: String = {
    val lastDotIndex = typeName.lastIndexOf(".")
    if (lastDotIndex > -1) typeName.substring(lastDotIndex + 1)
    else typeName
  }
}<|MERGE_RESOLUTION|>--- conflicted
+++ resolved
@@ -21,10 +21,7 @@
 import java.time.{Instant, LocalDate}
 
 import cats.MonadError
-<<<<<<< HEAD
-=======
 import ch.datascience.tinytypes.constraints.PathSegment
->>>>>>> ae175059
 import io.circe.Json
 
 import scala.language.higherKinds
@@ -38,14 +35,6 @@
   override def toString: String = value.toString
 }
 
-<<<<<<< HEAD
-trait StringTinyType    extends Any with TinyType { type V = String }
-trait IntTinyType       extends Any with TinyType { type V = Int }
-trait LongTinyType      extends Any with TinyType { type V = Long }
-trait JsonTinyType      extends Any with TinyType { type V = Json }
-trait InstantTinyType   extends Any with TinyType { type V = Instant }
-trait LocalDateTinyType extends Any with TinyType { type V = LocalDate }
-=======
 trait StringTinyType       extends Any with TinyType { type V = String }
 trait RelativePathTinyType extends Any with TinyType { type V = String }
 trait IntTinyType          extends Any with TinyType { type V = Int }
@@ -62,7 +51,6 @@
   implicit val relativePathTinyTypeConverter: RelativePathTinyType => List[PathSegment] =
     tinyType => tinyType.value.split("\\/").toList.map(PathSegment.apply)
 }
->>>>>>> ae175059
 
 trait Sensitive extends Any {
   self: TinyType =>
