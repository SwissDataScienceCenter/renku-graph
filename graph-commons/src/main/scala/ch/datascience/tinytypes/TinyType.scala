/*
 * Copyright 2019 Swiss Data Science Center (SDSC)
 * A partnership between École Polytechnique Fédérale de Lausanne (EPFL) and
 * Eidgenössische Technische Hochschule Zürich (ETHZ).
 *
 * Licensed under the Apache License, Version 2.0 (the "License");
 * you may not use this file except in compliance with the License.
 * You may obtain a copy of the License at
 *
 *     http://www.apache.org/licenses/LICENSE-2.0
 *
 * Unless required by applicable law or agreed to in writing, software
 * distributed under the License is distributed on an "AS IS" BASIS,
 * WITHOUT WARRANTIES OR CONDITIONS OF ANY KIND, either express or implied.
 * See the License for the specific language governing permissions and
 * limitations under the License.
 */

package ch.datascience.tinytypes

import java.time.Instant

import cats.MonadError

import scala.language.higherKinds

trait TinyType extends Any {

  type V

  def value: V

  override def toString: String = value.toString
}

trait StringTinyType  extends Any with TinyType { type V = String }
trait IntTinyType     extends Any with TinyType { type V = Int }
trait LongTinyType    extends Any with TinyType { type V = Long }
trait InstantTinyType extends Any with TinyType { type V = Instant }

trait Sensitive extends Any {
  self: TinyType =>

  override def toString: String = "<sensitive>"
}

<<<<<<< HEAD
abstract class TinyTypeFactory[V, TT <: TinyType[V]](instantiate: V => TT)
    extends From[V, TT]
    with Constraints[V]
    with TypeName {
=======
abstract class TinyTypeFactory[TT <: TinyType](instantiate: TT#V => TT) extends Constraints[TT#V] with TypeName {
>>>>>>> 76764fc5

  import cats.implicits._

  import scala.util.Try

  final def apply(value: TT#V): TT = from(value).fold(
    exception => throw exception,
    identity
  )

  final def unapply(tinyType: TT): Option[TT#V] = Some(tinyType.value)

  final def from(value: TT#V): Either[IllegalArgumentException, TT] = {
    val maybeErrors = validateConstraints(value)
    if (maybeErrors.isEmpty) Either.fromTry[TT](Try(instantiate(value))) leftMap flattenErrors
    else Left(new IllegalArgumentException(maybeErrors.mkString("; ")))
  }

  private lazy val flattenErrors: Throwable => IllegalArgumentException = {
    case exception: IllegalArgumentException => exception
    case exception => new IllegalArgumentException(exception)
  }

  implicit class TinyTypeConverters(tinyType: TT) {

    def to[Interpretation[_], Out](implicit
                                   convert: TT => Either[Exception, Out],
                                   ME:      MonadError[Interpretation, Throwable]): Interpretation[Out] =
      ME.fromEither(convert(tinyType))

    def showAs[View](implicit renderer: Renderer[View, TT]): String = renderer.render(tinyType)
  }
}

trait Renderer[View, T] {
  def render(value: T): String
}

trait From[V, TT <: TinyType[V]] {
  def from(value: V): Either[IllegalArgumentException, TT]
}

trait Constraints[V] extends TypeName {

  private val constraints: collection.mutable.ListBuffer[Constraint] = collection.mutable.ListBuffer.empty

  def addConstraint(check: V => Boolean, message: V => String): Unit =
    constraints += Constraint(check, message)

  private case class Constraint(check: V => Boolean, message: V => String)

  protected def validateConstraints(value: V): Seq[String] = constraints.foldLeft(Seq.empty[String]) {
    case (errors, constraint) =>
      if (!constraint.check(value)) errors :+ constraint.message(value)
      else errors
  }
}

trait TypeName {

  lazy val typeName: String = {
    val className = getClass.getName.replace("$", ".")
    if (className.endsWith(".")) className take className.length - 1
    else className
  }

  lazy val shortTypeName: String = {
    val lastDotIndex = typeName.lastIndexOf(".")
    if (lastDotIndex > -1) typeName.substring(lastDotIndex + 1)
    else typeName
  }
}<|MERGE_RESOLUTION|>--- conflicted
+++ resolved
@@ -44,14 +44,10 @@
   override def toString: String = "<sensitive>"
 }
 
-<<<<<<< HEAD
-abstract class TinyTypeFactory[V, TT <: TinyType[V]](instantiate: V => TT)
-    extends From[V, TT]
-    with Constraints[V]
+abstract class TinyTypeFactory[TT <: TinyType](instantiate: TT#V => TT)
+    extends From[TT]
+    with Constraints[TT#V]
     with TypeName {
-=======
-abstract class TinyTypeFactory[TT <: TinyType](instantiate: TT#V => TT) extends Constraints[TT#V] with TypeName {
->>>>>>> 76764fc5
 
   import cats.implicits._
 
@@ -90,8 +86,8 @@
   def render(value: T): String
 }
 
-trait From[V, TT <: TinyType[V]] {
-  def from(value: V): Either[IllegalArgumentException, TT]
+trait From[TT <: TinyType] {
+  def from(value: TT#V): Either[IllegalArgumentException, TT]
 }
 
 trait Constraints[V] extends TypeName {
