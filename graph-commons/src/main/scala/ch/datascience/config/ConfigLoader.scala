/*
 * Copyright 2019 Swiss Data Science Center (SDSC)
 * A partnership between École Polytechnique Fédérale de Lausanne (EPFL) and
 * Eidgenössische Technische Hochschule Zürich (ETHZ).
 *
 * Licensed under the Apache License, Version 2.0 (the "License");
 * you may not use this file except in compliance with the License.
 * You may obtain a copy of the License at
 *
 *     http://www.apache.org/licenses/LICENSE-2.0
 *
 * Unless required by applicable law or agreed to in writing, software
 * distributed under the License is distributed on an "AS IS" BASIS,
 * WITHOUT WARRANTIES OR CONDITIONS OF ANY KIND, either express or implied.
 * See the License for the specific language governing permissions and
 * limitations under the License.
 */

package ch.datascience.config

import cats.MonadError
<<<<<<< HEAD
import ch.datascience.tinytypes.{StringTinyType, TinyTypeFactory}
=======
import ch.datascience.tinytypes.{TinyType, TinyTypeFactory}
>>>>>>> 5ed7ed4b
import com.typesafe.config.Config
import pureconfig._
import pureconfig.error.{CannotConvert, ConfigReaderFailures}

import scala.language.{higherKinds, implicitConversions}

abstract class ConfigLoader[Interpretation[_]](implicit ME: MonadError[Interpretation, Throwable]) {

  protected def find[T](key: String, config: Config)(implicit reader: ConfigReader[T]): Interpretation[T] =
    ConfigLoader.find(key, config)
}

object ConfigLoader {

  final class ConfigLoadingException(failures: ConfigReaderFailures) extends Exception {
    override def getMessage: String = failures.toList.map(_.description).mkString("; ")
  }

  def find[Interpretation[_], T](
      key:           String,
      config:        Config
  )(implicit reader: ConfigReader[T], ME: MonadError[Interpretation, Throwable]): Interpretation[T] =
    fromEither {
      loadConfig[T](config, key)
    }

  private def fromEither[Interpretation[_], T](
      loadedConfig: ConfigReaderFailures Either T
  )(implicit ME:    MonadError[Interpretation, Throwable]): Interpretation[T] =
    ME.fromEither[T] {
      import cats.implicits._
      loadedConfig leftMap (new ConfigLoadingException(_))
    }

<<<<<<< HEAD
  implicit def stringTinyTypeReader[TT <: StringTinyType](implicit ttApply: TinyTypeFactory[TT]): ConfigReader[TT] = {
=======
  implicit def stringTinyTypeReader[TT <: TinyType[String]](
      implicit ttApply: TinyTypeFactory[String, TT]): ConfigReader[TT] = {
>>>>>>> 5ed7ed4b
    import cats.implicits._
    ConfigReader
      .fromString[TT] { value =>
        ttApply
          .from(value)
          .leftMap(exception => CannotConvert(value, ttApply.getClass.toString, exception.getMessage))
      }
  }
}<|MERGE_RESOLUTION|>--- conflicted
+++ resolved
@@ -19,11 +19,7 @@
 package ch.datascience.config
 
 import cats.MonadError
-<<<<<<< HEAD
 import ch.datascience.tinytypes.{StringTinyType, TinyTypeFactory}
-=======
-import ch.datascience.tinytypes.{TinyType, TinyTypeFactory}
->>>>>>> 5ed7ed4b
 import com.typesafe.config.Config
 import pureconfig._
 import pureconfig.error.{CannotConvert, ConfigReaderFailures}
@@ -58,12 +54,7 @@
       loadedConfig leftMap (new ConfigLoadingException(_))
     }
 
-<<<<<<< HEAD
   implicit def stringTinyTypeReader[TT <: StringTinyType](implicit ttApply: TinyTypeFactory[TT]): ConfigReader[TT] = {
-=======
-  implicit def stringTinyTypeReader[TT <: TinyType[String]](
-      implicit ttApply: TinyTypeFactory[String, TT]): ConfigReader[TT] = {
->>>>>>> 5ed7ed4b
     import cats.implicits._
     ConfigReader
       .fromString[TT] { value =>
