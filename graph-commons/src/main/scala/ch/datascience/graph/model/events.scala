--- conflicted
+++ resolved
@@ -66,15 +66,9 @@
 
   final class CommittedDate private (val value: Instant) extends AnyVal with InstantTinyType
   implicit object CommittedDate extends TinyTypeFactory[CommittedDate](new CommittedDate(_)) with InstantNotInTheFuture
-<<<<<<< HEAD
-=======
 
   final class BatchDate private (val value: Instant) extends AnyVal with InstantTinyType
   implicit object BatchDate extends TinyTypeFactory[BatchDate](new BatchDate(_)) with InstantNotInTheFuture {
     def apply(clock: Clock): BatchDate = apply(clock.instant())
   }
-
-  final class ProjectId private (val value: Int) extends AnyVal with IntTinyType
-  implicit object ProjectId extends TinyTypeFactory[ProjectId](new ProjectId(_)) with NonNegativeInt
->>>>>>> 59719c05
 }