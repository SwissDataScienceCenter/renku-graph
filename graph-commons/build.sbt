--- conflicted
+++ resolved
@@ -34,10 +34,9 @@
 
 libraryDependencies += "io.sentry" % "sentry-logback" % "4.3.0"
 
-<<<<<<< HEAD
 val skunkVersion = "0.0.24"
 libraryDependencies += "org.tpolecat" %% "skunk-core" % skunkVersion
-=======
+
 val http4sVersion = "0.21.22"
 libraryDependencies += "org.http4s" %% "http4s-blaze-client"       % http4sVersion
 libraryDependencies += "org.http4s" %% "http4s-blaze-server"       % http4sVersion
@@ -45,12 +44,6 @@
 libraryDependencies += "org.http4s" %% "http4s-dsl"                % http4sVersion
 libraryDependencies += "org.http4s" %% "http4s-prometheus-metrics" % http4sVersion
 libraryDependencies += "org.http4s" %% "http4s-server"             % http4sVersion
-
-val doobieVersion = "0.12.1"
-libraryDependencies += "org.tpolecat" %% "doobie-core"     % doobieVersion
-libraryDependencies += "org.tpolecat" %% "doobie-hikari"   % doobieVersion
-libraryDependencies += "org.tpolecat" %% "doobie-postgres" % doobieVersion
->>>>>>> 25bf3372
 
 val catsVersion = "2.5.0"
 libraryDependencies += "org.typelevel" %% "cats-core"   % catsVersion
@@ -60,7 +53,7 @@
 libraryDependencies += "org.typelevel" %% "log4cats-core" % "2.0.1"
 
 // Test dependencies
-val testContainersScalaVersion = "0.38.8"
+val testContainersScalaVersion = "0.39.3"
 libraryDependencies += "com.dimafeng" %% "testcontainers-scala-postgresql" % testContainersScalaVersion % Test
 libraryDependencies += "com.dimafeng" %% "testcontainers-scala-scalatest"  % testContainersScalaVersion % Test
 
@@ -74,15 +67,4 @@
 libraryDependencies += "org.scalacheck"    %% "scalacheck"      % "1.14.3"  % Test // version 1.15.1 is broken
 libraryDependencies += "org.scalamock"     %% "scalamock"       % "5.1.0"   % Test
 libraryDependencies += "org.scalatest"     %% "scalatest"       % "3.2.6"   % Test
-libraryDependencies += "org.scalatestplus" %% "scalacheck-1-14" % "3.2.2.0" % Test
-<<<<<<< HEAD
-libraryDependencies += "org.scalatest"     %% "scalatest"       % "3.2.3"   % Test
-
-val testContainersScalaVersion = "0.39.3"
-libraryDependencies += "com.dimafeng" %% "testcontainers-scala-scalatest"  % testContainersScalaVersion % Test
-libraryDependencies += "com.dimafeng" %% "testcontainers-scala-postgresql" % testContainersScalaVersion % Test
-=======
-
-libraryDependencies += "org.tpolecat" %% "doobie-h2"        % doobieVersion % Test
-libraryDependencies += "org.tpolecat" %% "doobie-scalatest" % doobieVersion % Test
->>>>>>> 25bf3372
+libraryDependencies += "org.scalatestplus" %% "scalacheck-1-14" % "3.2.2.0" % Test