--- conflicted
+++ resolved
@@ -49,22 +49,15 @@
 libraryDependencies += "org.http4s" %% "http4s-dsl"          % http4sVersion
 
 // Test dependencies
-<<<<<<< HEAD
-libraryDependencies += "com.github.tomakehurst" % "wiremock" % "2.23.2" % Test
+libraryDependencies += "com.github.tomakehurst" % "wiremock"    % "2.23.2" % Test
 
 val jenaVersion = "3.12.0"
 libraryDependencies += "org.apache.jena" % "jena-rdfconnection" % jenaVersion % Test
 libraryDependencies += "org.apache.jena" % "jena-fuseki-main"   % jenaVersion % Test
 
-libraryDependencies += "org.scalamock"  %% "scalamock"  % "4.2.0"  % Test
-libraryDependencies += "org.scalacheck" %% "scalacheck" % "1.14.0" % Test
-libraryDependencies += "org.scalatest"  %% "scalatest"  % "3.0.7"  % Test
-=======
-libraryDependencies += "com.github.tomakehurst" % "wiremock"    % "2.23.2" % Test
 libraryDependencies += "org.scalamock"          %% "scalamock"  % "4.3.0"  % Test
 libraryDependencies += "org.scalacheck"         %% "scalacheck" % "1.14.0" % Test
 libraryDependencies += "org.scalatest"          %% "scalatest"  % "3.0.8"  % Test
->>>>>>> ddfba772
 
 libraryDependencies += "org.tpolecat" %% "doobie-h2"        % doobieVersion % Test
 libraryDependencies += "org.tpolecat" %% "doobie-scalatest" % doobieVersion % Test