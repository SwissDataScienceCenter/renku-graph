/*
 * Copyright 2018 - Swiss Data Science Center (SDSC)
 * A partnership between École Polytechnique Fédérale de Lausanne (EPFL) and
 * Eidgenössische Technische Hochschule Zürich (ETHZ).
 *
 * Licensed under the Apache License, Version 2.0 (the "License");
 * you may not use this file except in compliance with the License.
 * You may obtain a copy of the License at
 *
 *      http://www.apache.org/licenses/LICENSE-2.0
 *
 * Unless required by applicable law or agreed to in writing, software
 * distributed under the License is distributed on an "AS IS" BASIS, WITHOUT
 * WARRANTIES OR CONDITIONS OF ANY KIND, either express or implied.
 * See the License for the specific language governing permissions and
 * limitations under the License.
 */

name := "graph-commons"

Test / fork := true

val pureConfigVersion = "0.17.2"
libraryDependencies += "com.github.pureconfig" %% "pureconfig"      % pureConfigVersion
libraryDependencies += "com.github.pureconfig" %% "pureconfig-cats" % pureConfigVersion

libraryDependencies += "eu.timepit"   %% "refined-pureconfig" % "0.10.1"
<<<<<<< HEAD
libraryDependencies += "io.sentry"     % "sentry-logback"     % "6.6.0"
=======
libraryDependencies += "io.sentry"     % "sentry-logback"     % "6.7.0"
>>>>>>> 301c3cc3
libraryDependencies += "org.tpolecat" %% "skunk-core"         % "0.3.2"

val http4sVersion           = "0.23.16"
val http4sBlazeVersion      = "0.23.12"
val http4sPrometheusVersion = "0.24.1"
libraryDependencies += "org.http4s" %% "http4s-blaze-client"       % http4sBlazeVersion
libraryDependencies += "org.http4s" %% "http4s-blaze-server"       % http4sBlazeVersion
libraryDependencies += "org.http4s" %% "http4s-circe"              % http4sVersion
libraryDependencies += "org.http4s" %% "http4s-dsl"                % http4sVersion
libraryDependencies += "org.http4s" %% "http4s-prometheus-metrics" % http4sPrometheusVersion
libraryDependencies += "org.http4s" %% "http4s-server"             % http4sVersion

libraryDependencies += "org.typelevel" %% "cats-effect"   % "3.3.14"
libraryDependencies += "org.typelevel" %% "log4cats-core" % "2.5.0"

// Test dependencies
val testContainersScalaVersion = "0.40.11"
libraryDependencies += "com.dimafeng"          %% "testcontainers-scala-scalatest"  % testContainersScalaVersion % Test
libraryDependencies += "com.dimafeng"          %% "testcontainers-scala-postgresql" % testContainersScalaVersion % Test
<<<<<<< HEAD
libraryDependencies += "com.github.tomakehurst" % "wiremock-jre8"                   % "2.34.0"                   % Test
=======
libraryDependencies += "com.github.tomakehurst" % "wiremock-jre8"                   % "2.35.0"                   % Test
>>>>>>> 301c3cc3

libraryDependencies += "org.scalamock" %% "scalamock" % "5.2.0" % Test<|MERGE_RESOLUTION|>--- conflicted
+++ resolved
@@ -25,11 +25,7 @@
 libraryDependencies += "com.github.pureconfig" %% "pureconfig-cats" % pureConfigVersion
 
 libraryDependencies += "eu.timepit"   %% "refined-pureconfig" % "0.10.1"
-<<<<<<< HEAD
-libraryDependencies += "io.sentry"     % "sentry-logback"     % "6.6.0"
-=======
 libraryDependencies += "io.sentry"     % "sentry-logback"     % "6.7.0"
->>>>>>> 301c3cc3
 libraryDependencies += "org.tpolecat" %% "skunk-core"         % "0.3.2"
 
 val http4sVersion           = "0.23.16"
@@ -49,10 +45,6 @@
 val testContainersScalaVersion = "0.40.11"
 libraryDependencies += "com.dimafeng"          %% "testcontainers-scala-scalatest"  % testContainersScalaVersion % Test
 libraryDependencies += "com.dimafeng"          %% "testcontainers-scala-postgresql" % testContainersScalaVersion % Test
-<<<<<<< HEAD
-libraryDependencies += "com.github.tomakehurst" % "wiremock-jre8"                   % "2.34.0"                   % Test
-=======
 libraryDependencies += "com.github.tomakehurst" % "wiremock-jre8"                   % "2.35.0"                   % Test
->>>>>>> 301c3cc3
 
 libraryDependencies += "org.scalamock" %% "scalamock" % "5.2.0" % Test