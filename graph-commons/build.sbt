--- conflicted
+++ resolved
@@ -54,27 +54,17 @@
 // Test dependencies
 libraryDependencies += "com.github.tomakehurst" % "wiremock" % "2.27.1" % Test
 
-<<<<<<< HEAD
-val jenaVersion = "3.15.0"
-=======
 val jenaVersion = "3.16.0"
->>>>>>> 6d8bd826
 libraryDependencies += "org.apache.jena" % "jena-fuseki-main"   % jenaVersion % Test
 libraryDependencies += "org.apache.jena" % "jena-rdfconnection" % jenaVersion % Test
 libraryDependencies += "org.apache.jena" % "jena-text"          % jenaVersion % Test
 
-<<<<<<< HEAD
 libraryDependencies += "org.apache.logging.log4j" % "log4j-slf4j-impl" % "2.13.3" % Test
 
-libraryDependencies += "org.scalamock"  %% "scalamock"  % "4.4.0"  % Test
-libraryDependencies += "org.scalacheck" %% "scalacheck" % "1.14.0" % Test
-libraryDependencies += "org.scalatest"  %% "scalatest"  % "3.0.8"  % Test
-=======
 libraryDependencies += "org.scalamock"     %% "scalamock"       % "5.0.0"   % Test
 libraryDependencies += "org.scalacheck"    %% "scalacheck"      % "1.14.3"  % Test
 libraryDependencies += "org.scalatestplus" %% "scalacheck-1-14" % "3.2.0.0" % Test
 libraryDependencies += "org.scalatest"     %% "scalatest"       % "3.2.1"   % Test
->>>>>>> 6d8bd826
 
 libraryDependencies += "org.tpolecat" %% "doobie-h2"        % doobieVersion % Test
 libraryDependencies += "org.tpolecat" %% "doobie-scalatest" % doobieVersion % Test