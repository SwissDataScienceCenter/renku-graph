--- conflicted
+++ resolved
@@ -26,14 +26,9 @@
   service:
     type: ClusterIP
     port: 9002
-<<<<<<< HEAD
   resources:
     limits:
       memory: "400Mi"
-  renku:
-    sentryDsn: ''
-=======
->>>>>>> 956b3bc3
 
 webhookService:
   image:
