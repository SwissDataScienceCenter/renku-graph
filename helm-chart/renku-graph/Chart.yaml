apiVersion: v1
appVersion: '1.0'
description: A Helm chart for renku graph services
name: renku-graph
<<<<<<< HEAD
version: 0.19.0-afd6caa
=======
version: 0.19.1-4763924
>>>>>>> 524bd628
<|MERGE_RESOLUTION|>--- conflicted
+++ resolved
@@ -2,8 +2,4 @@
 appVersion: '1.0'
 description: A Helm chart for renku graph services
 name: renku-graph
-<<<<<<< HEAD
-version: 0.19.0-afd6caa
-=======
-version: 0.19.1-4763924
->>>>>>> 524bd628
+version: 0.19.1-4763924