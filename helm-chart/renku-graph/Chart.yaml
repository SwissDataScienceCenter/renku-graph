--- conflicted
+++ resolved
@@ -2,8 +2,4 @@
 appVersion: '1.0'
 description: A Helm chart for renku graph services
 name: renku-graph
-<<<<<<< HEAD
 version: 1.11.0-909145e
-=======
-version: 1.11.0-01ca916
->>>>>>> 5ada32e8
