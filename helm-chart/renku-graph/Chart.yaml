--- conflicted
+++ resolved
@@ -2,8 +2,4 @@
 appVersion: '1.0'
 description: A Helm chart for renku graph services
 name: renku-graph
-<<<<<<< HEAD
-version: 1.9.1-n006.hf1196db5
-=======
-version: 1.9.0-5b95e63
->>>>>>> 575f9a95
+version: 1.9.1-7cfa7ff