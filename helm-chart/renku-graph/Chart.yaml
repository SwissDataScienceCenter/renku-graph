apiVersion: v1
appVersion: '1.0'
description: A Helm chart for renku graph services
name: renku-graph
<<<<<<< HEAD
version: 0.2.0-1c62490
=======
version: 0.3.0-f77779b
>>>>>>> 0df7a846
<|MERGE_RESOLUTION|>--- conflicted
+++ resolved
@@ -2,8 +2,4 @@
 appVersion: '1.0'
 description: A Helm chart for renku graph services
 name: renku-graph
-<<<<<<< HEAD
-version: 0.2.0-1c62490
-=======
-version: 0.3.0-f77779b
->>>>>>> 0df7a846
+version: 0.3.0-f77779b