--- conflicted
+++ resolved
@@ -2,8 +2,4 @@
 appVersion: '1.0'
 description: A Helm chart for renku graph services
 name: renku-graph
-<<<<<<< HEAD
-version: 1.14.0-3800bc4
-=======
 version: 1.16.0-cd20cf7
->>>>>>> 578ccd5d
