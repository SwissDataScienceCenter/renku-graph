--- conflicted
+++ resolved
@@ -2,8 +2,4 @@
 appVersion: '1.0'
 description: A Helm chart for renku graph services
 name: renku-graph
-<<<<<<< HEAD
-version: 0.31.1-6929c8b
-=======
-version: 0.32.0-a16a4c5
->>>>>>> f3c5f61d
+version: 0.31.2-6929c8b