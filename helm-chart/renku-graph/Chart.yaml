apiVersion: v1
appVersion: '1.0'
description: A Helm chart for renku graph services
name: renku-graph
<<<<<<< HEAD
version: 1.8.7-90be4b8
=======
version: 1.9.0-92e6383
>>>>>>> 6af164cf
<|MERGE_RESOLUTION|>--- conflicted
+++ resolved
@@ -2,8 +2,4 @@
 appVersion: '1.0'
 description: A Helm chart for renku graph services
 name: renku-graph
-<<<<<<< HEAD
-version: 1.8.7-90be4b8
-=======
-version: 1.9.0-92e6383
->>>>>>> 6af164cf
+version: 1.9.0-92e6383