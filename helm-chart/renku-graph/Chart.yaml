apiVersion: v1
appVersion: '1.0'
description: A Helm chart for renku graph services
name: renku-graph
<<<<<<< HEAD
version: 1.18.9-d6281cd
=======
version: 1.19.0-7c30f79
>>>>>>> 703c9749
<|MERGE_RESOLUTION|>--- conflicted
+++ resolved
@@ -2,8 +2,4 @@
 appVersion: '1.0'
 description: A Helm chart for renku graph services
 name: renku-graph
-<<<<<<< HEAD
-version: 1.18.9-d6281cd
-=======
-version: 1.19.0-7c30f79
->>>>>>> 703c9749
+version: 1.18.11-d6281cd