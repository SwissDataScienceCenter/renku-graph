apiVersion: v1
appVersion: '1.0'
description: A Helm chart for renku graph services
name: renku-graph
<<<<<<< HEAD
version: 1.12.4-7daafce
=======
version: 1.13.0-80cbf97
>>>>>>> f1aa5198
<|MERGE_RESOLUTION|>--- conflicted
+++ resolved
@@ -2,8 +2,4 @@
 appVersion: '1.0'
 description: A Helm chart for renku graph services
 name: renku-graph
-<<<<<<< HEAD
-version: 1.12.4-7daafce
-=======
-version: 1.13.0-80cbf97
->>>>>>> f1aa5198
+version: 1.12.4-7daafce