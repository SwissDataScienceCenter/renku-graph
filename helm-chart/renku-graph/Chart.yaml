--- conflicted
+++ resolved
@@ -2,8 +2,4 @@
 appVersion: '1.0'
 description: A Helm chart for renku graph services
 name: renku-graph
-<<<<<<< HEAD
-version: 1.17.2-n002.h173a72a3
-=======
-version: 1.18.0-35369bf
->>>>>>> 86ecc6ed
+version: 1.17.3-d5e0923