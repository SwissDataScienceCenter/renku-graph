apiVersion: v1
appVersion: '1.0'
description: A Helm chart for renku graph services
name: renku-graph
<<<<<<< HEAD
version: 2.12.0
=======
# This is a dummy version just to satisfy GH action job. The real version is set during the release process.
version: 0.0.1
>>>>>>> c939c244
<|MERGE_RESOLUTION|>--- conflicted
+++ resolved
@@ -2,9 +2,5 @@
 appVersion: '1.0'
 description: A Helm chart for renku graph services
 name: renku-graph
-<<<<<<< HEAD
-version: 2.12.0
-=======
 # This is a dummy version just to satisfy GH action job. The real version is set during the release process.
-version: 0.0.1
->>>>>>> c939c244
+version: 0.0.1