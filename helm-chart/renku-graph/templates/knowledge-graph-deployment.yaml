apiVersion: apps/v1beta2
kind: Deployment
metadata:
  name: {{ include "knowledgeGraph.fullname" . }}
  labels:
    app: {{ template "knowledgeGraph.name" . }}
    chart: {{ template "graph.chart" . }}
    release: {{ .Release.Name }}
    heritage: {{ .Release.Service }}
spec:
  replicas: 1
  strategy:
    type: Recreate
  selector:
    matchLabels:
      app: {{ include "knowledgeGraph.name" . }}
      release: {{ .Release.Name }}
  template:
    metadata:
      labels:
        app: {{ include "knowledgeGraph.name" . }}
        release: {{ .Release.Name }}
    spec:
      containers:
        - name: knowledge-graph
          image: "{{ .Values.knowledgeGraph.image.repository }}:{{ .Values.knowledgeGraph.image.tag }}"
          imagePullPolicy: {{ .Values.knowledgeGraph.image.pullPolicy }}
          env:
            - name: RENKU_BASE_URL
<<<<<<< HEAD
              value: {{ .Values.knowledgeGraph.services.renku.url }}
            - name: RENKU_RESOURCES_URL
              value: {{ .Values.knowledgeGraph.services.renku.resourcesUrl }}
=======
              value: https://{{ .Values.global.renku.domain }}
            - name: RENKU_RESOURCES_URL
              value: https://{{ .Values.global.renku.domain }}/{{ .Values.knowledgeGraph.services.renku.resourcesPath }}
>>>>>>> ae175059
            - name: JENA_DATASET_NAME
              {{- if .Values.global.graph.jena.dataset }}
              value: {{ .Values.global.graph.jena.dataset }}
              {{- else }}
              value: {{ .Release.Namespace }}
              {{- end }}
            - name: JENA_BASE_URL
              value: "http://{{ template "jena.fullname" . }}:{{ .Values.jena.service.port }}"
            - name: JENA_RENKU_PASSWORD
              valueFrom:
                secretKeyRef:
                  name: {{ template "jena.fullname" . }}
                  key: jena-renku-password
            - name: SENTRY_ENABLED
              value: "{{ .Values.sentry.enabled }}"
              {{- if .Values.sentry.enabled }}
            - name: SENTRY_BASE_URL
              value: {{ .Values.sentry.url }}
            - name: SENTRY_ENVIRONMENT_NAME
              value: {{ .Values.sentry.environmentName }}
              {{- end }}
            - name: THREADS_NUMBER
              value: "{{ .Values.knowledgeGraph.threadsNumber }}"
            - name: JAVA_OPTS
              value: -Xmx200m -XX:+UseG1GC
          ports:
            - name: http-kg
              containerPort: 9004
              protocol: TCP
          livenessProbe:
            httpGet:
              path: /ping
              port: http-kg
          readinessProbe:
            httpGet:
              path: /ping
              port: http-kg
          resources:
  {{ toYaml .Values.knowledgeGraph.resources | indent 12 }}
  {{- with .Values.nodeSelector }}
nodeSelector:
  {{ toYaml . | indent 8 }}
  {{- end }}
  {{- with .Values.affinity }}
affinity:
  {{ toYaml . | indent 8 }}
  {{- end }}
  {{- with .Values.tolerations }}
tolerations:
  {{ toYaml . | indent 8 }}
  {{- end }}<|MERGE_RESOLUTION|>--- conflicted
+++ resolved
@@ -27,15 +27,9 @@
           imagePullPolicy: {{ .Values.knowledgeGraph.image.pullPolicy }}
           env:
             - name: RENKU_BASE_URL
-<<<<<<< HEAD
-              value: {{ .Values.knowledgeGraph.services.renku.url }}
-            - name: RENKU_RESOURCES_URL
-              value: {{ .Values.knowledgeGraph.services.renku.resourcesUrl }}
-=======
               value: https://{{ .Values.global.renku.domain }}
             - name: RENKU_RESOURCES_URL
               value: https://{{ .Values.global.renku.domain }}/{{ .Values.knowledgeGraph.services.renku.resourcesPath }}
->>>>>>> ae175059
             - name: JENA_DATASET_NAME
               {{- if .Values.global.graph.jena.dataset }}
               value: {{ .Values.global.graph.jena.dataset }}
