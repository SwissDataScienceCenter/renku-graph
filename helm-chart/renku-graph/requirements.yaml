--- conflicted
+++ resolved
@@ -1,13 +1,8 @@
 dependencies:
 - name: certificates
-<<<<<<< HEAD
-  version: "0.0.2"
+  version: "0.0.3"
   repository: "https://swissdatasciencecenter.github.io/helm-charts/"
 - name: renku-jena
   version: "0.0.14"
   repository: "https://swissdatasciencecenter.github.io/helm-charts/"
-  alias: jena
-=======
-  version: "0.0.3"
-  repository: "https://swissdatasciencecenter.github.io/helm-charts/"
->>>>>>> 33ec3c5b
+  alias: jena