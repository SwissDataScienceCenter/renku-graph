--- conflicted
+++ resolved
@@ -19,11 +19,5 @@
 name := "triples-generator"
 
 libraryDependencies += "ch.qos.logback"  % "logback-classic"    % "1.2.3"
-<<<<<<< HEAD
 libraryDependencies += "com.lihaoyi"     %% "ammonite-ops"      % "1.6.8"
-libraryDependencies += "io.sentry"       % "sentry-logback"     % "1.7.23"
-libraryDependencies += "org.apache.jena" % "jena-rdfconnection" % "3.12.0"
-=======
-libraryDependencies += "com.lihaoyi"     %% "ammonite-ops"      % "1.6.7"
-libraryDependencies += "io.sentry"       % "sentry-logback"     % "1.7.22"
->>>>>>> 2cf61643
+libraryDependencies += "io.sentry"       % "sentry-logback"     % "1.7.23"