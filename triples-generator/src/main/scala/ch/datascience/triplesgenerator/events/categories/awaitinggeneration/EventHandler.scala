--- conflicted
+++ resolved
@@ -19,26 +19,15 @@
 package ch.datascience.triplesgenerator
 package events.categories.awaitinggeneration
 
-<<<<<<< HEAD
-import cats.data.EitherT.{fromEither, fromOption}
-import cats.effect.{ContextShift, Effect, IO, Timer}
-import cats.{MonadThrow, Show}
-import ch.datascience.events.consumers.EventSchedulingResult
-import ch.datascience.events.consumers.EventSchedulingResult._
-import ch.datascience.events.consumers.subscriptions.SubscriptionMechanism
-import ch.datascience.events.{EventRequestContent, consumers}
-=======
-import cats.MonadThrow
-import cats.data.EitherT.{fromEither, fromOption}
-import cats.data.NonEmptyList
+import cats.data.EitherT.fromOption
 import cats.effect.concurrent.Deferred
 import cats.effect.{Concurrent, ConcurrentEffect, ContextShift, IO, Timer}
 import cats.syntax.all._
-import ch.datascience.events.consumers
+import cats.{MonadThrow, Show}
 import ch.datascience.events.consumers.EventSchedulingResult._
 import ch.datascience.events.consumers.subscriptions.SubscriptionMechanism
-import ch.datascience.events.consumers.{ConcurrentProcessesLimiter, EventHandlingProcess, EventRequestContent}
->>>>>>> 4f2767ba
+import ch.datascience.events.consumers.{ConcurrentProcessesLimiter, EventHandlingProcess}
+import ch.datascience.events.{EventRequestContent, consumers}
 import ch.datascience.graph.model.RenkuVersionPair
 import ch.datascience.graph.model.events.{CategoryName, EventBody}
 import ch.datascience.metrics.MetricsRegistry
@@ -48,19 +37,6 @@
 
 import scala.concurrent.ExecutionContext
 
-<<<<<<< HEAD
-private[events] class EventHandler[Interpretation[_]: Effect: MonadThrow](
-    override val categoryName: CategoryName,
-    eventsProcessingRunner:    EventsProcessingRunner[Interpretation],
-    eventBodyDeserializer:     EventBodyDeserializer[Interpretation],
-    currentVersionPair:        RenkuVersionPair,
-    logger:                    Logger[Interpretation]
-) extends consumers.EventHandler[Interpretation] {
-
-  import currentVersionPair.schemaVersion
-  import eventBodyDeserializer.toCommitEvent
-  import eventsProcessingRunner.scheduleForProcessing
-=======
 private[events] class EventHandler[Interpretation[_]: MonadThrow: ConcurrentEffect: ContextShift](
     override val categoryName:  CategoryName,
     eventProcessor:             EventProcessor[Interpretation],
@@ -72,8 +48,7 @@
 ) extends consumers.EventHandlerWithProcessLimiter[Interpretation](concurrentProcessesLimiter) {
 
   import currentVersionPair.schemaVersion
-  import eventBodyDeserializer.toCommitEvents
->>>>>>> 4f2767ba
+  import eventBodyDeserializer.toCommitEvent
 
   override def createHandlingProcess(
       requestContent: EventRequestContent
@@ -83,33 +58,19 @@
       subscriptionMechanism.renewSubscription()
     )
 
-  private def startProcessEvent(requestContent: EventRequestContent, deferred: Deferred[Interpretation, Unit]) =
-    for {
-<<<<<<< HEAD
-      _           <- fromEither[Interpretation](requestContent.event.validateCategoryName)
-      eventBody   <- fromOption[Interpretation](requestContent.maybePayload.map(EventBody.apply), BadRequest)
-      commitEvent <- toCommitEvent(eventBody).toRightT(recoverTo = BadRequest)
-      result <- scheduleForProcessing(commitEvent, schemaVersion).toRightT
-                  .semiflatTap(logger.log(commitEvent))
-                  .leftSemiflatTap(logger.log(commitEvent))
-=======
-      eventId      <- fromEither(requestContent.event.getEventId)
-      eventBody    <- fromOption[Interpretation](requestContent.maybePayload.map(EventBody.apply), BadRequest)
-      commitEvents <- toCommitEvents(eventBody).toRightT(recoverTo = BadRequest)
-      result <-
-        Concurrent[Interpretation]
-          .start(
-            eventProcessor.process(eventId, commitEvents, schemaVersion) >> deferred.complete(())
-          )
-          .toRightT
-          .map(_ => Accepted)
-          .semiflatTap(logger.log(eventId -> commitEvents))
-          .leftSemiflatTap(logger.log(eventId -> commitEvents))
->>>>>>> 4f2767ba
-    } yield result
+  private def startProcessEvent(requestContent: EventRequestContent, deferred: Deferred[Interpretation, Unit]) = for {
+    eventBody   <- fromOption[Interpretation](requestContent.maybePayload.map(EventBody.apply), BadRequest)
+    commitEvent <- toCommitEvent(eventBody).toRightT(recoverTo = BadRequest)
+    result <- Concurrent[Interpretation]
+                .start(eventProcessor.process(commitEvent, schemaVersion) >> deferred.complete(()))
+                .toRightT
+                .map(_ => Accepted)
+                .semiflatTap(logger.log(commitEvent))
+                .leftSemiflatTap(logger.log(commitEvent))
+  } yield result
 
   private implicit lazy val eventInfoToString: Show[CommitEvent] = Show.show { event =>
-    s"${event.compoundEventId}, projectPath = ${event.project.path}"
+    show"${event.compoundEventId}, projectPath = ${event.project.path}"
   }
 }
 
