/*
 * Copyright 2021 Swiss Data Science Center (SDSC)
 * A partnership between École Polytechnique Fédérale de Lausanne (EPFL) and
 * Eidgenössische Technische Hochschule Zürich (ETHZ).
 *
 * Licensed under the Apache License, Version 2.0 (the "License");
 * you may not use this file except in compliance with the License.
 * You may obtain a copy of the License at
 *
 *     http://www.apache.org/licenses/LICENSE-2.0
 *
 * Unless required by applicable law or agreed to in writing, software
 * distributed under the License is distributed on an "AS IS" BASIS,
 * WITHOUT WARRANTIES OR CONDITIONS OF ANY KIND, either express or implied.
 * See the License for the specific language governing permissions and
 * limitations under the License.
 */

package ch.datascience.triplesgenerator.events.categories.triplesgenerated

import cats.MonadError
import cats.data.EitherT.right
import cats.effect.{ContextShift, IO, Timer}
import cats.syntax.all._
import ch.datascience.graph.model.events.EventProcessingTime
import ch.datascience.graph.tokenrepository.{AccessTokenFinder, IOAccessTokenFinder}
import ch.datascience.http.client.AccessToken
import ch.datascience.logging.ExecutionTimeRecorder
import ch.datascience.logging.ExecutionTimeRecorder.ElapsedTime
import ch.datascience.metrics.MetricsRegistry
import ch.datascience.rdfstore.SparqlQueryTimeRecorder
import ch.datascience.triplesgenerator.events.categories.triplesgenerated.triplescuration.IOTriplesCurator.CurationRecoverableError
import ch.datascience.triplesgenerator.events.categories.triplesgenerated.triplescuration.{IOTriplesCurator, TriplesTransformer}
import ch.datascience.triplesgenerator.events.categories.triplesgenerated.triplesuploading.TriplesUploadResult._
import ch.datascience.triplesgenerator.events.categories.triplesgenerated.triplesuploading.{IOUploader, TriplesUploadResult, Uploader}
import ch.datascience.triplesgenerator.events.categories.{EventStatusUpdater, IOEventStatusUpdater}
import io.chrisdavenport.log4cats.Logger
import io.prometheus.client.Histogram

import java.time.Duration
import scala.concurrent.ExecutionContext
import scala.util.control.NonFatal

private trait EventProcessor[Interpretation[_]] {
  def process(
      triplesGeneratedEvent: TriplesGeneratedEvent
  ): Interpretation[Unit]
}

private class TriplesGeneratedEventProcessor[Interpretation[_]](
    accessTokenFinder:     AccessTokenFinder[Interpretation],
    triplesCurator:        TriplesTransformer[Interpretation],
    uploader:              Uploader[Interpretation],
    eventStatusUpdater:    EventStatusUpdater[Interpretation],
    logger:                Logger[Interpretation],
    executionTimeRecorder: ExecutionTimeRecorder[Interpretation]
)(implicit ME:             MonadError[Interpretation, Throwable])
    extends EventProcessor[Interpretation] {

  import IOAccessTokenFinder._
  import UploadingResult._
  import accessTokenFinder._
  import eventStatusUpdater._
  import executionTimeRecorder._
  import triplesCurator._
  import uploader._

  def process(triplesGeneratedEvent: TriplesGeneratedEvent): Interpretation[Unit] = {
    for {
      maybeAccessToken <- findAccessToken(triplesGeneratedEvent.project.path)
                            .recoverWith(rollback(triplesGeneratedEvent))
      results <- measureExecutionTime(transformAndUpload(triplesGeneratedEvent)(maybeAccessToken))
      _       <- updateEventLog(results)
      _       <- logSummary(triplesGeneratedEvent)(results)
    } yield ()
  } recoverWith logError(triplesGeneratedEvent)

  private def logError(event: TriplesGeneratedEvent): PartialFunction[Throwable, Interpretation[Unit]] = {
    case NonFatal(exception) =>
      logger.error(exception)(
        s"$categoryName: Triples Generated Event processing failure: ${event.compoundEventId}, projectPath: ${event.project.path}"
      )
  }

  private def transformAndUpload(
      triplesGeneratedEvent:   TriplesGeneratedEvent
  )(implicit maybeAccessToken: Option[AccessToken]): Interpretation[UploadingResult] = {
    for {
<<<<<<< HEAD
      curatedTriples <-
        transform(triplesGeneratedEvent).leftSemiflatMap(
          toUploadingError(triplesGeneratedEvent)
        )
      result <- EitherT
                  .liftF[Interpretation, UploadingResult, UploadingResult](
                    upload(curatedTriples).flatMap(toUploadingResult(triplesGeneratedEvent, _))
                  )

=======
      curatedTriples <- transform(triplesGeneratedEvent).leftSemiflatMap(toUploadingError(triplesGeneratedEvent))
      result         <- right[UploadingResult](upload(curatedTriples).flatMap(toUploadingResult(triplesGeneratedEvent, _)))
>>>>>>> 238daaa8
    } yield result
  }.merge recoverWith nonRecoverableFailure(triplesGeneratedEvent)

  private def toUploadingResult(triplesGeneratedEvent: TriplesGeneratedEvent,
                                triplesUploadResult:   TriplesUploadResult
  ): Interpretation[UploadingResult] = triplesUploadResult match {
    case DeliverySuccess =>
      (Uploaded(triplesGeneratedEvent): UploadingResult)
        .pure[Interpretation]
    case error @ RecoverableFailure(message) =>
      logger
        .error(error)(
          s"${logMessageCommon(triplesGeneratedEvent)} $message"
        )
        .map(_ => RecoverableError(triplesGeneratedEvent, error))
    case error @ InvalidTriplesFailure(message) =>
      logger
        .error(error)(
          s"${logMessageCommon(triplesGeneratedEvent)} $message"
        )
        .map(_ => NonRecoverableError(triplesGeneratedEvent, error: Throwable))
    case error @ InvalidUpdatesFailure(message) =>
      logger
        .error(error)(
          s"${logMessageCommon(triplesGeneratedEvent)} $message"
        )
        .map(_ => NonRecoverableError(triplesGeneratedEvent, error: Throwable))
  }

  private def nonRecoverableFailure(
      triplesGeneratedEvent: TriplesGeneratedEvent
  ): PartialFunction[Throwable, Interpretation[UploadingResult]] = { case NonFatal(exception) =>
    logger
      .error(exception)(s"${logMessageCommon(triplesGeneratedEvent)} ${exception.getMessage}")
      .map(_ => NonRecoverableError(triplesGeneratedEvent, exception))
  }

  private def toUploadingError(
      triplesGeneratedEvent: TriplesGeneratedEvent
  ): PartialFunction[Throwable, Interpretation[UploadingResult]] = {
    case curationError @ CurationRecoverableError(message, _) =>
      logger
        .error(curationError)(s"${logMessageCommon(triplesGeneratedEvent)} $message")
        .map(_ => RecoverableError(triplesGeneratedEvent, curationError))
  }

  private lazy val updateEventLog: ((ElapsedTime, UploadingResult)) => Interpretation[Unit] = {
    case (elapsedTime, Uploaded(event)) =>
      markEventDone(event.compoundEventId, EventProcessingTime(Duration ofMillis elapsedTime.value))
        .recoverWith(logEventLogUpdateError(event, "done"))
    case (_, RecoverableError(event, cause)) =>
      markEventTransformationFailedRecoverably(event.compoundEventId, cause)
        .recoverWith(logEventLogUpdateError(event, "as failed recoverably"))
    case (_, NonRecoverableError(event, cause)) =>
      markEventTransformationFailedNonRecoverably(event.compoundEventId, cause)
        .recoverWith(logEventLogUpdateError(event, "as failed nonrecoverably"))
  }

  private def logEventLogUpdateError(event:   TriplesGeneratedEvent,
                                     message: String
  ): PartialFunction[Throwable, Interpretation[Unit]] = { case NonFatal(exception) =>
    logger.error(exception)(s"${logMessageCommon(event)} failed to mark $message in the Event Log")
  }

  private def logSummary(
      triplesGeneratedEvent: TriplesGeneratedEvent
  ): ((ElapsedTime, UploadingResult)) => Interpretation[Unit] = { case (elapsedTime, uploadingResult) =>
    val message = uploadingResult match {
      case Uploaded(_) => "was successfully uploaded"
      case _           => "failed to upload"
    }
    logger.info(s"${logMessageCommon(triplesGeneratedEvent)} processed in ${elapsedTime}ms: $message")
  }

  private def logMessageCommon(event: TriplesGeneratedEvent): String =
    s"$categoryName: ${event.compoundEventId}, projectPath: ${event.project.path}"

  private def rollback(
      triplesGeneratedEvent: TriplesGeneratedEvent
  ): PartialFunction[Throwable, Interpretation[Option[AccessToken]]] = { case NonFatal(exception) =>
    markTriplesGenerated(triplesGeneratedEvent.compoundEventId,
                         triplesGeneratedEvent.triples,
                         triplesGeneratedEvent.schemaVersion,
                         maybeProcessingTime = None
    ) >> new Exception("transformation failure -> Event rolled back", exception)
      .raiseError[Interpretation, Option[AccessToken]]
  }

  private sealed trait UploadingResult extends Product with Serializable {
    val event: TriplesGeneratedEvent
  }
  private sealed trait UploadingError extends UploadingResult {
    val cause: Throwable
  }
  private object UploadingResult {
    case class Uploaded(event: TriplesGeneratedEvent) extends UploadingResult
    case class RecoverableError(event: TriplesGeneratedEvent, cause: Throwable) extends UploadingError
    case class NonRecoverableError(event: TriplesGeneratedEvent, cause: Throwable) extends UploadingError
  }
}

private object IOTriplesGeneratedEventProcessor {
  import ch.datascience.config.GitLab
  import ch.datascience.control.Throttler

  private[events] lazy val eventsProcessingTimesBuilder =
    Histogram
      .build()
      .name("triples_transformation_processing_times")
      .help("Triples transformation processing times")
      .buckets(.1, .5, 1, 5, 10, 50, 100, 500, 1000, 5000, 10000, 50000, 100000, 500000, 1000000, 5000000, 10000000,
        50000000, 100000000, 500000000)

  def apply(
      metricsRegistry: MetricsRegistry[IO],
      gitLabThrottler: Throttler[IO, GitLab],
      timeRecorder:    SparqlQueryTimeRecorder[IO],
      logger:          Logger[IO]
  )(implicit
      contextShift:     ContextShift[IO],
      executionContext: ExecutionContext,
      timer:            Timer[IO]
  ): IO[TriplesGeneratedEventProcessor[IO]] =
    for {
      uploader              <- IOUploader(logger, timeRecorder)
      accessTokenFinder     <- IOAccessTokenFinder(logger)
      triplesCurator        <- IOTriplesCurator(gitLabThrottler, logger, timeRecorder)
      eventStatusUpdater    <- IOEventStatusUpdater(logger)
      eventsProcessingTimes <- metricsRegistry.register[Histogram, Histogram.Builder](eventsProcessingTimesBuilder)
      executionTimeRecorder <- ExecutionTimeRecorder[IO](logger, maybeHistogram = Some(eventsProcessingTimes))
    } yield new TriplesGeneratedEventProcessor(
      accessTokenFinder,
      triplesCurator,
      uploader,
      eventStatusUpdater,
      logger,
      executionTimeRecorder
    )
}<|MERGE_RESOLUTION|>--- conflicted
+++ resolved
@@ -86,20 +86,11 @@
       triplesGeneratedEvent:   TriplesGeneratedEvent
   )(implicit maybeAccessToken: Option[AccessToken]): Interpretation[UploadingResult] = {
     for {
-<<<<<<< HEAD
       curatedTriples <-
         transform(triplesGeneratedEvent).leftSemiflatMap(
           toUploadingError(triplesGeneratedEvent)
         )
-      result <- EitherT
-                  .liftF[Interpretation, UploadingResult, UploadingResult](
-                    upload(curatedTriples).flatMap(toUploadingResult(triplesGeneratedEvent, _))
-                  )
-
-=======
-      curatedTriples <- transform(triplesGeneratedEvent).leftSemiflatMap(toUploadingError(triplesGeneratedEvent))
-      result         <- right[UploadingResult](upload(curatedTriples).flatMap(toUploadingResult(triplesGeneratedEvent, _)))
->>>>>>> 238daaa8
+      result <- right[UploadingResult](upload(curatedTriples).flatMap(toUploadingResult(triplesGeneratedEvent, _)))
     } yield result
   }.merge recoverWith nonRecoverableFailure(triplesGeneratedEvent)
 
