/*
 * Copyright 2021 Swiss Data Science Center (SDSC)
 * A partnership between École Polytechnique Fédérale de Lausanne (EPFL) and
 * Eidgenössische Technische Hochschule Zürich (ETHZ).
 *
 * Licensed under the Apache License, Version 2.0 (the "License");
 * you may not use this file except in compliance with the License.
 * You may obtain a copy of the License at
 *
 *     http://www.apache.org/licenses/LICENSE-2.0
 *
 * Unless required by applicable law or agreed to in writing, software
 * distributed under the License is distributed on an "AS IS" BASIS,
 * WITHOUT WARRANTIES OR CONDITIONS OF ANY KIND, either express or implied.
 * See the License for the specific language governing permissions and
 * limitations under the License.
 */

package ch.datascience.triplesgenerator.events.categories.awaitinggeneration

import cats.MonadThrow
<<<<<<< HEAD
import cats.data.EitherT
=======
import cats.data.{EitherT, NonEmptyList}
>>>>>>> 4f2767ba
import cats.effect.{ContextShift, IO, Timer}
import cats.syntax.all._
import ch.datascience.graph.model.SchemaVersion
import ch.datascience.graph.model.events.EventStatus.{GenerationNonRecoverableFailure, GenerationRecoverableFailure}
import ch.datascience.graph.model.events.{CompoundEventId, EventProcessingTime, EventStatus}
import ch.datascience.graph.tokenrepository.AccessTokenFinder
import ch.datascience.http.client.AccessToken
import ch.datascience.logging.ExecutionTimeRecorder
import ch.datascience.logging.ExecutionTimeRecorder.ElapsedTime
import ch.datascience.metrics.MetricsRegistry
import ch.datascience.rdfstore.JsonLDTriples
import ch.datascience.triplesgenerator.events.categories.Errors.ProcessingRecoverableError
import ch.datascience.triplesgenerator.events.categories.EventStatusUpdater
import ch.datascience.triplesgenerator.events.categories.EventStatusUpdater._
import ch.datascience.triplesgenerator.events.categories.awaitinggeneration.triplesgeneration.TriplesGenerator
import io.prometheus.client.Histogram
import org.typelevel.log4cats.Logger

import java.time.Duration
import scala.concurrent.ExecutionContext
import scala.util.control.NonFatal

private trait EventProcessor[Interpretation[_]] {
  def process(event: CommitEvent, currentSchemaVersion: SchemaVersion): Interpretation[Unit]
}

private class CommitEventProcessor[Interpretation[_]: MonadThrow](
    accessTokenFinder:       AccessTokenFinder[Interpretation],
    triplesGenerator:        TriplesGenerator[Interpretation],
    statusUpdater:           EventStatusUpdater[Interpretation],
    logger:                  Logger[Interpretation],
    allEventsTimeRecorder:   ExecutionTimeRecorder[Interpretation],
    singleEventTimeRecorder: ExecutionTimeRecorder[Interpretation]
) extends EventProcessor[Interpretation] {

  import AccessTokenFinder._
  import TriplesGenerationResult._
  import accessTokenFinder._
  import triplesGenerator._

  def process(event: CommitEvent, currentSchemaVersion: SchemaVersion): Interpretation[Unit] =
    allEventsTimeRecorder.measureExecutionTime {
      for {
        maybeAccessToken <- findAccessToken(event.project.path) recoverWith rollbackEvent(event)
        uploadingResult  <- generateAndUpdateStatus(event, currentSchemaVersion)(maybeAccessToken)
      } yield uploadingResult
    } flatMap logSummary recoverWith logError(event)

  private def logError(event: CommitEvent): PartialFunction[Throwable, Interpretation[Unit]] = {
    case NonFatal(exception) =>
      logger.error(exception)(s"${logMessageCommon(event)}: commit Event processing failure")
  }

  private def generateAndUpdateStatus(
      commit:                  CommitEvent,
      currentSchemaVersion:    SchemaVersion
  )(implicit maybeAccessToken: Option[AccessToken]): Interpretation[TriplesGenerationResult] = EitherT {
    singleEventTimeRecorder
      .measureExecutionTime(generateTriples(commit).value)
      .map(toTriplesGenerated(commit, currentSchemaVersion))
  }.leftSemiflatMap(toRecoverableError(commit))
    .merge
    .recoverWith(toNonRecoverableFailure(commit))
    .flatTap(updateEventLog)

  private def toTriplesGenerated(commit: CommitEvent, currentSchemaVersion: SchemaVersion): (
      (ElapsedTime, Either[ProcessingRecoverableError, JsonLDTriples])
  ) => Either[ProcessingRecoverableError, TriplesGenerationResult] = { case (elapsedTime, maybeTriples) =>
    maybeTriples.map { triples =>
      TriplesGenerated(
        commit,
        triples,
        currentSchemaVersion,
        EventProcessingTime(Duration ofMillis elapsedTime.value)
      ): TriplesGenerationResult
    }
  }

  private def updateEventLog(uploadingResults: TriplesGenerationResult): Interpretation[Unit] = {
    uploadingResults match {
      case TriplesGenerated(commit, triples, schemaVersion, processingTime) =>
        statusUpdater.toTriplesGenerated(CompoundEventId(commit.eventId, commit.project.id),
                                         commit.project.path,
                                         triples,
                                         schemaVersion,
                                         processingTime
        )
      case RecoverableError(commit, message) =>
        statusUpdater.toFailure(CompoundEventId(commit.eventId, commit.project.id),
                                commit.project.path,
                                EventStatus.GenerationRecoverableFailure,
                                message
        )
      case NonRecoverableError(commit, cause) =>
        statusUpdater.toFailure(CompoundEventId(commit.eventId, commit.project.id),
                                commit.project.path,
                                EventStatus.GenerationNonRecoverableFailure,
                                cause
        )
    }
  } recoverWith logEventLogUpdateError(uploadingResults)

  private def logEventLogUpdateError(
      triplesGenerationResult: TriplesGenerationResult
  ): PartialFunction[Throwable, Interpretation[Unit]] = { case NonFatal(exception) =>
    logger
      .error(exception)(
        s"${logMessageCommon(triplesGenerationResult.commit)} failed to mark as $triplesGenerationResult in the Event Log"
      )
  }

  private def toRecoverableError(
      commit: CommitEvent
  ): ProcessingRecoverableError => Interpretation[TriplesGenerationResult] = { error =>
    logger
      .error(error)(s"${logMessageCommon(commit)} ${error.getMessage}")
      .map(_ => RecoverableError(commit, error): TriplesGenerationResult)
  }

  private def toNonRecoverableFailure(
      commit: CommitEvent
  ): PartialFunction[Throwable, Interpretation[TriplesGenerationResult]] = { case NonFatal(exception) =>
    logger
      .error(exception)(s"${logMessageCommon(commit)} failed")
      .map(_ => NonRecoverableError(commit, exception): TriplesGenerationResult)
  }

  private def logSummary: ((ElapsedTime, TriplesGenerationResult)) => Interpretation[Unit] = {
    case (elapsedTime, uploadingResult @ TriplesGenerated(_, _, _, _)) =>
      logger.info(s"${logMessageCommon(uploadingResult.commit)} processed in ${elapsedTime}ms")
    case _ => ().pure[Interpretation]
  }

  private def rollbackEvent(commit: CommitEvent): PartialFunction[Throwable, Interpretation[Option[AccessToken]]] = {
    case NonFatal(exception) =>
<<<<<<< HEAD
      statusUpdater.rollback[EventStatus.New](commit.compoundEventId, commit.project.path) >>
        new Exception(s"$categoryName: processing failure -> Event rolled back", exception)
          .raiseError[Interpretation, Option[AccessToken]]
=======
      statusUpdater
        .rollback[EventStatus.New](commit.compoundEventId)
        .flatMap(_ => new Exception(s"$categoryName: processing failure -> Event rolled back", exception).raiseError)
>>>>>>> 4f2767ba
  }

  private sealed trait TriplesGenerationResult extends Product with Serializable {
    val commit: CommitEvent
  }
  private sealed trait GenerationError extends TriplesGenerationResult {
    val cause: Throwable
  }
  private object TriplesGenerationResult {
    case class TriplesGenerated(commit:         CommitEvent,
                                triples:        JsonLDTriples,
                                schemaVersion:  SchemaVersion,
                                processingTime: EventProcessingTime
    ) extends TriplesGenerationResult {
      override lazy val toString: String = TriplesGenerated.toString()
    }
    case class RecoverableError(commit: CommitEvent, cause: Throwable) extends GenerationError {
      override lazy val toString: String = GenerationRecoverableFailure.toString
    }
    case class NonRecoverableError(commit: CommitEvent, cause: Throwable) extends GenerationError {
      override lazy val toString: String = GenerationNonRecoverableFailure.toString()
    }
  }
}

private object IOCommitEventProcessor {

  private[events] lazy val eventsProcessingTimesBuilder =
    Histogram
      .build()
      .name("triples_generation_processing_times")
      .help("Triples generation processing times")
      .buckets(.1, .5, 1, 5, 10, 50, 100, 500, 1000, 5000, 10000, 50000, 100000, 500000, 1000000, 5000000, 10000000,
        50000000, 100000000, 500000000)

  def apply(
      metricsRegistry: MetricsRegistry[IO],
      logger:          Logger[IO]
  )(implicit
      contextShift:     ContextShift[IO],
      executionContext: ExecutionContext,
      timer:            Timer[IO]
  ): IO[CommitEventProcessor[IO]] = for {
    triplesGenerator        <- TriplesGenerator()
    accessTokenFinder       <- AccessTokenFinder(logger)
    eventStatusUpdater      <- EventStatusUpdater(categoryName, logger)
    eventsProcessingTimes   <- metricsRegistry.register[Histogram, Histogram.Builder](eventsProcessingTimesBuilder)
    allEventsTimeRecorder   <- ExecutionTimeRecorder[IO](logger, maybeHistogram = Some(eventsProcessingTimes))
    singleEventTimeRecorder <- ExecutionTimeRecorder[IO](logger, maybeHistogram = None)
  } yield new CommitEventProcessor(
    accessTokenFinder,
    triplesGenerator,
    eventStatusUpdater,
    logger,
    allEventsTimeRecorder,
    singleEventTimeRecorder
  )
}<|MERGE_RESOLUTION|>--- conflicted
+++ resolved
@@ -19,11 +19,7 @@
 package ch.datascience.triplesgenerator.events.categories.awaitinggeneration
 
 import cats.MonadThrow
-<<<<<<< HEAD
 import cats.data.EitherT
-=======
-import cats.data.{EitherT, NonEmptyList}
->>>>>>> 4f2767ba
 import cats.effect.{ContextShift, IO, Timer}
 import cats.syntax.all._
 import ch.datascience.graph.model.SchemaVersion
@@ -159,15 +155,9 @@
 
   private def rollbackEvent(commit: CommitEvent): PartialFunction[Throwable, Interpretation[Option[AccessToken]]] = {
     case NonFatal(exception) =>
-<<<<<<< HEAD
-      statusUpdater.rollback[EventStatus.New](commit.compoundEventId, commit.project.path) >>
-        new Exception(s"$categoryName: processing failure -> Event rolled back", exception)
-          .raiseError[Interpretation, Option[AccessToken]]
-=======
       statusUpdater
-        .rollback[EventStatus.New](commit.compoundEventId)
+        .rollback[EventStatus.New](commit.compoundEventId, commit.project.path)
         .flatMap(_ => new Exception(s"$categoryName: processing failure -> Event rolled back", exception).raiseError)
->>>>>>> 4f2767ba
   }
 
   private sealed trait TriplesGenerationResult extends Product with Serializable {
