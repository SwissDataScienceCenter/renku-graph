--- conflicted
+++ resolved
@@ -66,18 +66,12 @@
         triplesGeneration        <- TriplesGeneration[IO]()
         reProvisioning           <- IOReProvisioning(triplesGeneration, transactor)
         triplesGenerator         <- TriplesGenerator(triplesGeneration)
-<<<<<<< HEAD
         metricsRegistry          <- MetricsRegistry()
         commitEventProcessor     <- IOCommitEventProcessor(transactor, triplesGenerator, metricsRegistry)
         routes                   <- new MicroserviceRoutes[IO](new RoutesMetrics[IO](metricsRegistry)).routes
+        eventsFetcher            <- IOEventLogFetch(transactor)
         eventLogMetrics          <- IOEventLogMetrics(transactor, ApplicationLogger, metricsRegistry)
-        eventProcessorRunner <- new EventsSource[IO](DbEventProcessorRunner(_, new IOEventLogFetch(transactor)))
-=======
-        commitEventProcessor     <- IOCommitEventProcessor(transactor, triplesGenerator)
-        routes                   <- new MicroserviceRoutes[IO]().routes
-        eventsFetcher            <- IOEventLogFetch(transactor)
         eventProcessorRunner <- new EventsSource[IO](DbEventProcessorRunner(_, eventsFetcher))
->>>>>>> aa9f2c99
                                  .withEventsProcessor(commitEventProcessor)
         exitCode <- new MicroserviceRunner(
                      sentryInitializer,
