/*
 * Copyright 2021 Swiss Data Science Center (SDSC)
 * A partnership between École Polytechnique Fédérale de Lausanne (EPFL) and
 * Eidgenössische Technische Hochschule Zürich (ETHZ).
 *
 * Licensed under the Apache License, Version 2.0 (the "License");
 * you may not use this file except in compliance with the License.
 * You may obtain a copy of the License at
 *
 *     http://www.apache.org/licenses/LICENSE-2.0
 *
 * Unless required by applicable law or agreed to in writing, software
 * distributed under the License is distributed on an "AS IS" BASIS,
 * WITHOUT WARRANTIES OR CONDITIONS OF ANY KIND, either express or implied.
 * See the License for the specific language governing permissions and
 * limitations under the License.
 */

package ch.datascience.triplesgenerator.config

import cats.MonadError
import cats.data.NonEmptyList
<<<<<<< HEAD
import ch.datascience.graph.model.CliVersion
import ch.datascience.graph.model.projects.SchemaVersion
import ch.datascience.triplesgenerator.models.RenkuVersionPair
import com.typesafe.config.{Config, ConfigFactory}
import pureconfig.ConfigReader
=======
import cats.effect.IO
import cats.syntax.all._
import ch.datascience.graph.model.{CliVersion, SchemaVersion}
import ch.datascience.graph.model.RenkuVersionPair
import com.typesafe.config.{Config, ConfigFactory}
import io.chrisdavenport.log4cats.Logger
import pureconfig.ConfigReader

import scala.util.control.NonFatal
trait VersionCompatibilityConfig
>>>>>>> 0cadf6dd

private object VersionCompatibilityConfig extends VersionCompatibilityConfig {

  import cats.syntax.all._
  import ch.datascience.config.ConfigLoader._

  private val separator = "->"

  implicit val reader = ConfigReader[List[String]].map(_.map { pair =>
    val (cliVersion, schemaVersion): (String, String) = pair.split(separator).toList match {
      case List(cliVersion, schemaVersion) => (cliVersion, schemaVersion)
      case _                               => throw new Exception(s"Did not find exactly two elements: ${pair}")
    }
    RenkuVersionPair(CliVersion(cliVersion.trim), SchemaVersion(schemaVersion.trim))
  })

  def apply[Interpretation[_]](
<<<<<<< HEAD
      config:    Config = ConfigFactory.load
  )(implicit ME: MonadError[Interpretation, Throwable]): Interpretation[NonEmptyList[RenkuVersionPair]] =
=======
      maybeRenkuDevVersion: Option[RenkuPythonDevVersion],
      logger:               Logger[Interpretation],
      config:               Config
  )(implicit ME:            MonadError[Interpretation, Throwable]): Interpretation[NonEmptyList[RenkuVersionPair]] =
>>>>>>> 0cadf6dd
    find[Interpretation, List[RenkuVersionPair]]("compatibility-matrix", config)(reader, ME).flatMap {
      case Nil =>
        ME.raiseError[NonEmptyList[RenkuVersionPair]](
          new Exception("No compatibility matrix provided for schema version")
        )
<<<<<<< HEAD
      case head :: tail => NonEmptyList(head, tail).pure[Interpretation]
=======
      case head :: tail =>
        maybeRenkuDevVersion match {
          case Some(devVersion) =>
            logger
              .warn(
                s"RENKU_PYTHON_DEV_VERSION env variable is set. CLI config version is now set to ${devVersion.version}"
              )
              .map(_ => NonEmptyList(head.copy(cliVersion = CliVersion(devVersion.version)), tail))
          case None => NonEmptyList(head, tail).pure[Interpretation]
        }
>>>>>>> 0cadf6dd
    }
}

object IOVersionCompatibilityConfig {
  def apply(logger: Logger[IO], config: Config = ConfigFactory.load): IO[NonEmptyList[RenkuVersionPair]] = for {
    maybeRenkuDevVersion       <- RenkuPythonDevVersionConfig[IO]() recoverWith errorToNone
    versionCompatibilityConfig <- VersionCompatibilityConfig(maybeRenkuDevVersion, logger, config)
  } yield versionCompatibilityConfig

  private lazy val errorToNone: PartialFunction[Throwable, IO[Option[RenkuPythonDevVersion]]] = { case NonFatal(_) =>
    None.pure[IO]
  }
}<|MERGE_RESOLUTION|>--- conflicted
+++ resolved
@@ -20,13 +20,6 @@
 
 import cats.MonadError
 import cats.data.NonEmptyList
-<<<<<<< HEAD
-import ch.datascience.graph.model.CliVersion
-import ch.datascience.graph.model.projects.SchemaVersion
-import ch.datascience.triplesgenerator.models.RenkuVersionPair
-import com.typesafe.config.{Config, ConfigFactory}
-import pureconfig.ConfigReader
-=======
 import cats.effect.IO
 import cats.syntax.all._
 import ch.datascience.graph.model.{CliVersion, SchemaVersion}
@@ -37,7 +30,6 @@
 
 import scala.util.control.NonFatal
 trait VersionCompatibilityConfig
->>>>>>> 0cadf6dd
 
 private object VersionCompatibilityConfig extends VersionCompatibilityConfig {
 
@@ -55,23 +47,15 @@
   })
 
   def apply[Interpretation[_]](
-<<<<<<< HEAD
-      config:    Config = ConfigFactory.load
-  )(implicit ME: MonadError[Interpretation, Throwable]): Interpretation[NonEmptyList[RenkuVersionPair]] =
-=======
       maybeRenkuDevVersion: Option[RenkuPythonDevVersion],
       logger:               Logger[Interpretation],
       config:               Config
   )(implicit ME:            MonadError[Interpretation, Throwable]): Interpretation[NonEmptyList[RenkuVersionPair]] =
->>>>>>> 0cadf6dd
     find[Interpretation, List[RenkuVersionPair]]("compatibility-matrix", config)(reader, ME).flatMap {
       case Nil =>
         ME.raiseError[NonEmptyList[RenkuVersionPair]](
           new Exception("No compatibility matrix provided for schema version")
         )
-<<<<<<< HEAD
-      case head :: tail => NonEmptyList(head, tail).pure[Interpretation]
-=======
       case head :: tail =>
         maybeRenkuDevVersion match {
           case Some(devVersion) =>
@@ -82,7 +66,6 @@
               .map(_ => NonEmptyList(head.copy(cliVersion = CliVersion(devVersion.version)), tail))
           case None => NonEmptyList(head, tail).pure[Interpretation]
         }
->>>>>>> 0cadf6dd
     }
 }
 
