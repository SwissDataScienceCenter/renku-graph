/*
 * Copyright 2019 Swiss Data Science Center (SDSC)
 * A partnership between École Polytechnique Fédérale de Lausanne (EPFL) and
 * Eidgenössische Technische Hochschule Zürich (ETHZ).
 *
 * Licensed under the Apache License, Version 2.0 (the "License");
 * you may not use this file except in compliance with the License.
 * You may obtain a copy of the License at
 *
 *     http://www.apache.org/licenses/LICENSE-2.0
 *
 * Unless required by applicable law or agreed to in writing, software
 * distributed under the License is distributed on an "AS IS" BASIS,
 * WITHOUT WARRANTIES OR CONDITIONS OF ANY KIND, either express or implied.
 * See the License for the specific language governing permissions and
 * limitations under the License.
 */

package ch.datascience.triplesgenerator.eventprocessing.triplesgeneration.renkulog

import cats.MonadError
import cats.effect.{ContextShift, IO, Timer}
import ch.datascience.config.ServiceUrl
import ch.datascience.graph.config.GitLabUrl
import ch.datascience.graph.model.events.CommitId
import ch.datascience.graph.model.projects.ProjectPath
import ch.datascience.http.client.AccessToken
import ch.datascience.http.client.AccessToken.{OAuthAccessToken, PersonalAccessToken}
import ch.datascience.rdfstore.JsonLDTriples
<<<<<<< HEAD
=======
import ch.datascience.triplesgenerator.eventprocessing.Commit
>>>>>>> ae175059
import ch.datascience.triplesgenerator.eventprocessing.Commit.{CommitWithParent, CommitWithoutParent}
import ch.datascience.triplesgenerator.eventprocessing.Commit

import scala.concurrent.ExecutionContext
import scala.concurrent.duration.FiniteDuration
import scala.language.higherKinds
import scala.util.control.NonFatal

private object Commands {

  class GitLabRepoUrlFinder[Interpretation[_]](
      gitLabUrl: GitLabUrl
  )(implicit ME: MonadError[Interpretation, Throwable]) {

    import java.net.URL

    def findRepositoryUrl(projectPath: ProjectPath, maybeAccessToken: Option[AccessToken]): Interpretation[ServiceUrl] =
      merge(gitLabUrl, findUrlTokenPart(maybeAccessToken), projectPath)

    private lazy val findUrlTokenPart: Option[AccessToken] => String = {
      case None                             => ""
      case Some(PersonalAccessToken(token)) => s"gitlab-ci-token:$token@"
      case Some(OAuthAccessToken(token))    => s"oauth2:$token@"
    }

    private def merge(gitLabUrl:    GitLabUrl,
                      urlTokenPart: String,
                      projectPath:  ProjectPath): Interpretation[ServiceUrl] = ME.fromEither {
      ServiceUrl.from {
        val url              = gitLabUrl.value
        val protocol         = new URL(url).getProtocol
        val serviceWithToken = url.toString.replace(s"$protocol://", s"$protocol://$urlTokenPart")
        s"$serviceWithToken/$projectPath.git"
      }
    }
  }

  import ammonite.ops
  import ammonite.ops._

  class File {

    def mkdir(newDir: Path): IO[Path] = IO {
      ops.mkdir ! newDir
      newDir
    }

    def delete(repositoryDirectory: Path): IO[Unit] = IO {
      ops.rm ! repositoryDirectory
    }
  }

  class Git {

    def cloneRepo(
        repositoryUrl:        ServiceUrl,
        destinationDirectory: Path,
        workDirectory:        Path
    ): IO[CommandResult] = IO {
      %%('git, 'clone, repositoryUrl.toString, destinationDirectory.toString)(workDirectory)
    }

    def checkout(
        commitId:            CommitId,
        repositoryDirectory: Path
    ): IO[CommandResult] = IO {
      %%('git, 'checkout, commitId.value)(repositoryDirectory)
    }
  }

  class Renku(
      timeout:             FiniteDuration
  )(implicit contextShift: ContextShift[IO],
    timer:                 Timer[IO],
    ME:                    MonadError[IO, Throwable],
    executionContext:      ExecutionContext) {

    import cats.implicits._

    import scala.util.Try
    import cats.implicits._

    def log[T <: Commit](
        commit:                 T,
        destinationDirectory:   Path
    )(implicit generateTriples: (T, Path) => CommandResult): IO[JsonLDTriples] =
      IO.race(
          call(generateTriples(commit, destinationDirectory)),
          timer.sleep(timeout)
        )
        .flatMap {
          case Left(triples) => IO.pure(triples)
          case Right(_)      => timeoutExceededError(commit)
        }

    private def timeoutExceededError(commit: Commit): IO[JsonLDTriples] = ME.raiseError {
      new Exception(
        s"'renku log' execution for commit: ${commit.id}, project: ${commit.project.id} took longer than $timeout - terminating"
      )
    }

    private def call(generateTriples: => CommandResult) =
      IO.cancelable[JsonLDTriples] { callback =>
        executionContext.execute { () =>
          {
            for {
              triplesAsString <- Try(generateTriples.out.string.trim)
              wrappedTriples  <- JsonLDTriples.parse[Try](triplesAsString)
            } yield callback(Right(wrappedTriples))
          }.recover { case NonFatal(exception) => callback(Left(exception)) }
            .fold(throw _, identity)
        }
        IO.unit
      }

    implicit val commitWithoutParentTriplesFinder: (CommitWithoutParent, Path) => CommandResult = {
      case (_, destinationDirectory) =>
        %%('renku, 'log, "--format", "json-ld")(destinationDirectory)
    }

    implicit val commitWithParentTriplesFinder: (CommitWithParent, Path) => CommandResult = {
      case (commit, destinationDirectory) =>
        val changedFiles = %%(
          'git,
          'diff,
          "--name-only",
          s"${commit.parentId}..${commit.id}"
        )(destinationDirectory).out.lines

        %%(
          'renku,
          'log,
          "--format",
          "json-ld",
          "--revision",
          s"${commit.parentId}..${commit.id}",
          changedFiles
        )(destinationDirectory)
    }
  }
}<|MERGE_RESOLUTION|>--- conflicted
+++ resolved
@@ -27,12 +27,8 @@
 import ch.datascience.http.client.AccessToken
 import ch.datascience.http.client.AccessToken.{OAuthAccessToken, PersonalAccessToken}
 import ch.datascience.rdfstore.JsonLDTriples
-<<<<<<< HEAD
-=======
 import ch.datascience.triplesgenerator.eventprocessing.Commit
->>>>>>> ae175059
 import ch.datascience.triplesgenerator.eventprocessing.Commit.{CommitWithParent, CommitWithoutParent}
-import ch.datascience.triplesgenerator.eventprocessing.Commit
 
 import scala.concurrent.ExecutionContext
 import scala.concurrent.duration.FiniteDuration
@@ -111,7 +107,6 @@
     import cats.implicits._
 
     import scala.util.Try
-    import cats.implicits._
 
     def log[T <: Commit](
         commit:                 T,
