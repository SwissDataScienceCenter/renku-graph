/*
 * Copyright 2020 Swiss Data Science Center (SDSC)
 * A partnership between École Polytechnique Fédérale de Lausanne (EPFL) and
 * Eidgenössische Technische Hochschule Zürich (ETHZ).
 *
 * Licensed under the Apache License, Version 2.0 (the "License");
 * you may not use this file except in compliance with the License.
 * You may obtain a copy of the License at
 *
 *     http://www.apache.org/licenses/LICENSE-2.0
 *
 * Unless required by applicable law or agreed to in writing, software
 * distributed under the License is distributed on an "AS IS" BASIS,
 * WITHOUT WARRANTIES OR CONDITIONS OF ANY KIND, either express or implied.
 * See the License for the specific language governing permissions and
 * limitations under the License.
 */

package ch.datascience.triplesgenerator.eventprocessing.triplesgeneration.renkulog

import cats.MonadError
import cats.data.EitherT
import cats.effect.{ContextShift, IO, Timer}
import ch.datascience.config.ServiceUrl
import ch.datascience.graph.config.{GitLabUrl, RenkuLogTimeout}
import ch.datascience.graph.model.events.CommitId
import ch.datascience.graph.model.projects
import ch.datascience.http.client.AccessToken
import ch.datascience.http.client.AccessToken.{OAuthAccessToken, PersonalAccessToken}
import ch.datascience.rdfstore.JsonLDTriples
import ch.datascience.triplesgenerator.eventprocessing.CommitEvent
import ch.datascience.triplesgenerator.eventprocessing.CommitEvent._
import ch.datascience.triplesgenerator.eventprocessing.CommitEventProcessor.ProcessingRecoverableError
import ch.datascience.triplesgenerator.eventprocessing.triplesgeneration.TriplesGenerator.GenerationRecoverableError

import scala.concurrent.ExecutionContext
import scala.language.higherKinds
import scala.util.control.NonFatal

private object Commands {

  class GitLabRepoUrlFinder[Interpretation[_]](
      gitLabUrl: GitLabUrl
  )(implicit ME: MonadError[Interpretation, Throwable]) {

    import java.net.URL

    def findRepositoryUrl(projectPath:      projects.Path,
                          maybeAccessToken: Option[AccessToken]
    ): Interpretation[ServiceUrl] =
      merge(gitLabUrl, findUrlTokenPart(maybeAccessToken), projectPath)

    private lazy val findUrlTokenPart: Option[AccessToken] => String = {
      case None                             => ""
      case Some(PersonalAccessToken(token)) => s"gitlab-ci-token:$token@"
      case Some(OAuthAccessToken(token))    => s"oauth2:$token@"
    }

    private def merge(gitLabUrl:    GitLabUrl,
                      urlTokenPart: String,
                      projectPath:  projects.Path
    ): Interpretation[ServiceUrl] = ME.fromEither {
      ServiceUrl.from {
        val url              = gitLabUrl.value
        val protocol         = new URL(url).getProtocol
        val serviceWithToken = url.replace(s"$protocol://", s"$protocol://$urlTokenPart")
        s"$serviceWithToken/$projectPath.git"
      }
    }
  }

  import ammonite.ops
  import ammonite.ops._

  class File {

    def mkdir(newDir: Path): IO[Path] = IO {
      ops.mkdir ! newDir
      newDir
    }

    def deleteDirectory(repositoryDirectory: Path): IO[Unit] = IO {
      ops.rm ! repositoryDirectory
    }
  }

  class Git(
      doClone: (ServiceUrl, Path, Path) => CommandResult = (url, destinationDir, workDir) =>
        %%("git", "clone", url.toString, destinationDir.toString)(workDir)
  ) {
    import cats.data.EitherT
    import cats.syntax.all._
    import ch.datascience.triplesgenerator.eventprocessing.triplesgeneration.TriplesGenerator.GenerationRecoverableError

    def checkout(commitId: CommitId, repositoryDirectory: Path): IO[Unit] =
      IO {
        %%("git", "checkout", commitId.value)(repositoryDirectory)
      }.map(_ => ())

    def findCommitMessage(commitId: CommitId, repositoryDirectory: Path): IO[String] =
      IO {
        %%("git", "log", "--format=%B", "-n", "1", commitId.value)(repositoryDirectory)
      }.map(_.out.string.trim)

    def clone(
        repositoryUrl:        ServiceUrl,
        destinationDirectory: Path,
        workDirectory:        Path
    ): EitherT[IO, GenerationRecoverableError, Unit] =
      EitherT[IO, GenerationRecoverableError, Unit] {
        IO {
          doClone(repositoryUrl, destinationDirectory, workDirectory)
        }.map(_ => ().asRight[GenerationRecoverableError])
          .recoverWith(relevantError)
      }

    private val recoverableErrors = Set("SSL_ERROR_SYSCALL", "the remote end hung up unexpectedly")
    private lazy val relevantError: PartialFunction[Throwable, IO[Either[GenerationRecoverableError, Unit]]] = {
      case ShelloutException(result) =>
        def errorMessage(message: String) = s"git clone failed with: $message"

        IO(result.out.string) flatMap {
          case out if recoverableErrors exists out.contains =>
            GenerationRecoverableError(errorMessage(result.toString())).asLeft[Unit].pure[IO]
          case _ =>
            new Exception(errorMessage(result.toString())).raiseError[IO, Either[GenerationRecoverableError, Unit]]
        }
    }
  }

  class Renku(
      timeout: RenkuLogTimeout
  )(implicit
      contextShift:     ContextShift[IO],
      timer:            Timer[IO],
      ME:               MonadError[IO, Throwable],
      executionContext: ExecutionContext
  ) {

    import cats.syntax.all._

    import scala.util.Try

    def migrate(commitEvent: CommitEvent, destinationDirectory: Path): IO[Unit] =
      IO(%%("renku", "migrate")(destinationDirectory))
        .flatMap(_ => IO.unit)
        .recoverWith { case NonFatal(exception) =>
          IO.raiseError {
            new Exception(
              s"'renku migrate' failed for commit: ${commitEvent.commitId}, project: ${commitEvent.project.id}",
              exception
            )
          }
        }

    def log[T <: CommitEvent](
        commit:                 T,
        destinationDirectory:   Path
    )(implicit generateTriples: (T, Path) => CommandResult): EitherT[IO, ProcessingRecoverableError, JsonLDTriples] =
      EitherT {
        IO.race(
          call(generateTriples(commit, destinationDirectory)),
          timer sleep timeout.value
        ).flatMap {
          case Left(result) => IO.pure(result)
          case Right(_)     => timeoutExceededError(commit)
        }
      }

    private def timeoutExceededError(commitEvent: CommitEvent): IO[Either[ProcessingRecoverableError, JsonLDTriples]] =
      ME.raiseError {
        new Exception(
          s"'renku log' execution for commit: ${commitEvent.commitId}, project: ${commitEvent.project.id} took longer than $timeout - terminating"
        )
      }

    private def call(generateTriples: => CommandResult): IO[Either[ProcessingRecoverableError, JsonLDTriples]] =
      IO.cancelable[Either[ProcessingRecoverableError, JsonLDTriples]] { callback =>
        executionContext.execute { () =>
          {
            for {
              triplesAsString <- Try(generateTriples.out.string.trim)
              wrappedTriples  <- JsonLDTriples.parse[Try](triplesAsString)
            } yield callback(Right(Right(wrappedTriples)))
          }.recover {
            case NonFatal(ShelloutException(result)) if result.exitCode == 137 =>
              callback(Right(Left(GenerationRecoverableError("Not enough memory"))))
            case NonFatal(exception) =>
              callback(Left(exception))
          }.fold(throw _, identity)
        }
        IO.unit
      }

    implicit val commitWithoutParentTriplesFinder: (CommitEventWithoutParent, Path) => CommandResult = {
      case (_, destinationDirectory) =>
        %%("renku", "log", "--format", "json-ld", "--strict")(destinationDirectory)
    }

    implicit val commitWithParentTriplesFinder: (CommitEventWithParent, Path) => CommandResult = {
      case (commit, destinationDirectory) =>
        val changedFiles = %%(
<<<<<<< HEAD
          'git,
          "diff-tree",
          "--no-commit-id",
=======
          "git",
          "diff",
>>>>>>> 39592312
          "--name-only",
          "-r",
          commit.commitId.toString
        )(destinationDirectory).out.lines

        %%(
          "renku",
          "log",
          "--format",
          "json-ld",
          "--strict",
          "--revision",
          s"${commit.parentId}..${commit.commitId}",
          changedFiles
        )(destinationDirectory)
    }
  }
}<|MERGE_RESOLUTION|>--- conflicted
+++ resolved
@@ -200,14 +200,9 @@
     implicit val commitWithParentTriplesFinder: (CommitEventWithParent, Path) => CommandResult = {
       case (commit, destinationDirectory) =>
         val changedFiles = %%(
-<<<<<<< HEAD
-          'git,
+          "git",
           "diff-tree",
           "--no-commit-id",
-=======
-          "git",
-          "diff",
->>>>>>> 39592312
           "--name-only",
           "-r",
           commit.commitId.toString
