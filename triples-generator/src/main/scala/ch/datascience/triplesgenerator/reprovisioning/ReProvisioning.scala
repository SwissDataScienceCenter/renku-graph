/*
 * Copyright 2021 Swiss Data Science Center (SDSC)
 * A partnership between École Polytechnique Fédérale de Lausanne (EPFL) and
 * Eidgenössische Technische Hochschule Zürich (ETHZ).
 *
 * Licensed under the Apache License, Version 2.0 (the "License");
 * you may not use this file except in compliance with the License.
 * You may obtain a copy of the License at
 *
 *     http://www.apache.org/licenses/LICENSE-2.0
 *
 * Unless required by applicable law or agreed to in writing, software
 * distributed under the License is distributed on an "AS IS" BASIS,
 * WITHOUT WARRANTIES OR CONDITIONS OF ANY KIND, either express or implied.
 * See the License for the specific language governing permissions and
 * limitations under the License.
 */

package ch.datascience.triplesgenerator.reprovisioning

import cats.MonadError
import cats.data.{NonEmptyList, OptionT}
import cats.effect.Timer
import cats.syntax.all._
import ch.datascience.graph.config.RenkuBaseUrlLoader
import ch.datascience.graph.model.RenkuVersionPair
import ch.datascience.logging.ExecutionTimeRecorder.ElapsedTime
import ch.datascience.logging.{ApplicationLogger, ExecutionTimeRecorder}
import ch.datascience.rdfstore.{RdfStoreConfig, SparqlQueryTimeRecorder}
import com.typesafe.config.{Config, ConfigFactory}
import org.typelevel.log4cats.Logger

import scala.concurrent.duration.FiniteDuration
import scala.language.postfixOps
import scala.util.control.NonFatal

trait ReProvisioning[Interpretation[_]] {
  def run(): Interpretation[Unit]
}

class ReProvisioningImpl[Interpretation[_]](
    renkuVersionPairFinder:    RenkuVersionPairFinder[Interpretation],
    versionCompatibilityPairs: NonEmptyList[RenkuVersionPair],
    reprovisionJudge:          ReProvisionJudge,
    triplesRemover:            TriplesRemover[Interpretation],
    eventsReScheduler:         EventsReScheduler[Interpretation],
    renkuVersionPairUpdater:   RenkuVersionPairUpdater[Interpretation],
    reProvisioningStatus:      ReProvisioningStatus[Interpretation],
    executionTimeRecorder:     ExecutionTimeRecorder[Interpretation],
    logger:                    Logger[Interpretation],
    sleepWhenBusy:             FiniteDuration
)(implicit ME:                 MonadError[Interpretation, Throwable], timer: Timer[Interpretation])
    extends ReProvisioning[Interpretation] {

  import eventsReScheduler._
  import executionTimeRecorder._
  import reprovisionJudge.isReProvisioningNeeded
  import triplesRemover._

  override def run(): Interpretation[Unit] =
    (for {
      currentVersionPair <- OptionT(renkuVersionPairFinder.find() recoverWith tryAgain(renkuVersionPairFinder.find()))
<<<<<<< HEAD
      _                  <- OptionT.liftF(decideIfReprovisioningRequired(currentVersionPair))
=======
      _                  <- OptionT.liftF(decideIfReProvisioningRequired(currentVersionPair))
>>>>>>> 3a8e4402
    } yield ()).value.void

  private def decideIfReProvisioningRequired(currentVersionPair: RenkuVersionPair) =
    if (isReProvisioningNeeded(currentVersionPair, versionCompatibilityPairs)) {
      triggerReProvisioning recoverWith tryAgain(triggerReProvisioning)
    } else {
      renkuVersionPairUpdater
        .update(versionCompatibilityPairs.head)
        .flatMap(_ => logger.info("All projects' triples up to date"))
    }

  private def triggerReProvisioning =
    measureExecutionTime {
      for {
        _ <- logger.info("The triples are not up to date - re-provisioning is clearing DB")
        _ <- reProvisioningStatus.setRunning() recoverWith tryAgain(reProvisioningStatus.setRunning())
        _ <- renkuVersionPairUpdater.update(versionCompatibilityPairs.head) recoverWith tryAgain(
               renkuVersionPairUpdater.update(versionCompatibilityPairs.head)
             )
        _ <- removeAllTriples() recoverWith tryAgain(removeAllTriples())
        _ <- triggerEventsReScheduling() recoverWith tryAgain(triggerEventsReScheduling())
        _ <- reProvisioningStatus.clear() recoverWith tryAgain(reProvisioningStatus.clear())
      } yield ()
    } flatMap logSummary

  private def logSummary: ((ElapsedTime, Unit)) => Interpretation[Unit] = { case (elapsedTime, _) =>
    logger.info(s"Clearing DB finished in ${elapsedTime}ms - re-processing all the events")
  }

  private def tryAgain[T](step: => Interpretation[T]): PartialFunction[Throwable, Interpretation[T]] = {
    case NonFatal(exception) =>
      {
        for {
          _      <- logger.error(exception)("Re-provisioning failure")
          _      <- timer sleep sleepWhenBusy
          result <- step
        } yield result
      } recoverWith tryAgain(step)
  }
}

object IOReProvisioning {

  import cats.MonadError
  import cats.effect.{ContextShift, IO, Timer}

  import scala.concurrent.ExecutionContext
  import scala.concurrent.duration._

  private val SleepWhenBusy = 10 minutes

  def apply(
      reProvisioningStatus:      ReProvisioningStatus[IO],
      versionCompatibilityPairs: NonEmptyList[RenkuVersionPair],
      timeRecorder:              SparqlQueryTimeRecorder[IO],
      logger:                    Logger[IO],
      configuration:             Config = ConfigFactory.load()
  )(implicit
      ME:               MonadError[IO, Throwable],
      executionContext: ExecutionContext,
      contextShift:     ContextShift[IO],
      timer:            Timer[IO]
<<<<<<< HEAD
  ): IO[ReProvisioning[IO]] = for {
    rdfStoreConfig         <- RdfStoreConfig[IO](configuration)
    eventsReScheduler      <- IOEventsReScheduler(logger)
    renkuBaseUrl           <- RenkuBaseUrlLoader[IO]()
    executionTimeRecorder  <- ExecutionTimeRecorder[IO](ApplicationLogger)
    triplesRemover         <- TriplesRemoverImpl(rdfStoreConfig, logger, timeRecorder)
    renkuVersionPairFinder <- RenkuVersionPairFinder(rdfStoreConfig, renkuBaseUrl, logger, timeRecorder)
  } yield new ReProvisioningImpl[IO](
    renkuVersionPairFinder,
    versionCompatibilityPairs,
    new ReprovisionJudgeImpl(),
    triplesRemover,
    eventsReScheduler,
    new RenkuVersionPairUpdaterImpl(rdfStoreConfig, renkuBaseUrl, logger, timeRecorder),
    reProvisioningStatus,
    executionTimeRecorder,
    logger,
    SleepWhenBusy
  )
=======
  ): IO[ReProvisioning[IO]] =
    for {
      rdfStoreConfig         <- RdfStoreConfig[IO](configuration)
      eventsReScheduler      <- IOEventsReScheduler(logger)
      renkuBaseUrl           <- RenkuBaseUrl[IO]()
      executionTimeRecorder  <- ExecutionTimeRecorder[IO](ApplicationLogger)
      triplesRemover         <- TriplesRemoverImpl(rdfStoreConfig, logger, timeRecorder)
      renkuVersionPairFinder <- RenkuVersionPairFinder(rdfStoreConfig, renkuBaseUrl, logger, timeRecorder)
    } yield new ReProvisioningImpl[IO](
      renkuVersionPairFinder,
      versionCompatibilityPairs,
      new ReProvisionJudgeImpl(),
      triplesRemover,
      eventsReScheduler,
      new RenkuVersionPairUpdaterImpl(rdfStoreConfig, renkuBaseUrl, logger, timeRecorder),
      reProvisioningStatus,
      executionTimeRecorder,
      logger,
      SleepWhenBusy
    )
>>>>>>> 3a8e4402
}<|MERGE_RESOLUTION|>--- conflicted
+++ resolved
@@ -60,11 +60,7 @@
   override def run(): Interpretation[Unit] =
     (for {
       currentVersionPair <- OptionT(renkuVersionPairFinder.find() recoverWith tryAgain(renkuVersionPairFinder.find()))
-<<<<<<< HEAD
-      _                  <- OptionT.liftF(decideIfReprovisioningRequired(currentVersionPair))
-=======
       _                  <- OptionT.liftF(decideIfReProvisioningRequired(currentVersionPair))
->>>>>>> 3a8e4402
     } yield ()).value.void
 
   private def decideIfReProvisioningRequired(currentVersionPair: RenkuVersionPair) =
@@ -127,7 +123,6 @@
       executionContext: ExecutionContext,
       contextShift:     ContextShift[IO],
       timer:            Timer[IO]
-<<<<<<< HEAD
   ): IO[ReProvisioning[IO]] = for {
     rdfStoreConfig         <- RdfStoreConfig[IO](configuration)
     eventsReScheduler      <- IOEventsReScheduler(logger)
@@ -138,7 +133,7 @@
   } yield new ReProvisioningImpl[IO](
     renkuVersionPairFinder,
     versionCompatibilityPairs,
-    new ReprovisionJudgeImpl(),
+    new ReProvisionJudgeImpl(),
     triplesRemover,
     eventsReScheduler,
     new RenkuVersionPairUpdaterImpl(rdfStoreConfig, renkuBaseUrl, logger, timeRecorder),
@@ -147,26 +142,4 @@
     logger,
     SleepWhenBusy
   )
-=======
-  ): IO[ReProvisioning[IO]] =
-    for {
-      rdfStoreConfig         <- RdfStoreConfig[IO](configuration)
-      eventsReScheduler      <- IOEventsReScheduler(logger)
-      renkuBaseUrl           <- RenkuBaseUrl[IO]()
-      executionTimeRecorder  <- ExecutionTimeRecorder[IO](ApplicationLogger)
-      triplesRemover         <- TriplesRemoverImpl(rdfStoreConfig, logger, timeRecorder)
-      renkuVersionPairFinder <- RenkuVersionPairFinder(rdfStoreConfig, renkuBaseUrl, logger, timeRecorder)
-    } yield new ReProvisioningImpl[IO](
-      renkuVersionPairFinder,
-      versionCompatibilityPairs,
-      new ReProvisionJudgeImpl(),
-      triplesRemover,
-      eventsReScheduler,
-      new RenkuVersionPairUpdaterImpl(rdfStoreConfig, renkuBaseUrl, logger, timeRecorder),
-      reProvisioningStatus,
-      executionTimeRecorder,
-      logger,
-      SleepWhenBusy
-    )
->>>>>>> 3a8e4402
 }