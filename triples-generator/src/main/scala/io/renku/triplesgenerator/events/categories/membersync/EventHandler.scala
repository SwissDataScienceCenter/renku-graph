/*
 * Copyright 2022 Swiss Data Science Center (SDSC)
 * A partnership between École Polytechnique Fédérale de Lausanne (EPFL) and
 * Eidgenössische Technische Hochschule Zürich (ETHZ).
 *
 * Licensed under the Apache License, Version 2.0 (the "License");
 * you may not use this file except in compliance with the License.
 * You may obtain a copy of the License at
 *
 *     http://www.apache.org/licenses/LICENSE-2.0
 *
 * Unless required by applicable law or agreed to in writing, software
 * distributed under the License is distributed on an "AS IS" BASIS,
 * WITHOUT WARRANTIES OR CONDITIONS OF ANY KIND, either express or implied.
 * See the License for the specific language governing permissions and
 * limitations under the License.
 */

package io.renku.triplesgenerator.events.categories.membersync

import cats.Show
import cats.data.EitherT.fromEither
import cats.effect.{Async, Concurrent, Spawn}
import cats.syntax.all._
import io.renku.events.consumers.EventSchedulingResult.Accepted
import io.renku.events.consumers.{ConcurrentProcessesLimiter, EventHandlingProcess}
import io.renku.events.{CategoryName, EventRequestContent, consumers}
import io.renku.http.client.GitLabClient
import io.renku.rdfstore.SparqlQueryTimeRecorder
import org.typelevel.log4cats.Logger

private[events] class EventHandler[F[_]: Concurrent: Logger](
    override val categoryName: CategoryName,
    membersSynchronizer:       MembersSynchronizer[F]
) extends consumers.EventHandlerWithProcessLimiter[F](ConcurrentProcessesLimiter.withoutLimit) {

  import io.renku.graph.model.projects
  import membersSynchronizer._

  override def createHandlingProcess(
      request: EventRequestContent
  ): F[EventHandlingProcess[F]] =
    EventHandlingProcess[F](startSynchronizingMember(request))

  private def startSynchronizingMember(request: EventRequestContent) = for {
    projectPath <- fromEither[F](request.event.getProjectPath)
    result <- Spawn[F]
                .start(synchronizeMembers(projectPath))
                .toRightT
                .map(_ => Accepted)
                .semiflatTap(Logger[F].log(projectPath))
                .leftSemiflatTap(Logger[F].log(projectPath))
  } yield result

  private implicit lazy val eventInfoToString: Show[projects.Path] = Show.show(path => s"projectPath = $path")
}

private[events] object EventHandler {
<<<<<<< HEAD
  def apply[F[_]: Async: Logger](gitLabClient: GitLabClient[F],
                                 timeRecorder: SparqlQueryTimeRecorder[F]
  ): F[EventHandler[F]] = for {
    membersSynchronizer <- MembersSynchronizer[F](gitLabClient, timeRecorder)
  } yield new EventHandler[F](categoryName, membersSynchronizer)
=======
  def apply[F[_]: Async: Logger: SparqlQueryTimeRecorder](gitLabThrottler: Throttler[F, GitLab]): F[EventHandler[F]] =
    for {
      membersSynchronizer <- MembersSynchronizer[F](gitLabThrottler)
    } yield new EventHandler[F](categoryName, membersSynchronizer)
>>>>>>> cceddc1a
}<|MERGE_RESOLUTION|>--- conflicted
+++ resolved
@@ -56,16 +56,7 @@
 }
 
 private[events] object EventHandler {
-<<<<<<< HEAD
-  def apply[F[_]: Async: Logger](gitLabClient: GitLabClient[F],
-                                 timeRecorder: SparqlQueryTimeRecorder[F]
-  ): F[EventHandler[F]] = for {
-    membersSynchronizer <- MembersSynchronizer[F](gitLabClient, timeRecorder)
+  def apply[F[_]: Async: Logger: SparqlQueryTimeRecorder](gitLabClient: GitLabClient[F]): F[EventHandler[F]] = for {
+    membersSynchronizer <- MembersSynchronizer[F](gitLabClient)
   } yield new EventHandler[F](categoryName, membersSynchronizer)
-=======
-  def apply[F[_]: Async: Logger: SparqlQueryTimeRecorder](gitLabThrottler: Throttler[F, GitLab]): F[EventHandler[F]] =
-    for {
-      membersSynchronizer <- MembersSynchronizer[F](gitLabThrottler)
-    } yield new EventHandler[F](categoryName, membersSynchronizer)
->>>>>>> cceddc1a
 }