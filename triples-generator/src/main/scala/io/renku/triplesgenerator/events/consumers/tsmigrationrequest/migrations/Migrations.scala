--- conflicted
+++ resolved
@@ -34,25 +34,14 @@
       config: Config
   ): F[List[Migration[F]]] = for {
     datasetsCreator        <- DatasetsCreator[F]
-<<<<<<< HEAD
-    reProvisioning         <- ReProvisioning[F](config)
-    removeNotLinkedPersons <- RemoveNotLinkedPersons[F]
-    migrationToNamedGraphs <- MigrationToNamedGraphs[F]
-=======
     datasetsRemover        <- DatasetsRemover[F]
     reProvisioning         <- ReProvisioning[F](config)
     removeNotLinkedPersons <- RemoveNotLinkedPersons[F]
->>>>>>> 301c3cc3
     migrations <- validateNames(
                     datasetsCreator,
                     datasetsRemover,
                     reProvisioning,
-<<<<<<< HEAD
-                    removeNotLinkedPersons,
-                    migrationToNamedGraphs
-=======
                     removeNotLinkedPersons
->>>>>>> 301c3cc3
                   )
   } yield migrations
 
