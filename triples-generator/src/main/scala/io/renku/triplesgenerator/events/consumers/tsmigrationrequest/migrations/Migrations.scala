/*
 * Copyright 2023 Swiss Data Science Center (SDSC)
 * A partnership between École Polytechnique Fédérale de Lausanne (EPFL) and
 * Eidgenössische Technische Hochschule Zürich (ETHZ).
 *
 * Licensed under the Apache License, Version 2.0 (the "License");
 * you may not use this file except in compliance with the License.
 * You may obtain a copy of the License at
 *
 *     http://www.apache.org/licenses/LICENSE-2.0
 *
 * Unless required by applicable law or agreed to in writing, software
 * distributed under the License is distributed on an "AS IS" BASIS,
 * WITHOUT WARRANTIES OR CONDITIONS OF ANY KIND, either express or implied.
 * See the License for the specific language governing permissions and
 * limitations under the License.
 */

package io.renku.triplesgenerator.events.consumers.tsmigrationrequest
package migrations

import cats.MonadThrow
import cats.effect.Async
import cats.syntax.all._
import com.typesafe.config.Config
import io.renku.graph.triplesstore.DatasetTTLs.ProjectsTTL
import io.renku.metrics.MetricsRegistry
import io.renku.triplesstore.SparqlQueryTimeRecorder
import org.typelevel.log4cats.Logger
import reprovisioning.{ReProvisioning, ReProvisioningStatus}

private[tsmigrationrequest] object Migrations {

  def apply[F[_]: Async: ReProvisioningStatus: Logger: MetricsRegistry: SparqlQueryTimeRecorder](
      config: Config
<<<<<<< HEAD
  ): F[List[Migration[F]]] = for {
    datasetsCreator                     <- DatasetsCreator[F]
    datasetsRemover                     <- DatasetsRemover[F]
    reProvisioning                      <- ReProvisioning[F](config)
    removeNotLinkedPersons              <- RemoveNotLinkedPersons[F]
    fixMultipleProjectCreatedDates      <- FixMultipleProjectCreatedDates[F]
    addRenkuPlanWhereMissing            <- AddRenkuPlanWhereMissing[F]
    migrationToV10                      <- v10migration.MigrationToV10[F]
    v10VersionSetter                    <- V10VersionUpdater[F]
    projectsDateViewedCreator           <- ProjectsDateViewedCreator[F]
    projectDateViewedDeduplicator       <- ProjectDateViewedDeduplicator[F]
    personViewedEntityDeduplicator      <- PersonViewedEntityDeduplicator[F]
    provisionProjectsGraph              <- projectsgraph.ProvisionProjectsGraph[F]
    addProjectDateModified              <- datemodified.AddProjectDateModified[F]
    fixMultipleProjectVersions          <- FixMultipleProjectVersions[F]
    addProjectSlug                      <- projectslug.AddProjectSlug[F]
    datasetsGraphPersonRemover          <- DatasetsGraphPersonRemover[F]
    projectsGraphPersonRemover          <- ProjectsGraphPersonRemover[F]
    reindexLuceneStdTokenizer           <- lucenereindex.ReindexLucene[F](suffix = "- std tokenizer")
    projectsDSRecreatorSearchFlattening <- TSDatasetRecreator[F, ProjectsTTL]("- search flattening", ProjectsTTL)
    projectsGraphKeywordsFlattener      <- ProjectsGraphKeywordsFlattener[F]
    projectsGraphImagesFlattener        <- ProjectsGraphImagesFlattener[F]
    datasetsGraphKeywordsFlattener      <- DatasetsGraphKeywordsFlattener[F]
    datasetsGraphImagesFlattener        <- DatasetsGraphImagesFlattener[F]
    datasetsGraphCreatorsFlattener      <- DatasetsGraphCreatorsFlattener[F]
    datasetsGraphSlugsVisibsFlattener   <- DatasetsGraphSlugsVisibilitiesFlattener[F]
    projectMembersRemover               <- ProjectMembersRemover[F]
    datasetsGraphKeywordsRemover        <- DatasetsGraphKeywordsRemover[F]
    datasetsGraphImagesRemover          <- DatasetsGraphImagesRemover[F]
    projectsGraphKeywordsRemover        <- ProjectsGraphKeywordsRemover[F]
    projectsGraphImagesRemover          <- ProjectsGraphImagesRemover[F]
    datasetTitleMigration               <- DatasetSearchTitleMigration[F]
    migrations <- validateNames(
                    datasetsCreator,
                    datasetsRemover,
                    reProvisioning,
                    removeNotLinkedPersons,
                    fixMultipleProjectCreatedDates,
                    addRenkuPlanWhereMissing,
                    migrationToV10,
                    v10VersionSetter,
                    projectsDateViewedCreator,
                    projectDateViewedDeduplicator,
                    personViewedEntityDeduplicator,
                    provisionProjectsGraph,
                    addProjectDateModified,
                    fixMultipleProjectVersions,
                    addProjectSlug,
                    datasetsGraphPersonRemover,
                    projectsGraphPersonRemover,
                    reindexLuceneStdTokenizer,
                    projectsDSRecreatorSearchFlattening,
                    projectsGraphKeywordsFlattener,
                    projectsGraphImagesFlattener,
                    datasetsGraphKeywordsFlattener,
                    datasetsGraphImagesFlattener,
                    datasetsGraphCreatorsFlattener,
                    datasetsGraphSlugsVisibsFlattener,
                    projectMembersRemover,
                    datasetsGraphKeywordsRemover,
                    datasetsGraphImagesRemover,
                    projectsGraphKeywordsRemover,
                    projectsGraphImagesRemover,
                    datasetTitleMigration
                  )
  } yield migrations
=======
  ): F[List[Migration[F]]] =
    List(
      DatasetsCreator[F],
      DatasetsRemover[F],
      ReProvisioning[F](config),
      RemoveNotLinkedPersons[F],
      FixMultipleProjectCreatedDates[F],
      AddRenkuPlanWhereMissing[F],
      v10migration.MigrationToV10[F],
      V10VersionUpdater[F],
      ProjectsDateViewedCreator[F],
      ProjectDateViewedDeduplicator[F],
      PersonViewedEntityDeduplicator[F],
      projectsgraph.ProvisionProjectsGraph[F],
      datemodified.AddProjectDateModified[F],
      FixMultipleProjectVersions[F],
      projectslug.AddProjectSlug[F],
      DatasetsGraphPersonRemover[F],
      ProjectsGraphPersonRemover[F],
      lucenereindex.ReindexLucene[F](suffix = "- std tokenizer"),
      TSDatasetRecreator[F, ProjectsTTL]("- search flattening", ProjectsTTL),
      ProjectsGraphKeywordsFlattener[F],
      ProjectsGraphImagesFlattener[F],
      DatasetsGraphKeywordsFlattener[F],
      DatasetsGraphImagesFlattener[F],
      DatasetsGraphCreatorsFlattener[F],
      DatasetsGraphSlugsVisibilitiesFlattener[F],
      ProjectMembersRemover[F],
      DatasetsGraphKeywordsRemover[F],
      DatasetsGraphImagesRemover[F],
      ProjectsGraphKeywordsRemover[F],
      ProjectsGraphImagesRemover[F],
      TSDatasetRecreator[F, ProjectsTTL]("- custom tokenizer", ProjectsTTL),
      lucenereindex.ReindexLucene[F](suffix = "- custom tokenizer")
    ).sequence.flatMap(validateNames[F](_))
>>>>>>> 95e0e52e

  private[migrations] def validateNames[F[_]: MonadThrow: Logger](
      migrations: List[Migration[F]]
  ): F[List[Migration[F]]] = {
    val groupedByName = migrations.groupBy(_.name)
    val problematicMigrations = groupedByName.collect {
      case (name, ms) if ms.size > 1 => name
    }
    if (problematicMigrations.nonEmpty) {
      val error = show"$categoryName: there are multiple migrations with name: ${problematicMigrations.mkString("; ")}"
      Logger[F]
        .error(error) >> new Exception(error).raiseError[F, List[Migration[F]]].map(_ => List.empty[Migration[F]])
    } else migrations.pure[F]
  }
}<|MERGE_RESOLUTION|>--- conflicted
+++ resolved
@@ -33,74 +33,6 @@
 
   def apply[F[_]: Async: ReProvisioningStatus: Logger: MetricsRegistry: SparqlQueryTimeRecorder](
       config: Config
-<<<<<<< HEAD
-  ): F[List[Migration[F]]] = for {
-    datasetsCreator                     <- DatasetsCreator[F]
-    datasetsRemover                     <- DatasetsRemover[F]
-    reProvisioning                      <- ReProvisioning[F](config)
-    removeNotLinkedPersons              <- RemoveNotLinkedPersons[F]
-    fixMultipleProjectCreatedDates      <- FixMultipleProjectCreatedDates[F]
-    addRenkuPlanWhereMissing            <- AddRenkuPlanWhereMissing[F]
-    migrationToV10                      <- v10migration.MigrationToV10[F]
-    v10VersionSetter                    <- V10VersionUpdater[F]
-    projectsDateViewedCreator           <- ProjectsDateViewedCreator[F]
-    projectDateViewedDeduplicator       <- ProjectDateViewedDeduplicator[F]
-    personViewedEntityDeduplicator      <- PersonViewedEntityDeduplicator[F]
-    provisionProjectsGraph              <- projectsgraph.ProvisionProjectsGraph[F]
-    addProjectDateModified              <- datemodified.AddProjectDateModified[F]
-    fixMultipleProjectVersions          <- FixMultipleProjectVersions[F]
-    addProjectSlug                      <- projectslug.AddProjectSlug[F]
-    datasetsGraphPersonRemover          <- DatasetsGraphPersonRemover[F]
-    projectsGraphPersonRemover          <- ProjectsGraphPersonRemover[F]
-    reindexLuceneStdTokenizer           <- lucenereindex.ReindexLucene[F](suffix = "- std tokenizer")
-    projectsDSRecreatorSearchFlattening <- TSDatasetRecreator[F, ProjectsTTL]("- search flattening", ProjectsTTL)
-    projectsGraphKeywordsFlattener      <- ProjectsGraphKeywordsFlattener[F]
-    projectsGraphImagesFlattener        <- ProjectsGraphImagesFlattener[F]
-    datasetsGraphKeywordsFlattener      <- DatasetsGraphKeywordsFlattener[F]
-    datasetsGraphImagesFlattener        <- DatasetsGraphImagesFlattener[F]
-    datasetsGraphCreatorsFlattener      <- DatasetsGraphCreatorsFlattener[F]
-    datasetsGraphSlugsVisibsFlattener   <- DatasetsGraphSlugsVisibilitiesFlattener[F]
-    projectMembersRemover               <- ProjectMembersRemover[F]
-    datasetsGraphKeywordsRemover        <- DatasetsGraphKeywordsRemover[F]
-    datasetsGraphImagesRemover          <- DatasetsGraphImagesRemover[F]
-    projectsGraphKeywordsRemover        <- ProjectsGraphKeywordsRemover[F]
-    projectsGraphImagesRemover          <- ProjectsGraphImagesRemover[F]
-    datasetTitleMigration               <- DatasetSearchTitleMigration[F]
-    migrations <- validateNames(
-                    datasetsCreator,
-                    datasetsRemover,
-                    reProvisioning,
-                    removeNotLinkedPersons,
-                    fixMultipleProjectCreatedDates,
-                    addRenkuPlanWhereMissing,
-                    migrationToV10,
-                    v10VersionSetter,
-                    projectsDateViewedCreator,
-                    projectDateViewedDeduplicator,
-                    personViewedEntityDeduplicator,
-                    provisionProjectsGraph,
-                    addProjectDateModified,
-                    fixMultipleProjectVersions,
-                    addProjectSlug,
-                    datasetsGraphPersonRemover,
-                    projectsGraphPersonRemover,
-                    reindexLuceneStdTokenizer,
-                    projectsDSRecreatorSearchFlattening,
-                    projectsGraphKeywordsFlattener,
-                    projectsGraphImagesFlattener,
-                    datasetsGraphKeywordsFlattener,
-                    datasetsGraphImagesFlattener,
-                    datasetsGraphCreatorsFlattener,
-                    datasetsGraphSlugsVisibsFlattener,
-                    projectMembersRemover,
-                    datasetsGraphKeywordsRemover,
-                    datasetsGraphImagesRemover,
-                    projectsGraphKeywordsRemover,
-                    projectsGraphImagesRemover,
-                    datasetTitleMigration
-                  )
-  } yield migrations
-=======
   ): F[List[Migration[F]]] =
     List(
       DatasetsCreator[F],
@@ -134,9 +66,9 @@
       ProjectsGraphKeywordsRemover[F],
       ProjectsGraphImagesRemover[F],
       TSDatasetRecreator[F, ProjectsTTL]("- custom tokenizer", ProjectsTTL),
-      lucenereindex.ReindexLucene[F](suffix = "- custom tokenizer")
+      lucenereindex.ReindexLucene[F](suffix = "- custom tokenizer"),
+      DatasetSearchTitleMigration[F]
     ).sequence.flatMap(validateNames[F](_))
->>>>>>> 95e0e52e
 
   private[migrations] def validateNames[F[_]: MonadThrow: Logger](
       migrations: List[Migration[F]]
