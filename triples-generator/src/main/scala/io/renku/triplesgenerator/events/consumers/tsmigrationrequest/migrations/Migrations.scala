/*
 * Copyright 2023 Swiss Data Science Center (SDSC)
 * A partnership between École Polytechnique Fédérale de Lausanne (EPFL) and
 * Eidgenössische Technische Hochschule Zürich (ETHZ).
 *
 * Licensed under the Apache License, Version 2.0 (the "License");
 * you may not use this file except in compliance with the License.
 * You may obtain a copy of the License at
 *
 *     http://www.apache.org/licenses/LICENSE-2.0
 *
 * Unless required by applicable law or agreed to in writing, software
 * distributed under the License is distributed on an "AS IS" BASIS,
 * WITHOUT WARRANTIES OR CONDITIONS OF ANY KIND, either express or implied.
 * See the License for the specific language governing permissions and
 * limitations under the License.
 */

package io.renku.triplesgenerator.events.consumers.tsmigrationrequest
package migrations

import cats.MonadThrow
import cats.effect.Async
import cats.syntax.all._
import com.typesafe.config.Config
import io.renku.graph.triplesstore.DatasetTTLs.ProjectsTTL
import io.renku.metrics.MetricsRegistry
import io.renku.triplesstore.SparqlQueryTimeRecorder
import org.typelevel.log4cats.Logger
import reprovisioning.{ReProvisioning, ReProvisioningStatus}

private[tsmigrationrequest] object Migrations {

  def apply[F[_]: Async: ReProvisioningStatus: Logger: MetricsRegistry: SparqlQueryTimeRecorder](
      config: Config
  ): F[List[Migration[F]]] = for {
    datasetsCreator                     <- DatasetsCreator[F]
    datasetsRemover                     <- DatasetsRemover[F]
    reProvisioning                      <- ReProvisioning[F](config)
    removeNotLinkedPersons              <- RemoveNotLinkedPersons[F]
    fixMultipleProjectCreatedDates      <- FixMultipleProjectCreatedDates[F]
    addRenkuPlanWhereMissing            <- AddRenkuPlanWhereMissing[F]
    migrationToV10                      <- v10migration.MigrationToV10[F]
    v10VersionSetter                    <- V10VersionUpdater[F]
    projectsDateViewedCreator           <- ProjectsDateViewedCreator[F]
    projectDateViewedDeduplicator       <- ProjectDateViewedDeduplicator[F]
    personViewedEntityDeduplicator      <- PersonViewedEntityDeduplicator[F]
    provisionProjectsGraph              <- projectsgraph.ProvisionProjectsGraph[F]
    addProjectDateModified              <- datemodified.AddProjectDateModified[F]
    fixMultipleProjectVersions          <- FixMultipleProjectVersions[F]
    addProjectSlug                      <- projectslug.AddProjectSlug[F]
    datasetsGraphPersonRemover          <- DatasetsGraphPersonRemover[F]
    projectsGraphPersonRemover          <- ProjectsGraphPersonRemover[F]
    reindexLuceneStdTokenizer           <- lucenereindex.ReindexLucene[F](suffix = "- std tokenizer")
    projectsDSRecreatorSearchFlattening <- TSDatasetRecreator[F, ProjectsTTL]("- search flattening", ProjectsTTL)
    projectsGraphKeywordsFlattener      <- ProjectsGraphKeywordsFlattener[F]
    projectsGraphImagesFlattener        <- ProjectsGraphImagesFlattener[F]
    datasetsGraphKeywordsFlattener      <- DatasetsGraphKeywordsFlattener[F]
    datasetsGraphImagesFlattener        <- DatasetsGraphImagesFlattener[F]
    datasetsGraphCreatorsFlattener      <- DatasetsGraphCreatorsFlattener[F]
    datasetsGraphSlugsVisibsFlattener   <- DatasetsGraphSlugsVisibilitiesFlattener[F]
<<<<<<< HEAD
    datasetTitleMigration               <- DatasetSearchTitleMigration[F]
=======
    projectMembersRemover               <- ProjectMembersRemover[F]
>>>>>>> 12976cc6
    migrations <- validateNames(
                    datasetsCreator,
                    datasetsRemover,
                    reProvisioning,
                    removeNotLinkedPersons,
                    fixMultipleProjectCreatedDates,
                    addRenkuPlanWhereMissing,
                    migrationToV10,
                    v10VersionSetter,
                    projectsDateViewedCreator,
                    projectDateViewedDeduplicator,
                    personViewedEntityDeduplicator,
                    provisionProjectsGraph,
                    addProjectDateModified,
                    fixMultipleProjectVersions,
                    addProjectSlug,
                    datasetsGraphPersonRemover,
                    projectsGraphPersonRemover,
                    reindexLuceneStdTokenizer,
                    projectsDSRecreatorSearchFlattening,
                    projectsGraphKeywordsFlattener,
                    projectsGraphImagesFlattener,
                    datasetsGraphKeywordsFlattener,
                    datasetsGraphImagesFlattener,
                    datasetsGraphCreatorsFlattener,
                    datasetsGraphSlugsVisibsFlattener,
<<<<<<< HEAD
                    datasetTitleMigration
=======
                    projectMembersRemover
>>>>>>> 12976cc6
                  )
  } yield migrations

  private[migrations] def validateNames[F[_]: MonadThrow: Logger](migrations: Migration[F]*): F[List[Migration[F]]] = {
    val groupedByName = migrations.groupBy(_.name)
    val problematicMigrations = groupedByName.collect {
      case (name, ms) if ms.size > 1 => name
    }
    if (problematicMigrations.nonEmpty) {
      val error = show"$categoryName: there are multiple migrations with name: ${problematicMigrations.mkString("; ")}"
      Logger[F]
        .error(error) >> new Exception(error).raiseError[F, List[Migration[F]]].map(_ => List.empty[Migration[F]])
    } else migrations.toList.pure[F]
  }
}<|MERGE_RESOLUTION|>--- conflicted
+++ resolved
@@ -59,11 +59,8 @@
     datasetsGraphImagesFlattener        <- DatasetsGraphImagesFlattener[F]
     datasetsGraphCreatorsFlattener      <- DatasetsGraphCreatorsFlattener[F]
     datasetsGraphSlugsVisibsFlattener   <- DatasetsGraphSlugsVisibilitiesFlattener[F]
-<<<<<<< HEAD
+    projectMembersRemover               <- ProjectMembersRemover[F]
     datasetTitleMigration               <- DatasetSearchTitleMigration[F]
-=======
-    projectMembersRemover               <- ProjectMembersRemover[F]
->>>>>>> 12976cc6
     migrations <- validateNames(
                     datasetsCreator,
                     datasetsRemover,
@@ -90,11 +87,9 @@
                     datasetsGraphImagesFlattener,
                     datasetsGraphCreatorsFlattener,
                     datasetsGraphSlugsVisibsFlattener,
-<<<<<<< HEAD
+                    projectMembersRemover,
+                    datasetsGraphSlugsVisibsFlattener,
                     datasetTitleMigration
-=======
-                    projectMembersRemover
->>>>>>> 12976cc6
                   )
   } yield migrations
 
