--- conflicted
+++ resolved
@@ -40,18 +40,10 @@
     new RecordsFinderImpl(connectionConfig)
 }
 
-<<<<<<< HEAD
 private class RecordsFinderImpl[F[_]: Async: Logger: SparqlQueryTimeRecorder](connectionConfig: DatasetConnectionConfig)
-    extends TSClientImpl[F](connectionConfig,
-                            idleTimeoutOverride = (16 minutes).some,
-                            requestTimeoutOverride = (15 minutes).some
-=======
-private class RecordsFinderImpl[F[_]: Async: Logger: SparqlQueryTimeRecorder](
-    renkuConnectionConfig: RenkuConnectionConfig
-) extends TSClient[F](renkuConnectionConfig,
-                      idleTimeoutOverride = (16 minutes).some,
-                      requestTimeoutOverride = (15 minutes).some
->>>>>>> dc5e5f30
+    extends TSClient[F](connectionConfig,
+                        idleTimeoutOverride = (16 minutes).some,
+                        requestTimeoutOverride = (15 minutes).some
     )
     with RecordsFinder[F] {
 
