/*
 * Copyright 2022 Swiss Data Science Center (SDSC)
 * A partnership between École Polytechnique Fédérale de Lausanne (EPFL) and
 * Eidgenössische Technische Hochschule Zürich (ETHZ).
 *
 * Licensed under the Apache License, Version 2.0 (the "License");
 * you may not use this file except in compliance with the License.
 * You may obtain a copy of the License at
 *
 *     http://www.apache.org/licenses/LICENSE-2.0
 *
 * Unless required by applicable law or agreed to in writing, software
 * distributed under the License is distributed on an "AS IS" BASIS,
 * WITHOUT WARRANTIES OR CONDITIONS OF ANY KIND, either express or implied.
 * See the License for the specific language governing permissions and
 * limitations under the License.
 */

package io.renku.triplesgenerator.events.categories.triplesgenerated

import cats.data.EitherT.right
import cats.effect.Async
import cats.syntax.all._
import cats.{MonadThrow, NonEmptyParallel, Parallel}
import eu.timepit.refined.auto._
import io.renku.graph.model.events.EventStatus.TriplesGenerated
import io.renku.graph.model.events.{EventProcessingTime, EventStatus}
import io.renku.graph.tokenrepository.AccessTokenFinder
import io.renku.http.client.{AccessToken, GitLabClient}
import io.renku.logging.ExecutionTimeRecorder
import io.renku.logging.ExecutionTimeRecorder.ElapsedTime
import io.renku.metrics.{Histogram, MetricsRegistry}
import io.renku.rdfstore.SparqlQueryTimeRecorder
import io.renku.triplesgenerator.events.categories.EventStatusUpdater._
import io.renku.triplesgenerator.events.categories.ProcessingRecoverableError._
import io.renku.triplesgenerator.events.categories.triplesgenerated.transformation.TransformationStepsCreator
import io.renku.triplesgenerator.events.categories.triplesgenerated.triplesuploading.TriplesUploadResult._
import io.renku.triplesgenerator.events.categories.triplesgenerated.triplesuploading.{TransformationStepsRunner, TriplesUploadResult}
import io.renku.triplesgenerator.events.categories.{EventStatusUpdater, ProcessingNonRecoverableError, ProcessingRecoverableError}
import org.typelevel.log4cats.Logger

import java.time.Duration
import scala.util.control.NonFatal

private trait EventProcessor[F[_]] {
  def process(triplesGeneratedEvent: TriplesGeneratedEvent): F[Unit]
}

private class EventProcessorImpl[F[_]: MonadThrow: Logger](
    accessTokenFinder:     AccessTokenFinder[F],
    stepsCreator:          TransformationStepsCreator[F],
    uploader:              TransformationStepsRunner[F],
    statusUpdater:         EventStatusUpdater[F],
    jsonLDDeserializer:    JsonLDDeserializer[F],
    executionTimeRecorder: ExecutionTimeRecorder[F]
) extends EventProcessor[F] {

  import AccessTokenFinder._
  import UploadingResult._
  import accessTokenFinder._
  import executionTimeRecorder._
  import jsonLDDeserializer._
  import stepsCreator._
  import uploader._

  def process(event: TriplesGeneratedEvent): F[Unit] = {
    for {
      maybeAccessToken <- findAccessToken(event.project.path).recoverWith(rollback(event))
      results          <- measureExecutionTime(transformAndUpload(event)(maybeAccessToken))
      _                <- updateEventLog(results)
      _                <- logSummary(event)(results)
    } yield ()
  } recoverWith logError(event)

  private def logError(event: TriplesGeneratedEvent): PartialFunction[Throwable, F[Unit]] = {
    case NonFatal(exception) =>
      Logger[F].error(exception)(
        s"$categoryName: Triples Generated Event processing failure: ${event.compoundEventId}, projectPath: ${event.project.path}"
      )
  }

  private def transformAndUpload(
      event:                   TriplesGeneratedEvent
  )(implicit maybeAccessToken: Option[AccessToken]): F[UploadingResult] = {
    for {
      project <- deserializeToModel(event) leftSemiflatMap toUploadingError(event)
      result  <- right[UploadingResult](run(createSteps, project) >>= (toUploadingResult(event, _)))
    } yield result
  }.merge recoverWith nonRecoverableFailure(event)

  private def toUploadingResult(triplesGeneratedEvent: TriplesGeneratedEvent,
                                triplesUploadResult:   TriplesUploadResult
  ): F[UploadingResult] = triplesUploadResult match {
    case DeliverySuccess =>
      (Uploaded(triplesGeneratedEvent): UploadingResult)
        .pure[F]
    case RecoverableFailure(error) =>
      error match {
        case error @ LogWorthyRecoverableError(message, _) =>
          Logger[F]
            .error(error)(s"${logMessageCommon(triplesGeneratedEvent)} $message")
            .map(_ => RecoverableError(triplesGeneratedEvent, error))
        case error @ AuthRecoverableError(_, _) =>
          RecoverableError(triplesGeneratedEvent, error).pure[F].widen[UploadingResult]
      }
    case error: NonRecoverableFailure =>
      Logger[F]
        .error(error)(s"${logMessageCommon(triplesGeneratedEvent)} ${error.message}")
        .map(_ => NonRecoverableError(triplesGeneratedEvent, error: Throwable))
  }

  private def nonRecoverableFailure(
      triplesGeneratedEvent: TriplesGeneratedEvent
  ): PartialFunction[Throwable, F[UploadingResult]] = {
    case exception: ProcessingNonRecoverableError.MalformedRepository =>
      NonRecoverableError(triplesGeneratedEvent, exception).pure[F].widen[UploadingResult]
    case NonFatal(exception) =>
      Logger[F]
        .error(exception)(s"${logMessageCommon(triplesGeneratedEvent)} ${exception.getMessage}")
        .map(_ => NonRecoverableError(triplesGeneratedEvent, exception))
  }

  private def toUploadingError(
      triplesGeneratedEvent: TriplesGeneratedEvent
  ): PartialFunction[Throwable, F[UploadingResult]] = {
    case error: LogWorthyRecoverableError =>
      Logger[F]
        .error(error)(s"${logMessageCommon(triplesGeneratedEvent)} ${error.getMessage}")
        .map(_ => RecoverableError(triplesGeneratedEvent, error))
    case error: AuthRecoverableError =>
      RecoverableError(triplesGeneratedEvent, error).pure[F].widen[UploadingResult]
  }

  private lazy val updateEventLog: ((ElapsedTime, UploadingResult)) => F[Unit] = {
    case (elapsedTime, Uploaded(event)) =>
      statusUpdater
        .toTriplesStore(event.compoundEventId,
                        event.project.path,
                        EventProcessingTime(Duration ofMillis elapsedTime.value)
        )
        .recoverWith(logEventLogUpdateError(event, "done"))
    case (_, RecoverableError(event, cause)) =>
      statusUpdater
        .toFailure(
          event.compoundEventId,
          event.project.path,
          EventStatus.TransformationRecoverableFailure,
          cause,
          executionDelay = cause match {
            case _: AuthRecoverableError => ExecutionDelay(Duration.ofHours(1))
            case _ => ExecutionDelay(Duration.ofMinutes(5))
          }
        )
        .recoverWith(logEventLogUpdateError(event, "as failed recoverably"))
    case (_, NonRecoverableError(event, cause)) =>
      statusUpdater
        .toFailure(event.compoundEventId, event.project.path, EventStatus.TransformationNonRecoverableFailure, cause)
        .recoverWith(logEventLogUpdateError(event, "as failed nonrecoverably"))
  }

  private def logEventLogUpdateError(event:   TriplesGeneratedEvent,
                                     message: String
  ): PartialFunction[Throwable, F[Unit]] = { case NonFatal(exception) =>
    Logger[F].error(exception)(s"${logMessageCommon(event)} failed to mark $message in the Event Log")
  }

  private def logSummary(
      triplesGeneratedEvent: TriplesGeneratedEvent
  ): ((ElapsedTime, UploadingResult)) => F[Unit] = { case (elapsedTime, uploadingResult) =>
    val message = uploadingResult match {
      case Uploaded(_) => "was successfully uploaded"
      case _           => "failed to upload"
    }
    Logger[F].info(s"${logMessageCommon(triplesGeneratedEvent)} processed in ${elapsedTime}ms: $message")
  }

  private def logMessageCommon(event: TriplesGeneratedEvent): String =
    s"$categoryName: ${event.compoundEventId}, projectPath: ${event.project.path}"

  private def rollback(
      triplesGeneratedEvent: TriplesGeneratedEvent
  ): PartialFunction[Throwable, F[Option[AccessToken]]] = { case NonFatal(exception) =>
    statusUpdater.rollback[TriplesGenerated](triplesGeneratedEvent.compoundEventId,
                                             triplesGeneratedEvent.project.path
    ) >> new Exception(
      "transformation failure -> Event rolled back",
      exception
    ).raiseError[F, Option[AccessToken]]
  }

  private sealed trait UploadingResult extends Product with Serializable {
    val event: TriplesGeneratedEvent
  }

  private sealed trait UploadingError extends UploadingResult {
    val cause: Throwable
  }

  private object UploadingResult {
    case class Uploaded(event: TriplesGeneratedEvent) extends UploadingResult

    case class RecoverableError(event: TriplesGeneratedEvent, cause: ProcessingRecoverableError) extends UploadingError

    case class NonRecoverableError(event: TriplesGeneratedEvent, cause: Throwable) extends UploadingError
  }
}

private object EventProcessor {

<<<<<<< HEAD
  def apply[F[_]: Async: NonEmptyParallel: Parallel: Logger: MetricsRegistry](
      timeRecorder: SparqlQueryTimeRecorder[F],
      gitLabClient: GitLabClient[F]
=======
  import io.renku.config.GitLab
  import io.renku.control.Throttler

  def apply[F[_]: Async: NonEmptyParallel: Parallel: Logger: MetricsRegistry: SparqlQueryTimeRecorder](
      gitLabThrottler: Throttler[F, GitLab]
>>>>>>> cceddc1a
  ): F[EventProcessor[F]] = for {
    uploader           <- TransformationStepsRunner[F]
    accessTokenFinder  <- AccessTokenFinder[F]
    triplesCurator     <- TransformationStepsCreator[F]
    eventStatusUpdater <- EventStatusUpdater(categoryName)
    eventsProcessingTimes <- Histogram(
                               name = "triples_transformation_processing_times",
                               help = "Triples transformation processing times",
                               buckets = Seq(.1, .5, 1, 5, 10, 50, 100, 500, 1000, 5000, 10000, 50000, 100000, 500000,
                                             1000000, 5000000, 10000000, 50000000, 100000000, 500000000)
                             )
    executionTimeRecorder <- ExecutionTimeRecorder[F](maybeHistogram = Some(eventsProcessingTimes))
    jsonLDDeserializer    <- JsonLDDeserializer(gitLabClient)
  } yield new EventProcessorImpl(
    accessTokenFinder,
    triplesCurator,
    uploader,
    eventStatusUpdater,
    jsonLDDeserializer,
    executionTimeRecorder
  )
}<|MERGE_RESOLUTION|>--- conflicted
+++ resolved
@@ -207,17 +207,8 @@
 
 private object EventProcessor {
 
-<<<<<<< HEAD
-  def apply[F[_]: Async: NonEmptyParallel: Parallel: Logger: MetricsRegistry](
-      timeRecorder: SparqlQueryTimeRecorder[F],
+  def apply[F[_]: Async: NonEmptyParallel: Parallel: Logger: MetricsRegistry: SparqlQueryTimeRecorder](
       gitLabClient: GitLabClient[F]
-=======
-  import io.renku.config.GitLab
-  import io.renku.control.Throttler
-
-  def apply[F[_]: Async: NonEmptyParallel: Parallel: Logger: MetricsRegistry: SparqlQueryTimeRecorder](
-      gitLabThrottler: Throttler[F, GitLab]
->>>>>>> cceddc1a
   ): F[EventProcessor[F]] = for {
     uploader           <- TransformationStepsRunner[F]
     accessTokenFinder  <- AccessTokenFinder[F]
