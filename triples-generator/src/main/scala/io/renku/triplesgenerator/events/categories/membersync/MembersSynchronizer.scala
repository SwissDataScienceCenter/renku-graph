/*
 * Copyright 2022 Swiss Data Science Center (SDSC)
 * A partnership between École Polytechnique Fédérale de Lausanne (EPFL) and
 * Eidgenössische Technische Hochschule Zürich (ETHZ).
 *
 * Licensed under the Apache License, Version 2.0 (the "License");
 * you may not use this file except in compliance with the License.
 * You may obtain a copy of the License at
 *
 *     http://www.apache.org/licenses/LICENSE-2.0
 *
 * Unless required by applicable law or agreed to in writing, software
 * distributed under the License is distributed on an "AS IS" BASIS,
 * WITHOUT WARRANTIES OR CONDITIONS OF ANY KIND, either express or implied.
 * See the License for the specific language governing permissions and
 * limitations under the License.
 */

package io.renku.triplesgenerator.events.categories.membersync

import cats.MonadThrow
import cats.effect.Async
import cats.syntax.all._
import io.renku.graph.model.projects
import io.renku.graph.tokenrepository.AccessTokenFinder
import io.renku.http.client.GitLabClient
import io.renku.logging.ExecutionTimeRecorder
import io.renku.logging.ExecutionTimeRecorder.ElapsedTime
import io.renku.rdfstore._
import org.typelevel.log4cats.Logger

import scala.util.control.NonFatal

private trait MembersSynchronizer[F[_]] {
  def synchronizeMembers(projectPath: projects.Path): F[Unit]
}

private class MembersSynchronizerImpl[F[_]: MonadThrow: Logger](
    accessTokenFinder:          AccessTokenFinder[F],
    gitLabProjectMembersFinder: GitLabProjectMembersFinder[F],
    kGProjectMembersFinder:     KGProjectMembersFinder[F],
    kGPersonFinder:             KGPersonFinder[F],
    updatesCreator:             UpdatesCreator,
    querySender:                QuerySender[F],
    executionTimeRecorder:      ExecutionTimeRecorder[F]
) extends MembersSynchronizer[F] {

  import executionTimeRecorder._
  import io.renku.graph.tokenrepository.AccessTokenFinder._

  override def synchronizeMembers(projectPath: projects.Path): F[Unit] = measureExecutionTime {
    for {
      maybeAccessToken <- accessTokenFinder.findAccessToken(projectPath)
      membersInGitLab  <- gitLabProjectMembersFinder.findProjectMembers(projectPath)(maybeAccessToken)
      membersInKG      <- kGProjectMembersFinder.findProjectMembers(projectPath)
      membersToAdd = findMembersToAdd(membersInGitLab, membersInKG)
      membersToAddWithIds <- kGPersonFinder.findPersonIds(membersToAdd)
      insertionUpdates = updatesCreator.insertion(projectPath, membersToAddWithIds)
      membersToRemove  = findMembersToRemove(membersInGitLab, membersInKG)
      removalUpdates   = updatesCreator.removal(projectPath, membersToRemove)
      _ <- (insertionUpdates ::: removalUpdates).map(querySender.send).sequence
    } yield SyncSummary(projectPath, membersAdded = membersToAdd.size, membersRemoved = membersToRemove.size)
  } flatMap logSummary recoverWith { case NonFatal(exception) =>
    Logger[F].error(exception)(s"$categoryName: Members synchronized for project $projectPath FAILED")
  }

  def findMembersToAdd(membersInGitLab: Set[GitLabProjectMember],
                       membersInKG:     Set[KGProjectMember]
  ): Set[GitLabProjectMember] = membersInGitLab.collect {
    case member @ GitLabProjectMember(gitlabId, _) if !membersInKG.exists(_.gitLabId == gitlabId) => member
  }

  def findMembersToRemove(membersInGitLab: Set[GitLabProjectMember],
                          membersInKG:     Set[KGProjectMember]
  ): Set[KGProjectMember] = membersInKG.collect {
    case member @ KGProjectMember(_, gitlabId) if !membersInGitLab.exists(_.gitLabId == gitlabId) => member
  }

  private case class SyncSummary(projectPath: projects.Path, membersAdded: Int, membersRemoved: Int)

  private def logSummary: ((ElapsedTime, SyncSummary)) => F[Unit] = {
    case (elapsedTime, SyncSummary(projectPath, membersAdded, membersRemoved)) =>
      Logger[F].info(
        s"$categoryName: Members for project: $projectPath synchronized in ${elapsedTime}ms: " +
          s"$membersAdded member(s) added, $membersRemoved member(s) removed"
      )
  }
}

private object MembersSynchronizer {
<<<<<<< HEAD
  def apply[F[_]: Async: Logger](gitLabClient: GitLabClient[F],
                                 timeRecorder: SparqlQueryTimeRecorder[F]
  ): F[MembersSynchronizer[F]] = for {
    accessTokenFinder          <- AccessTokenFinder[F]
    gitLabProjectMembersFinder <- GitLabProjectMembersFinder(gitLabClient)
    kGProjectMembersFinder     <- KGProjectMembersFinder(timeRecorder)
    kGPersonFinder             <- KGPersonFinder(timeRecorder)
    updatesCreator             <- UpdatesCreator[F]
    rdfStoreConfig             <- RdfStoreConfig[F]()
    querySender <-
      MonadThrow[F].catchNonFatal(new RdfStoreClientImpl(rdfStoreConfig, timeRecorder) with QuerySender[F] {
        override def send(query: SparqlQuery): F[Unit] = updateWithNoResult(query)
      })
    executionTimeRecorder <- ExecutionTimeRecorder[F](maybeHistogram = None)
  } yield new MembersSynchronizerImpl[F](accessTokenFinder,
                                         gitLabProjectMembersFinder,
                                         kGProjectMembersFinder,
                                         kGPersonFinder,
                                         updatesCreator,
                                         querySender,
                                         executionTimeRecorder
  )
=======
  def apply[F[_]: Async: Logger: SparqlQueryTimeRecorder](gitLabClient: GitLabClient[F]): F[MembersSynchronizer[F]] =
    for {
      accessTokenFinder          <- AccessTokenFinder[F]
      gitLabProjectMembersFinder <- GitLabProjectMembersFinder(gitLabClient)
      kGProjectMembersFinder     <- KGProjectMembersFinder[F]
      kGPersonFinder             <- KGPersonFinder[F]
      updatesCreator             <- UpdatesCreator[F]
      rdfStoreConfig             <- RdfStoreConfig[F]()
      querySender <-
        MonadThrow[F].catchNonFatal(new RdfStoreClientImpl(rdfStoreConfig) with QuerySender[F] {
          override def send(query: SparqlQuery): F[Unit] = updateWithNoResult(query)
        })
      executionTimeRecorder <- ExecutionTimeRecorder[F](maybeHistogram = None)
    } yield new MembersSynchronizerImpl[F](accessTokenFinder,
                                           gitLabProjectMembersFinder,
                                           kGProjectMembersFinder,
                                           kGPersonFinder,
                                           updatesCreator,
                                           querySender,
                                           executionTimeRecorder
    )
>>>>>>> cbb4313f
}<|MERGE_RESOLUTION|>--- conflicted
+++ resolved
@@ -88,30 +88,6 @@
 }
 
 private object MembersSynchronizer {
-<<<<<<< HEAD
-  def apply[F[_]: Async: Logger](gitLabClient: GitLabClient[F],
-                                 timeRecorder: SparqlQueryTimeRecorder[F]
-  ): F[MembersSynchronizer[F]] = for {
-    accessTokenFinder          <- AccessTokenFinder[F]
-    gitLabProjectMembersFinder <- GitLabProjectMembersFinder(gitLabClient)
-    kGProjectMembersFinder     <- KGProjectMembersFinder(timeRecorder)
-    kGPersonFinder             <- KGPersonFinder(timeRecorder)
-    updatesCreator             <- UpdatesCreator[F]
-    rdfStoreConfig             <- RdfStoreConfig[F]()
-    querySender <-
-      MonadThrow[F].catchNonFatal(new RdfStoreClientImpl(rdfStoreConfig, timeRecorder) with QuerySender[F] {
-        override def send(query: SparqlQuery): F[Unit] = updateWithNoResult(query)
-      })
-    executionTimeRecorder <- ExecutionTimeRecorder[F](maybeHistogram = None)
-  } yield new MembersSynchronizerImpl[F](accessTokenFinder,
-                                         gitLabProjectMembersFinder,
-                                         kGProjectMembersFinder,
-                                         kGPersonFinder,
-                                         updatesCreator,
-                                         querySender,
-                                         executionTimeRecorder
-  )
-=======
   def apply[F[_]: Async: Logger: SparqlQueryTimeRecorder](gitLabClient: GitLabClient[F]): F[MembersSynchronizer[F]] =
     for {
       accessTokenFinder          <- AccessTokenFinder[F]
@@ -133,5 +109,4 @@
                                            querySender,
                                            executionTimeRecorder
     )
->>>>>>> cbb4313f
 }