/*
 * Copyright 2022 Swiss Data Science Center (SDSC)
 * A partnership between École Polytechnique Fédérale de Lausanne (EPFL) and
 * Eidgenössische Technische Hochschule Zürich (ETHZ).
 *
 * Licensed under the Apache License, Version 2.0 (the "License");
 * you may not use this file except in compliance with the License.
 * You may obtain a copy of the License at
 *
 *     http://www.apache.org/licenses/LICENSE-2.0
 *
 * Unless required by applicable law or agreed to in writing, software
 * distributed under the License is distributed on an "AS IS" BASIS,
 * WITHOUT WARRANTIES OR CONDITIONS OF ANY KIND, either express or implied.
 * See the License for the specific language governing permissions and
 * limitations under the License.
 */

package io.renku.triplesgenerator.events.categories.membersync

import cats.effect.Async
import cats.syntax.all._
import io.renku.events.consumers.subscriptions.SubscriptionMechanism
import io.renku.events.consumers.subscriptions.SubscriptionPayloadComposer.categoryAndUrlPayloadsComposerFactory
import io.renku.http.client.GitLabClient
import io.renku.rdfstore.SparqlQueryTimeRecorder
import io.renku.triplesgenerator.Microservice
import org.typelevel.log4cats.Logger

object SubscriptionFactory {

<<<<<<< HEAD
  def apply[F[_]: Async: Logger](gitLabClient: GitLabClient[F],
                                 timeRecorder: SparqlQueryTimeRecorder[F]
=======
  def apply[F[_]: Async: Logger: SparqlQueryTimeRecorder](
      gitLabThrottler: Throttler[F, GitLab]
>>>>>>> cceddc1a
  ): F[(EventHandler[F], SubscriptionMechanism[F])] = for {
    subscriptionMechanism <- SubscriptionMechanism(
                               categoryName,
                               categoryAndUrlPayloadsComposerFactory(Microservice.ServicePort, Microservice.Identifier)
                             )
<<<<<<< HEAD
    handler <- EventHandler(gitLabClient, timeRecorder)
=======
    handler <- EventHandler(gitLabThrottler)
>>>>>>> cceddc1a
  } yield handler -> subscriptionMechanism
}<|MERGE_RESOLUTION|>--- conflicted
+++ resolved
@@ -29,22 +29,11 @@
 
 object SubscriptionFactory {
 
-<<<<<<< HEAD
-  def apply[F[_]: Async: Logger](gitLabClient: GitLabClient[F],
-                                 timeRecorder: SparqlQueryTimeRecorder[F]
-=======
-  def apply[F[_]: Async: Logger: SparqlQueryTimeRecorder](
-      gitLabThrottler: Throttler[F, GitLab]
->>>>>>> cceddc1a
-  ): F[(EventHandler[F], SubscriptionMechanism[F])] = for {
+  def apply[F[_]: Async: Logger: SparqlQueryTimeRecorder](gitLabClient: GitLabClient[F]): F[(EventHandler[F], SubscriptionMechanism[F])] = for {
     subscriptionMechanism <- SubscriptionMechanism(
                                categoryName,
                                categoryAndUrlPayloadsComposerFactory(Microservice.ServicePort, Microservice.Identifier)
                              )
-<<<<<<< HEAD
-    handler <- EventHandler(gitLabClient, timeRecorder)
-=======
-    handler <- EventHandler(gitLabThrottler)
->>>>>>> cceddc1a
+    handler <- EventHandler(gitLabClient)
   } yield handler -> subscriptionMechanism
 }