/*
 * Copyright 2022 Swiss Data Science Center (SDSC)
 * A partnership between École Polytechnique Fédérale de Lausanne (EPFL) and
 * Eidgenössische Technische Hochschule Zürich (ETHZ).
 *
 * Licensed under the Apache License, Version 2.0 (the "License");
 * you may not use this file except in compliance with the License.
 * You may obtain a copy of the License at
 *
 *     http://www.apache.org/licenses/LICENSE-2.0
 *
 * Unless required by applicable law or agreed to in writing, software
 * distributed under the License is distributed on an "AS IS" BASIS,
 * WITHOUT WARRANTIES OR CONDITIONS OF ANY KIND, either express or implied.
 * See the License for the specific language governing permissions and
 * limitations under the License.
 */

package io.renku.triplesgenerator.events.categories.triplesgenerated

import cats.data.EitherT
import cats.data.EitherT.fromEither
import cats.effect._
import cats.syntax.all._
import cats.{NonEmptyParallel, Parallel, Show}
import com.typesafe.config.{Config, ConfigFactory}
import eu.timepit.refined.api.Refined
import eu.timepit.refined.numeric.Positive
import io.renku.config.ConfigLoader
import io.renku.events.consumers.EventSchedulingResult._
import io.renku.events.consumers.subscriptions.SubscriptionMechanism
import io.renku.events.consumers.{ConcurrentProcessesLimiter, EventHandlingProcess, Project}
import io.renku.events.{CategoryName, EventRequestContent, consumers}
import io.renku.graph.model.SchemaVersion
import io.renku.graph.model.events.{CompoundEventId, EventBody, ZippedEventPayload}
import io.renku.http.client.GitLabClient
import io.renku.metrics.MetricsRegistry
import io.renku.rdfstore.SparqlQueryTimeRecorder
import org.typelevel.log4cats.Logger

private[events] class EventHandler[F[_]: Concurrent: Logger](
    override val categoryName:  CategoryName,
    eventBodyDeserializer:      EventBodyDeserializer[F],
    subscriptionMechanism:      SubscriptionMechanism[F],
    concurrentProcessesLimiter: ConcurrentProcessesLimiter[F],
    eventProcessor:             EventProcessor[F]
) extends consumers.EventHandlerWithProcessLimiter[F](concurrentProcessesLimiter) {

  import eventBodyDeserializer._
  import eventProcessor._
  import io.circe.Decoder
  import io.renku.tinytypes.json.TinyTypeDecoders._

  private type IdAndBody = (CompoundEventId, EventBody)

  override def createHandlingProcess(request: EventRequestContent): F[EventHandlingProcess[F]] =
    EventHandlingProcess.withWaitingForCompletion[F](
      processing => startProcessingEvent(request, processing),
      releaseProcess = subscriptionMechanism.renewSubscription()
    )

  private def startProcessingEvent(request: EventRequestContent, processing: Deferred[F, Unit]) = for {
    eventId <- fromEither(request.event.getEventId)
    project <- fromEither(request.event.getProject)
    payload <- request match {
                 case EventRequestContent.WithPayload(_, payload: ZippedEventPayload) => EitherT.rightT(payload)
                 case _                                                               => EitherT.leftT(BadRequest)
               }
    event <- toEvent(eventId, project, payload).toRightT(recoverTo = BadRequest)
    result <- Spawn[F]
                .start(process(event) >> processing.complete(()))
                .toRightT
                .map(_ => Accepted)
                .semiflatTap(Logger[F].log(eventId -> event.project))
                .leftSemiflatTap(Logger[F].log(eventId -> event.project))
  } yield result

  private implicit lazy val eventInfoShow: Show[(CompoundEventId, Project)] = Show.show { case (eventId, project) =>
    s"$eventId, projectPath = ${project.path}"
  }

  private implicit val eventBodyDecoder: Decoder[(EventBody, SchemaVersion)] = { implicit cursor =>
    for {
      schemaVersion <- cursor.downField("schemaVersion").as[SchemaVersion]
      eventBody     <- cursor.downField("payload").as[EventBody]
    } yield (eventBody, schemaVersion)
  }
}

private[events] object EventHandler {
  import ConfigLoader.find
  import eu.timepit.refined.pureconfig._

<<<<<<< HEAD
  def apply[F[_]: Async: NonEmptyParallel: Parallel: Logger: MetricsRegistry](
      timeRecorder:          SparqlQueryTimeRecorder[F],
=======
  def apply[F[_]: Async: NonEmptyParallel: Parallel: Logger: MetricsRegistry: SparqlQueryTimeRecorder](
>>>>>>> cbb4313f
      gitLabClient:          GitLabClient[F],
      subscriptionMechanism: SubscriptionMechanism[F],
      config:                Config = ConfigFactory.load()
  ): F[EventHandler[F]] = for {
    generationProcesses        <- find[F, Int Refined Positive]("transformation-processes-number", config)
<<<<<<< HEAD
    eventProcessor             <- EventProcessor(timeRecorder, gitLabClient)
=======
    eventProcessor             <- EventProcessor(gitLabClient)
>>>>>>> cbb4313f
    concurrentProcessesLimiter <- ConcurrentProcessesLimiter(generationProcesses)
  } yield new EventHandler[F](categoryName,
                              EventBodyDeserializer[F],
                              subscriptionMechanism,
                              concurrentProcessesLimiter,
                              eventProcessor
  )
}<|MERGE_RESOLUTION|>--- conflicted
+++ resolved
@@ -91,22 +91,13 @@
   import ConfigLoader.find
   import eu.timepit.refined.pureconfig._
 
-<<<<<<< HEAD
-  def apply[F[_]: Async: NonEmptyParallel: Parallel: Logger: MetricsRegistry](
-      timeRecorder:          SparqlQueryTimeRecorder[F],
-=======
   def apply[F[_]: Async: NonEmptyParallel: Parallel: Logger: MetricsRegistry: SparqlQueryTimeRecorder](
->>>>>>> cbb4313f
       gitLabClient:          GitLabClient[F],
       subscriptionMechanism: SubscriptionMechanism[F],
       config:                Config = ConfigFactory.load()
   ): F[EventHandler[F]] = for {
     generationProcesses        <- find[F, Int Refined Positive]("transformation-processes-number", config)
-<<<<<<< HEAD
-    eventProcessor             <- EventProcessor(timeRecorder, gitLabClient)
-=======
     eventProcessor             <- EventProcessor(gitLabClient)
->>>>>>> cbb4313f
     concurrentProcessesLimiter <- ConcurrentProcessesLimiter(generationProcesses)
   } yield new EventHandler[F](categoryName,
                               EventBodyDeserializer[F],
