--- conflicted
+++ resolved
@@ -32,17 +32,6 @@
 
 private trait UpdatesCreator {
 
-<<<<<<< HEAD
-  def prepareUpdatesWhenInvalidated(dataset: Dataset[Dataset.Provenance.Internal]): List[SparqlQuery]
-
-  def prepareUpdatesWhenInvalidatedExt(projectId: projects.ResourceId,
-                                       dataset:   Dataset[Dataset.Provenance.ImportedExternal]
-  ): List[SparqlQuery]
-
-  def prepareUpdatesWhenInvalidatedInt(projectId: projects.ResourceId,
-                                       dataset:   Dataset[Dataset.Provenance.ImportedInternal]
-  ): List[SparqlQuery]
-=======
   def prepareUpdatesWhenInvalidated(dataset: Dataset[Dataset.Provenance.Internal])(implicit
       ev: Dataset.Provenance.Internal.type
   ): List[SparqlQuery]
@@ -54,7 +43,6 @@
   def prepareUpdatesWhenInvalidated(projectId: projects.ResourceId,
                                     dataset:   Dataset[Dataset.Provenance.ImportedInternal]
   )(implicit ev: Dataset.Provenance.ImportedInternal.type): List[SparqlQuery]
->>>>>>> 06e01d86
 
   def prepareUpdates(dataset:                Dataset[Dataset.Provenance.ImportedInternal],
                      maybeKGTopmostSameAses: Set[TopmostSameAs]
@@ -101,13 +89,9 @@
 
 private object UpdatesCreator extends UpdatesCreator {
 
-<<<<<<< HEAD
-  override def prepareUpdatesWhenInvalidated(dataset: Dataset[Dataset.Provenance.Internal]): List[SparqlQuery] =
-=======
   override def prepareUpdatesWhenInvalidated(dataset: Dataset[Dataset.Provenance.Internal])(implicit
       ev: Dataset.Provenance.Internal.type
   ): List[SparqlQuery] =
->>>>>>> 06e01d86
     List(useTopmostSameAsFromTheOldestDeletedDSChildOnAncestors(dataset), deleteSameAs(dataset))
 
   override def prepareUpdatesWhenInvalidatedExt(
