--- conflicted
+++ resolved
@@ -20,13 +20,8 @@
 # *  ["0.16.1 -> 9", ...] as above
 # *  ["0.16.1 -> 9", "0.16.0 -> 9", ...] then the decision about re-provisioning is taken using the 9 schema version and 0.16.1 CLI version
 compatibility-matrix = [
-<<<<<<< HEAD
-  "1.0.1.dev6+g4724b60-> 9",
-  "1.0.1.dev2+g4b594bf -> 9",
-=======
   "1.0.1.dev6+g4724b60 -> 9",
   "1.0.1.dev4+g2879c55 -> 9",
->>>>>>> 679f1cd0
   "0.14.1              -> 8"
 ]
 
@@ -79,4 +74,4 @@
     url = ${?TOKEN_REPOSITORY_BASE_URL}
   }
 
-}
+}