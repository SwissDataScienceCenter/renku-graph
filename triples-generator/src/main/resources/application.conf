--- conflicted
+++ resolved
@@ -24,11 +24,7 @@
 # *  ["0.16.1 -> 9", "0.16.0 -> 9", ...] then the decision about re-provisioning is taken using the 9 schema version and 0.16.1 CLI version
 compatibility-matrix = [
   "1.0.0rc2.dev26+g5361e7d -> 9",
-<<<<<<< HEAD
-  "1.0.0rc2.dev23+g5e1ef37c -> 9",
-=======
   "1.0.0rc2.dev25+g36541df2 -> 9",
->>>>>>> 986fd302
   "0.14.1 -> 8"
 ]
 
