generation-processes-number = 2
generation-processes-number = ${?GENERATION_PROCESSES_NUMBER}

transformation-processes-number = 2
transformation-processes-number = ${?TRANSFORMATION_PROCESSES_NUMBER}

client-certificate = ""
client-certificate = ${?RENKU_CLIENT_CERTIFICATE}

re-provisioning-retry-delay = 1 minute
re-provisioning-removal-batch-size = 1000
re-provisioning-removal-batch-size = ${?RE_PROVISIONING_REMOVAL_BATCH_SIZE}

triples-generation = "renku-log"

# NOTICE: the order of entries in the compatibility-matrix matter.
# The top one entries are only considered.
# Cases:
# *  ["0.16.1 -> 9", "0.16.0 -> 8", ...] then the decision about re-provisioning is taken using the 9 schema version
# *  ["0.16.1 -> 9", ...] as above
# *  ["0.16.1 -> 9", "0.16.0 -> 9", ...] then the decision about re-provisioning is taken using the 9 schema version and 0.16.1 CLI version
compatibility-matrix = [
  "1.0.3  -> 9",
<<<<<<< HEAD
  "0.14.1 -> 8"
=======
  "0.16.2 -> 8"
>>>>>>> cd846721
]

renku-python-dev-version = ${?RENKU_PYTHON_DEV_VERSION}

services {

  event-log {
    url = "http://localhost:9005"
    url = ${?EVENT_LOG_BASE_URL}
  }

  fuseki {
    url = "http://localhost:3030"
    url = ${?JENA_BASE_URL}
    dataset-name = "renku"
    dataset-name = ${?JENA_DATASET_NAME}
    dataset-type = "tdb"
    dataset-type = ${?JENA_DATASET_TYPE}
    admin {
      username = "admin"
      password = ${?JENA_ADMIN_PASSWORD}
    }
    renku {
      username = "renku"
      password = ${?JENA_RENKU_PASSWORD}
    }
  }

  gitlab {
    url = "https://renkulab.io/gitlab"
    url = ${?GITLAB_BASE_URL}
  }

  renku {
    url = ${?RENKU_BASE_URL}
  }

  sentry {
    enabled = false
    enabled = ${?SENTRY_ENABLED}
    url = ${?SENTRY_BASE_URL}
    environment-name = ${?SENTRY_ENVIRONMENT_NAME}
    service-name = "triples-generator"
    stacktrace-package = "io.renku.triplesgenerator"
  }

  token-repository {
    url = "http://localhost:9003"
    url = ${?TOKEN_REPOSITORY_BASE_URL}
  }

}<|MERGE_RESOLUTION|>--- conflicted
+++ resolved
@@ -21,11 +21,7 @@
 # *  ["0.16.1 -> 9", "0.16.0 -> 9", ...] then the decision about re-provisioning is taken using the 9 schema version and 0.16.1 CLI version
 compatibility-matrix = [
   "1.0.3  -> 9",
-<<<<<<< HEAD
-  "0.14.1 -> 8"
-=======
   "0.16.2 -> 8"
->>>>>>> cd846721
 ]
 
 renku-python-dev-version = ${?RENKU_PYTHON_DEV_VERSION}
