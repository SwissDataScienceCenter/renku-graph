--- conflicted
+++ resolved
@@ -4,12 +4,9 @@
 threads-number = 2
 threads-number = ${?THREADS_NUMBER}
 
-<<<<<<< HEAD
-=======
 client-certificate = ""
 client-certificate = ${?RENKU_CLIENT_CERTIFICATE}
 
->>>>>>> 578ccd5d
 renku-log-timeout = 3 hours
 renku-log-timeout = ${?RENKU_LOG_TIMEOUT}
 
