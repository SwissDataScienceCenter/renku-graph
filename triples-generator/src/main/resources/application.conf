generation-processes-number = 2
generation-processes-number = ${?GENERATION_PROCESSES_NUMBER}

transformation-processes-number = 2
transformation-processes-number = ${?TRANSFORMATION_PROCESSES_NUMBER}

client-certificate = ""
client-certificate = ${?RENKU_CLIENT_CERTIFICATE}

renku-log-timeout = 3 hours
renku-log-timeout = ${?RENKU_LOG_TIMEOUT}

re-provisioning-retry-delay = 1 minute
re-provisioning-removal-batch-size = 1000
re-provisioning-removal-batch-size = ${?RE_PROVISIONING_REMOVAL_BATCH_SIZE}

triples-generation = "renku-log"

# NOTICE: the order of entries in the compatibility-matrix matter.
# The top one entries are only considered.
# Cases:
# *  ["0.16.1 -> 9", "0.16.0 -> 8", ...] then the decision about re-provisioning is taken using the 9 schema version
# *  ["0.16.1 -> 9", ...] as above
# *  ["0.16.1 -> 9", "0.16.0 -> 9", ...] then the decision about re-provisioning is taken using the 9 schema version and 0.16.1 CLI version
compatibility-matrix = [
<<<<<<< HEAD
  "1.0.0rc2.dev31+g99ef3d0 -> 9",
  "1.0.0rc2.dev30+g62c95bf -> 9",
=======
  "1.0.0rc2.dev43+g9cea4d1 -> 9",
  "1.0.0rc2.dev42+g5943f5f -> 9",
>>>>>>> 0c12fad2
  "0.14.1 -> 8"
]

renku-python-dev-version = ${?RENKU_PYTHON_DEV_VERSION}

services {

  event-log {
    url = "http://localhost:9005"
    url = ${?EVENT_LOG_BASE_URL}
  }

  fuseki {
    url = "http://localhost:3030"
    url = ${?JENA_BASE_URL}
    dataset-name = "renku"
    dataset-name = ${?JENA_DATASET_NAME}
    dataset-type = "tdb"
    dataset-type = ${?JENA_DATASET_TYPE}
    admin {
      username = "admin"
      password = ${?JENA_ADMIN_PASSWORD}
    }
    renku {
      username = "renku"
      password = ${?JENA_RENKU_PASSWORD}
    }
  }

  gitlab {
    url = "https://renkulab.io/gitlab"
    url = ${?GITLAB_BASE_URL}
  }

  renku {
    url = ${?RENKU_BASE_URL}
  }

  sentry {
    enabled = false
    enabled = ${?SENTRY_ENABLED}
    url = ${?SENTRY_BASE_URL}
    environment-name = ${?SENTRY_ENVIRONMENT_NAME}
    service-name = "triples-generator"
    stacktrace-package = "io.renku.triplesgenerator"
  }

  token-repository {
    url = "http://localhost:9003"
    url = ${?TOKEN_REPOSITORY_BASE_URL}
  }

}<|MERGE_RESOLUTION|>--- conflicted
+++ resolved
@@ -23,13 +23,8 @@
 # *  ["0.16.1 -> 9", ...] as above
 # *  ["0.16.1 -> 9", "0.16.0 -> 9", ...] then the decision about re-provisioning is taken using the 9 schema version and 0.16.1 CLI version
 compatibility-matrix = [
-<<<<<<< HEAD
-  "1.0.0rc2.dev31+g99ef3d0 -> 9",
-  "1.0.0rc2.dev30+g62c95bf -> 9",
-=======
   "1.0.0rc2.dev43+g9cea4d1 -> 9",
   "1.0.0rc2.dev42+g5943f5f -> 9",
->>>>>>> 0c12fad2
   "0.14.1 -> 8"
 ]
 
