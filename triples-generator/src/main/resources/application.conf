generation-processes-number = 2
generation-processes-number = ${?GENERATION_PROCESSES_NUMBER}

transformation-processes-number = 2
transformation-processes-number = ${?TRANSFORMATION_PROCESSES_NUMBER}

client-certificate = ""
client-certificate = ${?RENKU_CLIENT_CERTIFICATE}

re-provisioning-retry-delay = 1 minute
re-provisioning-removal-batch-size = 1000
re-provisioning-removal-batch-size = ${?RE_PROVISIONING_REMOVAL_BATCH_SIZE}

triples-generation = "renku-log"

# NOTICE: the order of entries in the compatibility-matrix matter.
# The top one entries are only considered.
# Cases:
# *  ["0.16.1 -> 9", "0.16.0 -> 8", ...] then the decision about re-provisioning is taken using the 9 schema version
# *  ["0.16.1 -> 9", ...] as above
# *  ["0.16.1 -> 9", "0.16.0 -> 9", ...] then the decision about re-provisioning is taken using the 9 schema version and 0.16.1 CLI version
compatibility-matrix = [
<<<<<<< HEAD
  "1.0.1.dev11+g082e897 -> 9",
  "1.0.1.dev10+gaa0e592 -> 9",
  "0.14.1              -> 8"
=======
  "1.0.1.dev14+g915c471 -> 9",
  "1.0.1.dev6+g4724b60  -> 9",
  "0.14.1               -> 8"
>>>>>>> 81abdc0b
]

renku-python-dev-version = ${?RENKU_PYTHON_DEV_VERSION}

services {

  event-log {
    url = "http://localhost:9005"
    url = ${?EVENT_LOG_BASE_URL}
  }

  fuseki {
    url = "http://localhost:3030"
    url = ${?JENA_BASE_URL}
    dataset-name = "renku"
    dataset-name = ${?JENA_DATASET_NAME}
    dataset-type = "tdb"
    dataset-type = ${?JENA_DATASET_TYPE}
    admin {
      username = "admin"
      password = ${?JENA_ADMIN_PASSWORD}
    }
    renku {
      username = "renku"
      password = ${?JENA_RENKU_PASSWORD}
    }
  }

  gitlab {
    url = "https://renkulab.io/gitlab"
    url = ${?GITLAB_BASE_URL}
  }

  renku {
    url = ${?RENKU_BASE_URL}
  }

  sentry {
    enabled = false
    enabled = ${?SENTRY_ENABLED}
    url = ${?SENTRY_BASE_URL}
    environment-name = ${?SENTRY_ENVIRONMENT_NAME}
    service-name = "triples-generator"
    stacktrace-package = "io.renku.triplesgenerator"
  }

  token-repository {
    url = "http://localhost:9003"
    url = ${?TOKEN_REPOSITORY_BASE_URL}
  }

}<|MERGE_RESOLUTION|>--- conflicted
+++ resolved
@@ -20,15 +20,9 @@
 # *  ["0.16.1 -> 9", ...] as above
 # *  ["0.16.1 -> 9", "0.16.0 -> 9", ...] then the decision about re-provisioning is taken using the 9 schema version and 0.16.1 CLI version
 compatibility-matrix = [
-<<<<<<< HEAD
-  "1.0.1.dev11+g082e897 -> 9",
-  "1.0.1.dev10+gaa0e592 -> 9",
-  "0.14.1              -> 8"
-=======
   "1.0.1.dev14+g915c471 -> 9",
   "1.0.1.dev6+g4724b60  -> 9",
   "0.14.1               -> 8"
->>>>>>> 81abdc0b
 ]
 
 renku-python-dev-version = ${?RENKU_PYTHON_DEV_VERSION}
