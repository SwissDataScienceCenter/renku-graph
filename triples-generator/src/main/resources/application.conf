generation-processes-number = 2
generation-processes-number = ${?GENERATION_PROCESSES_NUMBER}

transformation-processes-number = 2
transformation-processes-number = ${?TRANSFORMATION_PROCESSES_NUMBER}

client-certificate = ""
client-certificate = ${?RENKU_CLIENT_CERTIFICATE}

re-provisioning-retry-delay = 1 minute
re-provisioning-removal-batch-size = 1000
re-provisioning-removal-batch-size = ${?RE_PROVISIONING_REMOVAL_BATCH_SIZE}

triples-generation = "renku-log"

<<<<<<< HEAD
compatibility-matrix = ["0.16.2 -> 8"]
=======
# NOTICE: the order of entries in the compatibility-matrix matter.
# The top one entries are only considered.
# Cases:
# *  ["0.16.1 -> 9", "0.16.0 -> 8", ...] then the decision about re-provisioning is taken using the 9 schema version
# *  ["0.16.1 -> 9", ...] as above
# *  ["0.16.1 -> 9", "0.16.0 -> 9", ...] then the decision about re-provisioning is taken using the 9 schema version and 0.16.1 CLI version
compatibility-matrix = [
  "1.0.3  -> 9",
  "0.16.2 -> 8"
]
>>>>>>> cd846721

renku-python-dev-version = ${?RENKU_PYTHON_DEV_VERSION}

services {

  event-log {
    url = "http://localhost:9005"
    url = ${?EVENT_LOG_BASE_URL}
  }

  fuseki {
    url = "http://localhost:3030"
    url = ${?JENA_BASE_URL}
    dataset-name = "renku"
    dataset-name = ${?JENA_DATASET_NAME}
    dataset-type = "tdb"
    dataset-type = ${?JENA_DATASET_TYPE}
    admin {
      username = "admin"
      password = ${?JENA_ADMIN_PASSWORD}
    }
    renku {
      username = "renku"
      password = ${?JENA_RENKU_PASSWORD}
    }
  }

  gitlab {
    url = "https://renkulab.io/gitlab"
    url = ${?GITLAB_BASE_URL}
  }

  renku {
    url = ${?RENKU_BASE_URL}
  }

  sentry {
    enabled = false
    enabled = ${?SENTRY_ENABLED}
    url = ${?SENTRY_BASE_URL}
    environment-name = ${?SENTRY_ENVIRONMENT_NAME}
    service-name = "triples-generator"
    stacktrace-package = "io.renku.triplesgenerator"
  }

  token-repository {
    url = "http://localhost:9003"
    url = ${?TOKEN_REPOSITORY_BASE_URL}
  }

}<|MERGE_RESOLUTION|>--- conflicted
+++ resolved
@@ -13,9 +13,6 @@
 
 triples-generation = "renku-log"
 
-<<<<<<< HEAD
-compatibility-matrix = ["0.16.2 -> 8"]
-=======
 # NOTICE: the order of entries in the compatibility-matrix matter.
 # The top one entries are only considered.
 # Cases:
@@ -26,7 +23,6 @@
   "1.0.3  -> 9",
   "0.16.2 -> 8"
 ]
->>>>>>> cd846721
 
 renku-python-dev-version = ${?RENKU_PYTHON_DEV_VERSION}
 
