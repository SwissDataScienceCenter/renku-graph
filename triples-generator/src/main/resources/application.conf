generation-processes-number = 2
generation-processes-number = ${?GENERATION_PROCESSES_NUMBER}

threads-number = 2
threads-number = ${?THREADS_NUMBER}

<<<<<<< HEAD
client-certificate = ""
client-certificate = ${?RENKU_CLIENT_CERTIFICATE}

renku-log-timeout = 1 hour
=======
renku-log-timeout = 3 hours
>>>>>>> a135065d
renku-log-timeout = ${?RENKU_LOG_TIMEOUT}

re-provisioning-removal-batch-size = 1000
re-provisioning-removal-batch-size = ${?RE_PROVISIONING_REMOVAL_BATCH_SIZE}

event-subscription-initial-delay = 10 seconds

triples-generation = "renku-log"

services {

  event-log {
    url = "http://localhost:9005"
    url = ${?EVENT_LOG_BASE_URL}
  }

  fuseki {
    url = "http://localhost:3030"
    url = ${?JENA_BASE_URL}
    dataset-name = "renku"
    dataset-name = ${?JENA_DATASET_NAME}
    dataset-type = "tdb"
    dataset-type = ${?JENA_DATASET_TYPE}
    admin {
      username = "admin"
      password = ${?JENA_ADMIN_PASSWORD}
    }
    renku {
      username = "renku"
      password = ${?JENA_RENKU_PASSWORD}
    }
  }

  gitlab {
    url = "https://renkulab.io/gitlab"
    url = ${?GITLAB_BASE_URL}
  }

  renku {
    url = ${?RENKU_BASE_URL}
  }

  sentry {
    enabled = false
    enabled = ${?SENTRY_ENABLED}
    url = ${?SENTRY_BASE_URL}
    environment-name = ${?SENTRY_ENVIRONMENT_NAME}
    service-name = "triples-generator"
  }

  token-repository {
    url = "http://localhost:9003"
    url = ${?TOKEN_REPOSITORY_BASE_URL}
  }
}<|MERGE_RESOLUTION|>--- conflicted
+++ resolved
@@ -4,14 +4,10 @@
 threads-number = 2
 threads-number = ${?THREADS_NUMBER}
 
-<<<<<<< HEAD
 client-certificate = ""
 client-certificate = ${?RENKU_CLIENT_CERTIFICATE}
 
-renku-log-timeout = 1 hour
-=======
 renku-log-timeout = 3 hours
->>>>>>> a135065d
 renku-log-timeout = ${?RENKU_LOG_TIMEOUT}
 
 re-provisioning-removal-batch-size = 1000
