--- conflicted
+++ resolved
@@ -23,13 +23,8 @@
 # *  ["0.16.1 -> 9", ...] as above
 # *  ["0.16.1 -> 9", "0.16.0 -> 9", ...] then the decision about re-provisioning is taken using the 9 schema version and 0.16.1 CLI version
 compatibility-matrix = [
-<<<<<<< HEAD
-  "1.0.1                -> 9",
-  "1.0.0                -> 9",
-=======
   "1.0.1.dev1+g594d0ad  -> 9",
   "1.0.0.dev10+gb6f2217 -> 9",
->>>>>>> 40ceb9d4
   "0.14.1               -> 8"
 ]
 
