--- conflicted
+++ resolved
@@ -18,7 +18,6 @@
 
 package ch.datascience.triplesgenerator.events.categories.awaitinggeneration
 
-import EventProcessingGenerators._
 import cats.MonadError
 import cats.data.EitherT.{leftT, rightT}
 import cats.data.{EitherT, NonEmptyList}
@@ -39,16 +38,11 @@
 import ch.datascience.logging.TestExecutionTimeRecorder
 import ch.datascience.metrics.MetricsRegistry
 import ch.datascience.rdfstore.{JsonLDTriples, SparqlQueryTimeRecorder}
-<<<<<<< HEAD
 import ch.datascience.triplesgenerator.events.categories.Errors.ProcessingRecoverableError
 import ch.datascience.triplesgenerator.events.categories.EventStatusUpdater
 import ch.datascience.triplesgenerator.events.categories.Generators._
 import ch.datascience.triplesgenerator.events.categories.awaitinggeneration.CommitEvent.{CommitEventWithParent, CommitEventWithoutParent}
-=======
-import ch.datascience.triplesgenerator.events.categories.awaitinggeneration.CommitEvent.{CommitEventWithParent, CommitEventWithoutParent}
-import ch.datascience.triplesgenerator.events.categories.awaitinggeneration.CommitEventProcessor.ProcessingRecoverableError
 import ch.datascience.triplesgenerator.events.categories.awaitinggeneration.EventHandler.categoryName
->>>>>>> ecafe4a3
 import ch.datascience.triplesgenerator.events.categories.awaitinggeneration.IOCommitEventProcessor.eventsProcessingTimesBuilder
 import ch.datascience.triplesgenerator.events.categories.awaitinggeneration.triplesgeneration.GenerationResult.{MigrationEvent, Triples}
 import ch.datascience.triplesgenerator.events.categories.awaitinggeneration.triplesgeneration.TriplesGenerator.GenerationRecoverableError
@@ -194,7 +188,6 @@
       logSummary(commitEvents, failed = 1)
     }
 
-<<<<<<< HEAD
 //    s"succeed and mark event with RecoverableFailure if curating triples fails with $CurationRecoverableError" in new TestCase {
 //
 //      val commitEvents  = commitsLists(size = Gen.const(1)).generateOne
@@ -387,202 +380,6 @@
 //        )
 //      )
 //    }
-=======
-    s"succeed and mark event with RecoverableFailure if curating triples fails with $CurationRecoverableError" in new TestCase {
-
-      val commitEvents  = commitsLists(size = Gen.const(1)).generateOne
-      val commit +: Nil = commitEvents.toList
-
-      givenFetchingAccessToken(forProjectPath = commitEvents.head.project.path)
-        .returning(context.pure(maybeAccessToken))
-
-      val rawTriples = jsonLDTriples.generateOne
-      (triplesFinder
-        .generateTriples(_: CommitEvent)(_: Option[AccessToken]))
-        .expects(commit, maybeAccessToken)
-        .returning(rightT[Try, ProcessingRecoverableError](Triples(rawTriples)))
-
-      expectEventMarkedAsTriplesGenerated(CompoundEventId(commit.eventId, commit.project.id), rawTriples)
-
-      val exception = CurationRecoverableError(nonBlankStrings().generateOne.value, exceptions.generateOne)
-      (triplesCurator
-        .curate(_: CommitEvent, _: JsonLDTriples)(_: Option[AccessToken]))
-        .expects(commit, rawTriples, maybeAccessToken)
-        .returning(leftT[Try, CuratedTriples[Try]](exception))
-
-      expectEventMarkedAsRecoverableFailure(commit.compoundEventId, exception)
-
-      eventProcessor.process(eventId, commitEvents, schemaVersion) shouldBe context.unit
-
-      logError(commitEvents.head, exception, exception.getMessage)
-      logSummary(commitEvents, failed = 1)
-    }
-
-    "succeed and mark event with NonRecoverableFailure if curating triples fails" in new TestCase {
-
-      val commitEvents  = commitsLists(size = Gen.const(1)).generateOne
-      val commit +: Nil = commitEvents.toList
-
-      givenFetchingAccessToken(forProjectPath = commitEvents.head.project.path)
-        .returning(context.pure(maybeAccessToken))
-
-      val rawTriples = jsonLDTriples.generateOne
-      (triplesFinder
-        .generateTriples(_: CommitEvent)(_: Option[AccessToken]))
-        .expects(commit, maybeAccessToken)
-        .returning(rightT[Try, ProcessingRecoverableError](Triples(rawTriples)))
-
-      expectEventMarkedAsTriplesGenerated(CompoundEventId(commit.eventId, commit.project.id), rawTriples)
-
-      val exception = exceptions.generateOne
-      (triplesCurator
-        .curate(_: CommitEvent, _: JsonLDTriples)(_: Option[AccessToken]))
-        .expects(commit, rawTriples, maybeAccessToken)
-        .returning(EitherT.liftF[Try, ProcessingRecoverableError, CuratedTriples[Try]](context.raiseError(exception)))
-
-      expectEventMarkedAsNonRecoverableFailure(commit.compoundEventId, exception)
-
-      eventProcessor.process(eventId, commitEvents, schemaVersion) shouldBe context.unit
-
-      logError(commitEvents.head, exception)
-      logSummary(commitEvents, failed = 1)
-    }
-
-    "succeed and mark event with RecoverableFailure " +
-      s"if uploading triples to the dataset fails with $RecoverableFailure for at least one event" in new TestCase {
-
-        val commitEvents              = commitsLists(size = Gen.const(2)).generateOne
-        val commit1 +: commit2 +: Nil = commitEvents.toList
-
-        givenFetchingAccessToken(forProjectPath = commitEvents.head.project.path)
-          .returning(context.pure(maybeAccessToken))
-
-        val rawTriples = jsonLDTriples.generateOne
-        (triplesFinder
-          .generateTriples(_: CommitEvent)(_: Option[AccessToken]))
-          .expects(commit1, maybeAccessToken)
-          .returning(rightT[Try, ProcessingRecoverableError](Triples(rawTriples)))
-
-        expectEventMarkedAsTriplesGenerated(CompoundEventId(commit1.eventId, commit1.project.id), rawTriples)
-
-        val curatedTriples = curatedTriplesObjects[Try].generateOne
-        (triplesCurator
-          .curate(_: CommitEvent, _: JsonLDTriples)(_: Option[AccessToken]))
-          .expects(commit1, rawTriples, maybeAccessToken)
-          .returning(rightT[Try, ProcessingRecoverableError](curatedTriples))
-
-        val uploadingError = nonEmptyStrings().map(RecoverableFailure.apply).generateOne
-        (uploader
-          .upload(_: CuratedTriples[Try]))
-          .expects(curatedTriples)
-          .returning(context.pure(uploadingError))
-
-        val exception2 = exceptions.generateOne
-        (triplesFinder
-          .generateTriples(_: CommitEvent)(_: Option[AccessToken]))
-          .expects(commit2, maybeAccessToken)
-          .returning(EitherT.liftF[Try, ProcessingRecoverableError, GenerationResult](context.raiseError(exception2)))
-
-        expectEventMarkedAsRecoverableFailure(commit1.compoundEventId, uploadingError)
-
-        eventProcessor.process(eventId, commitEvents, schemaVersion) shouldBe context.unit
-
-        logError(commitEvents.head, uploadingError.message)
-        logSummary(commitEvents, failed = 2)
-      }
-
-    "succeed and mark event with NonRecoverableFailure " +
-      s"if uploading triples to the store fails with either $InvalidTriplesFailure or $InvalidUpdatesFailure for at least one event" in new TestCase {
-
-        (InvalidTriplesFailure("error") +: InvalidUpdatesFailure("error") +: Nil) foreach { failure =>
-          val commitEvents              = commitsLists(size = Gen.const(2)).generateOne
-          val commit1 +: commit2 +: Nil = commitEvents.toList
-
-          givenFetchingAccessToken(forProjectPath = commitEvents.head.project.path)
-            .returning(context.pure(maybeAccessToken))
-
-          val rawTriples = jsonLDTriples.generateOne
-          (triplesFinder
-            .generateTriples(_: CommitEvent)(_: Option[AccessToken]))
-            .expects(commit1, maybeAccessToken)
-            .returning(rightT[Try, ProcessingRecoverableError](Triples(rawTriples)))
-
-          expectEventMarkedAsTriplesGenerated(CompoundEventId(commit1.eventId, commit1.project.id), rawTriples)
-
-          val curatedTriples = curatedTriplesObjects[Try].generateOne
-          (triplesCurator
-            .curate(_: CommitEvent, _: JsonLDTriples)(_: Option[AccessToken]))
-            .expects(commit1, rawTriples, maybeAccessToken)
-            .returning(rightT[Try, ProcessingRecoverableError](curatedTriples))
-
-          (uploader
-            .upload(_: CuratedTriples[Try]))
-            .expects(curatedTriples)
-            .returning(context.pure(failure))
-
-          val exception2 = exceptions.generateOne
-          (triplesFinder
-            .generateTriples(_: CommitEvent)(_: Option[AccessToken]))
-            .expects(commit2, maybeAccessToken)
-            .returning(EitherT.liftF[Try, ProcessingRecoverableError, GenerationResult](context.raiseError(exception2)))
-
-          expectEventMarkedAsNonRecoverableFailure(commit1.compoundEventId, failure)
-
-          eventProcessor.process(eventId, commitEvents, schemaVersion) shouldBe context.unit
-
-          logError(commitEvents.head, failure.getMessage)
-          logSummary(commitEvents, failed = 2)
-          logger.reset()
-        }
-      }
-
-    "succeed and log an error if marking event as TriplesStore fails" in new TestCase {
-
-      val commitEvents  = commitsLists(size = Gen.const(1)).generateOne
-      val commit +: Nil = commitEvents.toList
-
-      givenFetchingAccessToken(forProjectPath = commitEvents.head.project.path)
-        .returning(context.pure(maybeAccessToken))
-
-      successfulTriplesGenerationAndUpload(commit -> jsonLDTriples.generateOne)
-
-      val exception = exceptions.generateOne
-      (eventStatusUpdater
-        .markEventDone(_: CompoundEventId))
-        .expects(commit.compoundEventId)
-        .returning(context.raiseError(exception))
-
-      eventProcessor.process(eventId, commitEvents, schemaVersion) shouldBe context.unit
-
-      logError(commitEvents.head, exception, "failed to mark as TriplesStore in the Event Log")
-      logSummary(commitEvents, uploaded = 1)
-    }
-
-    "mark event as New and log an error if finding an access token fails" in new TestCase {
-
-      val commitEvents = commitsLists(size = Gen.const(1)).generateOne
-
-      val exception = exceptions.generateOne
-      givenFetchingAccessToken(forProjectPath = commitEvents.head.project.path)
-        .returning(context.raiseError(exception))
-
-      (eventStatusUpdater
-        .markEventNew(_: CompoundEventId))
-        .expects(commitEvents.head.compoundEventId)
-        .returning(context.unit)
-
-      eventProcessor.process(eventId, commitEvents, schemaVersion) shouldBe context.unit
-
-      logger.loggedOnly(
-        Error(
-          message =
-            s"$categoryName: Commit Event processing failure: $eventId, projectPath: ${commitEvents.head.project.path}",
-          throwableMatcher =
-            NotRefEqual(new Exception(s"$categoryName: processing failure -> Event rolled back", exception))
-        )
-      )
-    }
->>>>>>> ecafe4a3
   }
 
   "eventsProcessingTimes histogram" should {
