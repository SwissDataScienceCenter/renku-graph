/*
 * Copyright 2021 Swiss Data Science Center (SDSC)
 * A partnership between École Polytechnique Fédérale de Lausanne (EPFL) and
 * Eidgenössische Technische Hochschule Zürich (ETHZ).
 *
 * Licensed under the Apache License, Version 2.0 (the "License");
 * you may not use this file except in compliance with the License.
 * You may obtain a copy of the License at
 *
 *     http://www.apache.org/licenses/LICENSE-2.0
 *
 * Unless required by applicable law or agreed to in writing, software
 * distributed under the License is distributed on an "AS IS" BASIS,
 * WITHOUT WARRANTIES OR CONDITIONS OF ANY KIND, either express or implied.
 * See the License for the specific language governing permissions and
 * limitations under the License.
 */

package ch.datascience.triplesgenerator.events.categories.triplesgenerated

import cats.effect.IO
import cats.syntax.all._
import ch.datascience.events
import ch.datascience.events.EventRequestContent
import ch.datascience.events.consumers.EventSchedulingResult._
<<<<<<< HEAD
import ch.datascience.events.consumers.{EventSchedulingResult, Project}
=======
import ch.datascience.events.consumers.subscriptions.SubscriptionMechanism
import ch.datascience.events.consumers.{ConcurrentProcessesLimiter, EventHandlingProcess, EventRequestContent, Project}
>>>>>>> 4f2767ba
import ch.datascience.generators.Generators.Implicits._
import ch.datascience.generators.Generators._
import ch.datascience.graph.model.EventsGenerators.{compoundEventIds, eventBodies}
import ch.datascience.graph.model.GraphModelGenerators._
import ch.datascience.graph.model.events.CompoundEventId
import ch.datascience.http.server.EndpointTester._
import ch.datascience.interpreters.TestLogger
import ch.datascience.interpreters.TestLogger.Level.Info
import ch.datascience.triplesgenerator.events.categories.triplesgenerated.TriplesGeneratedGenerators._
import io.circe.literal._
import io.circe.syntax._
import io.circe.{Encoder, Json}
import org.scalamock.scalatest.MockFactory
import org.scalatest.matchers.should
import org.scalatest.wordspec.AnyWordSpec

class EventHandlerSpec extends AnyWordSpec with MockFactory with should.Matchers {

  "handle" should {

    "decode an event from the request, " +
      "schedule triples generation " +
      s"and return $Accepted if event processor accepted the event" in new TestCase {

        val triplesGeneratedEvent = triplesGeneratedEvents.generateOne
        (eventBodyDeserializer.toEvent _)
          .expects(eventId, project, eventBody -> schemaVersion)
          .returning(triplesGeneratedEvent.pure[IO])

        (eventProcessor.process _)
          .expects(triplesGeneratedEvent)
          .returning(().pure[IO])

        val requestContent: EventRequestContent =
          requestContent((eventId, project).asJson(eventEncoder), bodyContent.some)

        handler.createHandlingProcess(requestContent).unsafeRunSyncProcess() shouldBe Right(
          Accepted
        )

        logger.loggedOnly(
          Info(
            s"${handler.categoryName}: $eventId, projectPath = ${triplesGeneratedEvent.project.path} -> $Accepted"
          )
        )
      }

<<<<<<< HEAD
    "decode an event from the request, " +
      "schedule triples generation " +
      s"and return $Busy if event processor returned $Busy" in new TestCase {

        val triplesGeneratedEvent = triplesGeneratedEvents.generateOne
        (eventBodyDeserializer.toEvent _)
          .expects(eventId, project, eventBody -> schemaVersion)
          .returning(triplesGeneratedEvent.pure[IO])

        (processingRunner.scheduleForProcessing _)
          .expects(triplesGeneratedEvent)
          .returning(EventSchedulingResult.Busy.pure[IO])

        val requestContent: EventRequestContent =
          requestContent((eventId, project).asJson(eventEncoder), bodyContent.some)

        handler.handle(requestContent).unsafeRunSync() shouldBe Busy

        logger.expectNoLogs()
      }

    s"return $UnsupportedEventType if event is of wrong category" in new TestCase {

      val event   = jsons.generateOne.asJson
      val payload = nonEmptyStrings().generateSome
      val request = requestContent(event, payload)

      handler.handle(request).unsafeRunSync() shouldBe UnsupportedEventType

      logger.expectNoLogs()
    }

=======
>>>>>>> 4f2767ba
    s"return $BadRequest if event body is not present" in new TestCase {

      val requestContent: EventRequestContent =
        requestContent((eventId, project).asJson(eventEncoder), None)

      handler.createHandlingProcess(requestContent).unsafeRunSyncProcess() shouldBe Left(
        BadRequest
      )

      logger.expectNoLogs()
    }

    s"return $BadRequest if event body is malformed" in new TestCase {

      val requestContent: EventRequestContent =
        requestContent((eventId, project).asJson(eventEncoder), jsons.generateOne.noSpaces.some)

      handler.createHandlingProcess(requestContent).unsafeRunSync().process.value.unsafeRunSync() shouldBe Left(
        BadRequest
      )

      logger.expectNoLogs()
    }

    s"return $Accepted when event processor fails processing the event" in new TestCase {

      val triplesGeneratedEvent = triplesGeneratedEvents.generateOne
      (eventBodyDeserializer.toEvent _)
        .expects(eventId, project, eventBody -> schemaVersion)
        .returning(triplesGeneratedEvent.pure[IO])

      (eventProcessor.process _)
        .expects(triplesGeneratedEvent)
        .returning(exceptions.generateOne.raiseError[IO, Unit])

      val requestContent: EventRequestContent =
        requestContent((eventId, project).asJson(eventEncoder), bodyContent.some)

      handler.createHandlingProcess(requestContent).unsafeRunSyncProcess() shouldBe Right(
        Accepted
      )

      logger.loggedOnly(
        Info(
          s"${handler.categoryName}: $eventId, projectPath = ${triplesGeneratedEvent.project.path} -> $Accepted"
        )
      )
    }
  }

  private trait TestCase {

    val eventId       = compoundEventIds.generateOne
    val eventBody     = eventBodies.generateOne
    val projectPath   = projectPaths.generateOne
    val project       = Project(eventId.projectId, projectPath)
    val schemaVersion = projectSchemaVersions.generateOne

    val bodyContent = json"""{ "schemaVersion": ${schemaVersion.value}, "payload": ${eventBody.value} }""".noSpaces

    val eventProcessor             = mock[EventProcessor[IO]]
    val eventBodyDeserializer      = mock[EventBodyDeserializer[IO]]
    val concurrentProcessesLimiter = mock[ConcurrentProcessesLimiter[IO]]
    val subscriptionMechanism      = mock[SubscriptionMechanism[IO]]
    val logger                     = TestLogger[IO]()

    (subscriptionMechanism.renewSubscription _).expects().returns(IO.unit)

    val handler =
      new EventHandler[IO](categoryName,
                           eventBodyDeserializer,
                           subscriptionMechanism,
                           concurrentProcessesLimiter,
                           eventProcessor,
                           logger
      )

    def requestContent(event: Json, maybePayload: Option[String]): EventRequestContent =
      events.EventRequestContent(event, maybePayload)
  }

  private implicit lazy val eventEncoder: Encoder[(CompoundEventId, Project)] =
    Encoder.instance[(CompoundEventId, Project)] { case (eventId, project) =>
      json"""{
        "categoryName": "TRIPLES_GENERATED",
        "id":           ${eventId.id.value},
        "project": {
          "id" :        ${eventId.projectId.value},
          "path": ${project.path.value}
        }
      }"""
    }
<<<<<<< HEAD
=======

  private implicit class EventBodyOps(eventBody: EventBody) {
    lazy val toTriplesGeneratedEvent: TriplesGeneratedEvent =
      triplesGeneratedEvents.generateOne
  }

  private implicit class EventHandlingProcessOps(handlingProcess: IO[EventHandlingProcess[IO]]) {
    def unsafeRunSyncProcess() =
      handlingProcess.unsafeRunSync().process.value.unsafeRunSync()
  }

>>>>>>> 4f2767ba
}<|MERGE_RESOLUTION|>--- conflicted
+++ resolved
@@ -23,12 +23,8 @@
 import ch.datascience.events
 import ch.datascience.events.EventRequestContent
 import ch.datascience.events.consumers.EventSchedulingResult._
-<<<<<<< HEAD
-import ch.datascience.events.consumers.{EventSchedulingResult, Project}
-=======
 import ch.datascience.events.consumers.subscriptions.SubscriptionMechanism
-import ch.datascience.events.consumers.{ConcurrentProcessesLimiter, EventHandlingProcess, EventRequestContent, Project}
->>>>>>> 4f2767ba
+import ch.datascience.events.consumers.{ConcurrentProcessesLimiter, EventHandlingProcess, Project}
 import ch.datascience.generators.Generators.Implicits._
 import ch.datascience.generators.Generators._
 import ch.datascience.graph.model.EventsGenerators.{compoundEventIds, eventBodies}
@@ -65,9 +61,7 @@
         val requestContent: EventRequestContent =
           requestContent((eventId, project).asJson(eventEncoder), bodyContent.some)
 
-        handler.createHandlingProcess(requestContent).unsafeRunSyncProcess() shouldBe Right(
-          Accepted
-        )
+        handler.createHandlingProcess(requestContent).unsafeRunSyncProcess() shouldBe Right(Accepted)
 
         logger.loggedOnly(
           Info(
@@ -76,49 +70,12 @@
         )
       }
 
-<<<<<<< HEAD
-    "decode an event from the request, " +
-      "schedule triples generation " +
-      s"and return $Busy if event processor returned $Busy" in new TestCase {
-
-        val triplesGeneratedEvent = triplesGeneratedEvents.generateOne
-        (eventBodyDeserializer.toEvent _)
-          .expects(eventId, project, eventBody -> schemaVersion)
-          .returning(triplesGeneratedEvent.pure[IO])
-
-        (processingRunner.scheduleForProcessing _)
-          .expects(triplesGeneratedEvent)
-          .returning(EventSchedulingResult.Busy.pure[IO])
-
-        val requestContent: EventRequestContent =
-          requestContent((eventId, project).asJson(eventEncoder), bodyContent.some)
-
-        handler.handle(requestContent).unsafeRunSync() shouldBe Busy
-
-        logger.expectNoLogs()
-      }
-
-    s"return $UnsupportedEventType if event is of wrong category" in new TestCase {
-
-      val event   = jsons.generateOne.asJson
-      val payload = nonEmptyStrings().generateSome
-      val request = requestContent(event, payload)
-
-      handler.handle(request).unsafeRunSync() shouldBe UnsupportedEventType
-
-      logger.expectNoLogs()
-    }
-
-=======
->>>>>>> 4f2767ba
     s"return $BadRequest if event body is not present" in new TestCase {
 
       val requestContent: EventRequestContent =
         requestContent((eventId, project).asJson(eventEncoder), None)
 
-      handler.createHandlingProcess(requestContent).unsafeRunSyncProcess() shouldBe Left(
-        BadRequest
-      )
+      handler.createHandlingProcess(requestContent).unsafeRunSyncProcess() shouldBe Left(BadRequest)
 
       logger.expectNoLogs()
     }
@@ -203,18 +160,8 @@
         }
       }"""
     }
-<<<<<<< HEAD
-=======
-
-  private implicit class EventBodyOps(eventBody: EventBody) {
-    lazy val toTriplesGeneratedEvent: TriplesGeneratedEvent =
-      triplesGeneratedEvents.generateOne
-  }
 
   private implicit class EventHandlingProcessOps(handlingProcess: IO[EventHandlingProcess[IO]]) {
-    def unsafeRunSyncProcess() =
-      handlingProcess.unsafeRunSync().process.value.unsafeRunSync()
+    def unsafeRunSyncProcess() = handlingProcess.unsafeRunSync().process.value.unsafeRunSync()
   }
-
->>>>>>> 4f2767ba
 }