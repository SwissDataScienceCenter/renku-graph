--- conflicted
+++ resolved
@@ -45,7 +45,7 @@
 import scala.language.postfixOps
 
 class EventsProcessingRunnerSpec
-  extends AnyWordSpec
+    extends AnyWordSpec
     with MockFactory
     with Eventually
     with IntegrationPatience
@@ -122,17 +122,10 @@
             timer sleep eventProcessingTime
         }
 
-<<<<<<< HEAD
-    val processesNumber: Long Refined Positive = 2L
-    val semaphore = Semaphore[IO](processesNumber.value).unsafeRunSync()
-    val logger = TestLogger[IO]()
-    val subscriber = mock[SubscriptionMechanism[IO]]
-=======
     val processesNumber = GenerationProcessesNumber(2)
     val semaphore       = Semaphore[IO](processesNumber.value).unsafeRunSync()
     val logger          = TestLogger[IO]()
     val subscriber      = mock[SubscriptionMechanism[IO]]
->>>>>>> bbe12dfb
     val processingRunner =
       new EventsProcessingRunnerImpl(eventProcessor, processesNumber, semaphore, subscriber, logger)
 
