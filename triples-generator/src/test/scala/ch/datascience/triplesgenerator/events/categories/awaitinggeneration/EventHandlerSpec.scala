--- conflicted
+++ resolved
@@ -20,17 +20,10 @@
 
 import cats.effect.IO
 import cats.syntax.all._
-<<<<<<< HEAD
-import ch.datascience.events
 import ch.datascience.events.EventRequestContent
-import ch.datascience.events.Generators._
-import ch.datascience.events.consumers.EventSchedulingResult
-import ch.datascience.events.consumers.EventSchedulingResult._
-=======
 import ch.datascience.events.consumers.EventSchedulingResult._
 import ch.datascience.events.consumers.subscriptions.SubscriptionMechanism
-import ch.datascience.events.consumers.{ConcurrentProcessesLimiter, EventHandlingProcess, EventRequestContent}
->>>>>>> 4f2767ba
+import ch.datascience.events.consumers.{ConcurrentProcessesLimiter, EventHandlingProcess}
 import ch.datascience.generators.Generators.Implicits._
 import ch.datascience.generators.Generators._
 import ch.datascience.graph.model.EventsGenerators.{compoundEventIds, eventBodies}
@@ -60,25 +53,13 @@
           .expects(eventBody)
           .returning(commitEvent.pure[IO])
 
-<<<<<<< HEAD
-        (processingRunner.scheduleForProcessing _)
+        (eventProcessor.process _)
           .expects(commitEvent, renkuVersionPair.schemaVersion)
-          .returning(EventSchedulingResult.Accepted.pure[IO])
-=======
-        (eventProcessor.process _)
-          .expects(eventId, commitEvents, renkuVersionPair.schemaVersion)
           .returning(().pure[IO])
->>>>>>> 4f2767ba
 
         val request = requestContent(commitEvent.compoundEventId.asJson(eventEncoder), eventBody.value.some)
 
-<<<<<<< HEAD
-        handler.handle(request).unsafeRunSync() shouldBe Accepted
-=======
-        handler.createHandlingProcess(requestContent).unsafeRunSyncProcess() shouldBe Right(
-          Accepted
-        )
->>>>>>> 4f2767ba
+        handler.createHandlingProcess(request).unsafeRunSyncProcess() shouldBe Right(Accepted)
 
         logger.loggedOnly(
           Info(
@@ -87,39 +68,6 @@
         )
       }
 
-<<<<<<< HEAD
-    "decode an event from the request, " +
-      "schedule triples generation " +
-      s"and return $Busy if event processor returned $Busy" in new TestCase {
-
-        val commitEvent = commitEvents.generateOne
-        (eventBodyDeserializer.toCommitEvent _)
-          .expects(eventBody)
-          .returning(commitEvent.pure[IO])
-
-        (processingRunner.scheduleForProcessing _)
-          .expects(commitEvent, renkuVersionPair.schemaVersion)
-          .returning(EventSchedulingResult.Busy.pure[IO])
-
-        val request = requestContent(commitEvent.compoundEventId.asJson(eventEncoder), eventBody.value.some)
-
-        handler.handle(request).unsafeRunSync() shouldBe Busy
-
-        logger.expectNoLogs()
-      }
-
-    s"return $UnsupportedEventType if event is of wrong category" in new TestCase {
-
-      val payload        = jsons.generateOne.asJson
-      val requestContent = eventRequestContents.generateOne.copy(event = payload)
-
-      handler.handle(requestContent).unsafeRunSync() shouldBe UnsupportedEventType
-
-      logger.expectNoLogs()
-    }
-
-=======
->>>>>>> 4f2767ba
     s"return $BadRequest if event body is not correct" in new TestCase {
 
       val request = requestContent(compoundEventIds.generateOne.asJson(eventEncoder), eventBody.value.some)
@@ -128,13 +76,7 @@
         .expects(eventBody)
         .returning(exceptions.generateOne.raiseError[IO, CommitEvent])
 
-<<<<<<< HEAD
-      handler.handle(request).unsafeRunSync() shouldBe BadRequest
-=======
-      handler.createHandlingProcess(requestContent).unsafeRunSyncProcess() shouldBe Left(
-        BadRequest
-      )
->>>>>>> 4f2767ba
+      handler.createHandlingProcess(request).unsafeRunSyncProcess() shouldBe Left(BadRequest)
 
       logger.expectNoLogs()
     }
@@ -143,13 +85,7 @@
 
       val request = requestContent(compoundEventIds.generateOne.asJson(eventEncoder), None)
 
-<<<<<<< HEAD
-      handler.handle(request).unsafeRunSync() shouldBe BadRequest
-=======
-      handler.createHandlingProcess(requestContent).unsafeRunSyncProcess() shouldBe Left(
-        BadRequest
-      )
->>>>>>> 4f2767ba
+      handler.createHandlingProcess(request).unsafeRunSyncProcess() shouldBe Left(BadRequest)
 
       logger.expectNoLogs()
     }
@@ -161,35 +97,17 @@
         .expects(eventBody)
         .returning(commitEvent.pure[IO])
 
-<<<<<<< HEAD
-      val exception = exceptions.generateOne
-      (processingRunner.scheduleForProcessing _)
+      (eventProcessor.process _)
         .expects(commitEvent, renkuVersionPair.schemaVersion)
-        .returning(exception.raiseError[IO, EventSchedulingResult])
-=======
-      (eventProcessor.process _)
-        .expects(eventId, commitEvents, renkuVersionPair.schemaVersion)
         .returning(exceptions.generateOne.raiseError[IO, Unit])
->>>>>>> 4f2767ba
 
       val request = requestContent(commitEvent.compoundEventId.asJson(eventEncoder), eventBody.value.some)
 
-<<<<<<< HEAD
-      handler.handle(request).unsafeRunSync() shouldBe SchedulingError(exception)
-
-      logger.loggedOnly(
-        Error(
-          s"${handler.categoryName}: ${commitEvent.compoundEventId}, projectPath = ${commitEvent.project.path} -> $SchedulingError",
-          exception
-=======
-      handler.createHandlingProcess(requestContent).unsafeRunSyncProcess() shouldBe Right(
-        Accepted
-      )
+      handler.createHandlingProcess(request).unsafeRunSyncProcess() shouldBe Right(Accepted)
 
       logger.loggedOnly(
         Info(
-          s"${handler.categoryName}: $eventId, projectPath = ${commitEvents.head.project.path} -> $Accepted"
->>>>>>> 4f2767ba
+          s"${handler.categoryName}: ${commitEvent.compoundEventId}, projectPath = ${commitEvent.project.path} -> $Accepted"
         )
       )
     }
@@ -216,8 +134,9 @@
                                        renkuVersionPair,
                                        logger
     )
+
     def requestContent(event: Json, maybePayload: Option[String]): EventRequestContent =
-      events.EventRequestContent(event, maybePayload)
+      EventRequestContent(event, maybePayload)
   }
 
   private implicit lazy val eventEncoder: Encoder[CompoundEventId] =
@@ -230,16 +149,9 @@
         }
       }"""
     }
-<<<<<<< HEAD
-=======
-
-  private implicit class EventBodyOps(eventBody: EventBody) {
-    lazy val toCommitEvents: NonEmptyList[CommitEvent] = commitEvents.generateNonEmptyList()
-  }
 
   private implicit class EventHandlingProcessOps(handlingProcess: IO[EventHandlingProcess[IO]]) {
     def unsafeRunSyncProcess() =
       handlingProcess.unsafeRunSync().process.value.unsafeRunSync()
   }
->>>>>>> 4f2767ba
 }