/*
 * Copyright 2021 Swiss Data Science Center (SDSC)
 * A partnership between École Polytechnique Fédérale de Lausanne (EPFL) and
 * Eidgenössische Technische Hochschule Zürich (ETHZ).
 *
 * Licensed under the Apache License, Version 2.0 (the "License");
 * you may not use this file except in compliance with the License.
 * You may obtain a copy of the License at
 *
 *     http://www.apache.org/licenses/LICENSE-2.0
 *
 * Unless required by applicable law or agreed to in writing, software
 * distributed under the License is distributed on an "AS IS" BASIS,
 * WITHOUT WARRANTIES OR CONDITIONS OF ANY KIND, either express or implied.
 * See the License for the specific language governing permissions and
 * limitations under the License.
 */

package ch.datascience.triplesgenerator.events.categories.triplesgenerated

import ch.datascience.events.consumers.ConsumersModelGenerators._
import ch.datascience.generators.Generators.{exceptions, nonEmptyStrings}
import ch.datascience.graph.model.EventsGenerators._
import ch.datascience.graph.model.GraphModelGenerators.projectSchemaVersions
import ch.datascience.triplesgenerator.events.categories.triplesgenerated.triplescuration.TriplesCurator.TransformationRecoverableError
import io.renku.jsonld.generators.JsonLDGenerators.jsonLDEntities
import org.scalacheck.Gen

private object TriplesGeneratedGenerators {

  lazy val transformationRecoverableErrors: Gen[TransformationRecoverableError] = for {
    message   <- nonEmptyStrings()
    exception <- exceptions
  } yield TransformationRecoverableError(message, exception)

  implicit val triplesGeneratedEvents: Gen[TriplesGeneratedEvent] = for {
    eventId       <- eventIds
<<<<<<< HEAD
    project       <- projects
    entities      <- jsonLDEntities
=======
    project       <- projectsGen
    triples       <- jsonLDTriples
>>>>>>> 4f2767ba
    schemaVersion <- projectSchemaVersions
  } yield TriplesGeneratedEvent(eventId, project, entities, schemaVersion)

}<|MERGE_RESOLUTION|>--- conflicted
+++ resolved
@@ -35,13 +35,8 @@
 
   implicit val triplesGeneratedEvents: Gen[TriplesGeneratedEvent] = for {
     eventId       <- eventIds
-<<<<<<< HEAD
-    project       <- projects
+    project       <- projectsGen
     entities      <- jsonLDEntities
-=======
-    project       <- projectsGen
-    triples       <- jsonLDTriples
->>>>>>> 4f2767ba
     schemaVersion <- projectSchemaVersions
   } yield TriplesGeneratedEvent(eventId, project, entities, schemaVersion)
 
