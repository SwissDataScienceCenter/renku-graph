/*
 * Copyright 2019 Swiss Data Science Center (SDSC)
 * A partnership between École Polytechnique Fédérale de Lausanne (EPFL) and
 * Eidgenössische Technische Hochschule Zürich (ETHZ).
 *
 * Licensed under the Apache License, Version 2.0 (the "License");
 * you may not use this file except in compliance with the License.
 * You may obtain a copy of the License at
 *
 *     http://www.apache.org/licenses/LICENSE-2.0
 *
 * Unless required by applicable law or agreed to in writing, software
 * distributed under the License is distributed on an "AS IS" BASIS,
 * WITHOUT WARRANTIES OR CONDITIONS OF ANY KIND, either express or implied.
 * See the License for the specific language governing permissions and
 * limitations under the License.
 */

package ch.datascience.triplesgenerator

import java.util.concurrent.ConcurrentHashMap

import cats.effect._
import ch.datascience.dbeventlog.init.IOEventLogDbInitializer
import ch.datascience.generators.Generators.Implicits._
import ch.datascience.generators.Generators._
import ch.datascience.http.server.IOHttpServer
import ch.datascience.interpreters.IOSentryInitializer
import ch.datascience.triplesgenerator.eventprocessing.IOEventProcessorRunner
import ch.datascience.triplesgenerator.init.IOFusekiDatasetInitializer
import ch.datascience.triplesgenerator.reprovisioning.IOReProvisioner
import org.scalamock.scalatest.MockFactory
import org.scalatest.Matchers._
import org.scalatest.WordSpec

import scala.concurrent.ExecutionContext

class MicroserviceRunnerSpec extends WordSpec with MockFactory {

  "run" should {

    "return Success ExitCode if " +
<<<<<<< HEAD
      "Sentry, Event Log db and RDF dataset initialize fine and " +
      "the Event Processor and the http server start up" in new TestCase {
=======
      "sentry initialization, " +
      "Event Log db verification, " +
      "dataset verification, " +
      "re-provisioning, " +
      "starting Event Processor and " +
      "http server succeeds" in new TestCase {
>>>>>>> 76764fc5
      (sentryInitializer.run _)
        .expects()
        .returning(IO.unit)

      (eventLogDbInitializer.run _)
        .expects()
        .returning(IO.unit)

      (datasetInitializer.run _)
        .expects()
        .returning(IO.unit)

      (reProvisioner.run _)
        .expects()
        .returning(IO.unit)

      (eventProcessorRunner.run _)
        .expects()
        .returning(IO.unit)

      (httpServer.run _)
        .expects()
        .returning(IO.pure(ExitCode.Success))

      microserviceRunner.run(Nil).unsafeRunSync() shouldBe ExitCode.Success
    }

    "fail if Sentry initialization fails" in new TestCase {
      val exception = exceptions.generateOne
      (sentryInitializer.run _)
        .expects()
        .returning(IO.raiseError(exception))

      intercept[Exception] {
        microserviceRunner.run(Nil).unsafeRunSync()
      } shouldBe exception
    }

    "fail if Event Log db verification fails" in new TestCase {
      (sentryInitializer.run _)
        .expects()
        .returning(IO.unit)

      val exception = exceptions.generateOne
      (eventLogDbInitializer.run _)
        .expects()
        .returning(IO.raiseError(exception))

      intercept[Exception] {
        microserviceRunner.run(Nil).unsafeRunSync()
      } shouldBe exception
    }

    "fail if RDF dataset verification fails" in new TestCase {
      (sentryInitializer.run _)
        .expects()
        .returning(IO.unit)

      (eventLogDbInitializer.run _)
        .expects()
        .returning(IO.unit)

      val exception = exceptions.generateOne
      (datasetInitializer.run _)
        .expects()
        .returning(IO.raiseError(exception))

      intercept[Exception] {
        microserviceRunner.run(Nil).unsafeRunSync()
      } shouldBe exception
    }

<<<<<<< HEAD
    "fail if starting the Event Processor fails" in new TestCase {
=======
    "fail if Http Server fails" in new TestCase {
>>>>>>> 76764fc5
      (sentryInitializer.run _)
        .expects()
        .returning(IO.unit)

      (eventLogDbInitializer.run _)
        .expects()
        .returning(IO.unit)

      (datasetInitializer.run _)
        .expects()
        .returning(IO.unit)

      (eventProcessorRunner.run _)
        .expects()
        .returning(IO.unit)

      (reProvisioner.run _)
        .expects()
        .returning(IO.unit)

      val exception = exceptions.generateOne
      (httpServer.run _)
        .expects()
        .returning(IO.raiseError(exception))

      intercept[Exception] {
        microserviceRunner.run(Nil).unsafeRunSync()
      } shouldBe exception
    }

<<<<<<< HEAD
    "return Success ExitCode even if starting the http Server fails" in new TestCase {
=======
    "return Success ExitCode even if Event Processor fails" in new TestCase {
>>>>>>> 76764fc5
      (sentryInitializer.run _)
        .expects()
        .returning(IO.unit)

      (eventLogDbInitializer.run _)
        .expects()
        .returning(IO.unit)

      (datasetInitializer.run _)
        .expects()
        .returning(IO.unit)

      val exception = exceptions.generateOne
      (eventProcessorRunner.run _)
        .expects()
        .returning(IO.raiseError(exception))

      (reProvisioner.run _)
        .expects()
        .returning(IO.unit)

      (httpServer.run _)
        .expects()
        .returning(IO.pure(ExitCode.Success))

      microserviceRunner.run(Nil).unsafeRunSync() shouldBe ExitCode.Success
    }

    "return Success ExitCode even if re-provisioning fails" in new TestCase {
      (sentryInitializer.run _)
        .expects()
        .returning(IO.unit)

      (eventLogDbInitializer.run _)
        .expects()
        .returning(IO.unit)

      (datasetInitializer.run _)
        .expects()
        .returning(IO.unit)

      (eventProcessorRunner.run _)
        .expects()
        .returning(IO.unit)

      (httpServer.run _)
        .expects()
        .returning(IO.pure(ExitCode.Success))

      val exception = exceptions.generateOne
      (reProvisioner.run _)
        .expects()
        .returning(IO.raiseError(exception))

      microserviceRunner.run(Nil).unsafeRunSync() shouldBe ExitCode.Success
    }
  }

  private trait TestCase {
    val sentryInitializer     = mock[IOSentryInitializer]
    val eventLogDbInitializer = mock[IOEventLogDbInitializer]
    val datasetInitializer    = mock[IOFusekiDatasetInitializer]
    val reProvisioner         = mock[IOReProvisioner]
    val eventProcessorRunner  = mock[IOEventProcessorRunner]
    val httpServer            = mock[IOHttpServer]
    val microserviceRunner = new MicroserviceRunner(
      sentryInitializer,
      eventLogDbInitializer,
      datasetInitializer,
      reProvisioner,
      eventProcessorRunner,
      httpServer,
      new ConcurrentHashMap[CancelToken[IO], Unit]()
    )
  }

  private implicit val cs: ContextShift[IO] = IO.contextShift(ExecutionContext.global)
}<|MERGE_RESOLUTION|>--- conflicted
+++ resolved
@@ -40,17 +40,8 @@
   "run" should {
 
     "return Success ExitCode if " +
-<<<<<<< HEAD
       "Sentry, Event Log db and RDF dataset initialize fine and " +
-      "the Event Processor and the http server start up" in new TestCase {
-=======
-      "sentry initialization, " +
-      "Event Log db verification, " +
-      "dataset verification, " +
-      "re-provisioning, " +
-      "starting Event Processor and " +
-      "http server succeeds" in new TestCase {
->>>>>>> 76764fc5
+      "the re-provisioning, the Event Processor and the http server start up" in new TestCase {
       (sentryInitializer.run _)
         .expects()
         .returning(IO.unit)
@@ -123,75 +114,67 @@
       } shouldBe exception
     }
 
-<<<<<<< HEAD
-    "fail if starting the Event Processor fails" in new TestCase {
-=======
-    "fail if Http Server fails" in new TestCase {
->>>>>>> 76764fc5
-      (sentryInitializer.run _)
-        .expects()
-        .returning(IO.unit)
-
-      (eventLogDbInitializer.run _)
-        .expects()
-        .returning(IO.unit)
-
-      (datasetInitializer.run _)
-        .expects()
-        .returning(IO.unit)
-
-      (eventProcessorRunner.run _)
-        .expects()
-        .returning(IO.unit)
-
-      (reProvisioner.run _)
-        .expects()
-        .returning(IO.unit)
-
-      val exception = exceptions.generateOne
-      (httpServer.run _)
-        .expects()
-        .returning(IO.raiseError(exception))
-
-      intercept[Exception] {
-        microserviceRunner.run(Nil).unsafeRunSync()
-      } shouldBe exception
-    }
-
-<<<<<<< HEAD
+    "fail if starting the Http Server fails" in new TestCase {
+      (sentryInitializer.run _)
+        .expects()
+        .returning(IO.unit)
+
+      (eventLogDbInitializer.run _)
+        .expects()
+        .returning(IO.unit)
+
+      (datasetInitializer.run _)
+        .expects()
+        .returning(IO.unit)
+
+      (eventProcessorRunner.run _)
+        .expects()
+        .returning(IO.unit)
+
+      (reProvisioner.run _)
+        .expects()
+        .returning(IO.unit)
+
+      val exception = exceptions.generateOne
+      (httpServer.run _)
+        .expects()
+        .returning(IO.raiseError(exception))
+
+      intercept[Exception] {
+        microserviceRunner.run(Nil).unsafeRunSync()
+      } shouldBe exception
+    }
+
+    "return Success ExitCode even if Event Processor fails" in new TestCase {
+      (sentryInitializer.run _)
+        .expects()
+        .returning(IO.unit)
+
+      (eventLogDbInitializer.run _)
+        .expects()
+        .returning(IO.unit)
+
+      (datasetInitializer.run _)
+        .expects()
+        .returning(IO.unit)
+
+      val exception = exceptions.generateOne
+      (eventProcessorRunner.run _)
+        .expects()
+        .returning(IO.raiseError(exception))
+
+      (reProvisioner.run _)
+        .expects()
+        .returning(IO.unit)
+
+      (httpServer.run _)
+        .expects()
+        .returning(IO.pure(ExitCode.Success))
+
+      microserviceRunner.run(Nil).unsafeRunSync() shouldBe ExitCode.Success
+    }
+
     "return Success ExitCode even if starting the http Server fails" in new TestCase {
-=======
-    "return Success ExitCode even if Event Processor fails" in new TestCase {
->>>>>>> 76764fc5
-      (sentryInitializer.run _)
-        .expects()
-        .returning(IO.unit)
-
-      (eventLogDbInitializer.run _)
-        .expects()
-        .returning(IO.unit)
-
-      (datasetInitializer.run _)
-        .expects()
-        .returning(IO.unit)
-
-      val exception = exceptions.generateOne
-      (eventProcessorRunner.run _)
-        .expects()
-        .returning(IO.raiseError(exception))
-
-      (reProvisioner.run _)
-        .expects()
-        .returning(IO.unit)
-
-      (httpServer.run _)
-        .expects()
-        .returning(IO.pure(ExitCode.Success))
-
-      microserviceRunner.run(Nil).unsafeRunSync() shouldBe ExitCode.Success
-    }
-
-    "return Success ExitCode even if re-provisioning fails" in new TestCase {
       (sentryInitializer.run _)
         .expects()
         .returning(IO.unit)
