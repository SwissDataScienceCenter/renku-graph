/*
 * Copyright 2021 Swiss Data Science Center (SDSC)
 * A partnership between École Polytechnique Fédérale de Lausanne (EPFL) and
 * Eidgenössische Technische Hochschule Zürich (ETHZ).
 *
 * Licensed under the Apache License, Version 2.0 (the "License");
 * you may not use this file except in compliance with the License.
 * You may obtain a copy of the License at
 *
 *     http://www.apache.org/licenses/LICENSE-2.0
 *
 * Unless required by applicable law or agreed to in writing, software
 * distributed under the License is distributed on an "AS IS" BASIS,
 * WITHOUT WARRANTIES OR CONDITIONS OF ANY KIND, either express or implied.
 * See the License for the specific language governing permissions and
 * limitations under the License.
 */

package ch.datascience.triplesgenerator

import cats.effect._
import ch.datascience.config.certificates.CertificateLoader
import ch.datascience.generators.Generators.Implicits._
import ch.datascience.generators.Generators._
import ch.datascience.http.server.IOHttpServer
<<<<<<< HEAD
import ch.datascience.interpreters.TestLogger.Level.{Error, Warn}
=======
import ch.datascience.interpreters.TestLogger.Level.Error
>>>>>>> 0cadf6dd
import ch.datascience.interpreters.{IOSentryInitializer, TestLogger}
import ch.datascience.testtools.MockedRunnableCollaborators
import ch.datascience.triplesgenerator.config.RenkuPythonDevVersion
import ch.datascience.triplesgenerator.config.certificates.GitCertificateInstaller
import ch.datascience.triplesgenerator.init.{CliVersionCompatibilityVerifier, IOFusekiDatasetInitializer}
import ch.datascience.triplesgenerator.reprovisioning.ReProvisioning
import ch.datascience.triplesgenerator.subscriptions.Subscriber
import org.scalamock.scalatest.MockFactory
import org.scalatest.matchers.should
import org.scalatest.wordspec.AnyWordSpec

import java.util.concurrent.ConcurrentHashMap
import scala.concurrent.ExecutionContext

class MicroserviceRunnerSpec
    extends AnyWordSpec
    with MockedRunnableCollaborators
    with MockFactory
    with should.Matchers {

  "run" should {

    "return Success ExitCode if " +
      "Sentry and RDF dataset initialisation are fine " +
      "and subscription, re-provisioning and the http server start up" in new TestCase {

        given(certificateLoader).succeeds(returning = ())
        given(gitCertificateInstaller).succeeds(returning = ())
        given(sentryInitializer).succeeds(returning = ())
        given(cliVersionCompatChecker).succeeds(returning = ())
        given(datasetInitializer).succeeds(returning = ())
        given(subscriber).succeeds(returning = ())
        given(reProvisioning).succeeds(returning = ())
        given(httpServer).succeeds(returning = ExitCode.Success)

        runner.run().unsafeRunSync() shouldBe ExitCode.Success
      }

    "fail if Certificate loading fails" in new TestCase {

      val exception = exceptions.generateOne
      given(certificateLoader).fails(becauseOf = exception)

      intercept[Exception] {
        runner.run().unsafeRunSync()
      } shouldBe exception

      logger.loggedOnly(
        Error(exception.getMessage, exception)
      )
    }

    "fail if installing Certificate for Git fails" in new TestCase {

      given(certificateLoader).succeeds(returning = ())
      val exception = exceptions.generateOne
      given(gitCertificateInstaller).fails(becauseOf = exception)

      intercept[Exception] {
        runner.run().unsafeRunSync()
      } shouldBe exception

      logger.loggedOnly(
        Error(exception.getMessage, exception)
      )
    }

    "fail if Sentry initialization fails" in new TestCase {

      given(certificateLoader).succeeds(returning = ())
      given(gitCertificateInstaller).succeeds(returning = ())
      val exception = exceptions.generateOne
      given(sentryInitializer).fails(becauseOf = exception)

      intercept[Exception] {
        runner.run().unsafeRunSync()
      } shouldBe exception

      logger.loggedOnly(
        Error(exception.getMessage, exception)
      )
    }

    "fail if cli version compatibility fails" in new TestCase {
      given(certificateLoader).succeeds(returning = ())
      given(gitCertificateInstaller).succeeds(returning = ())
      given(sentryInitializer).succeeds(returning = ())
      val exception = exceptions.generateOne
      given(cliVersionCompatChecker) fails (becauseOf = exception)

      intercept[Exception] {
        runner.run().unsafeRunSync()
      } shouldBe exception

      logger.loggedOnly(
        Error(exception.getMessage, exception)
      )
    }

    "fail if RDF dataset verification fails" in new TestCase {

      given(certificateLoader).succeeds(returning = ())
      given(gitCertificateInstaller).succeeds(returning = ())
      given(sentryInitializer).succeeds(returning = ())
      given(cliVersionCompatChecker).succeeds(returning = ())
      val exception = exceptions.generateOne
      given(datasetInitializer).fails(becauseOf = exception)

      intercept[Exception] {
        runner.run().unsafeRunSync()
      } shouldBe exception

      logger.loggedOnly(
        Error(exception.getMessage, exception)
      )
    }

    "fail if starting the Http Server fails" in new TestCase {

      given(certificateLoader).succeeds(returning = ())
      given(gitCertificateInstaller).succeeds(returning = ())
      given(sentryInitializer).succeeds(returning = ())
      given(cliVersionCompatChecker).succeeds(returning = ())
      given(datasetInitializer).succeeds(returning = ())
      given(subscriber).succeeds(returning = ())
      given(reProvisioning).succeeds(returning = ())
      val exception = exceptions.generateOne
      given(httpServer).fails(becauseOf = exception)

      intercept[Exception] {
        runner.run().unsafeRunSync()
      } shouldBe exception

      logger.loggedOnly(
        Error(exception.getMessage, exception)
      )
    }

    "return Success ExitCode even if running Subscriber fails" in new TestCase {

      given(certificateLoader).succeeds(returning = ())
      given(gitCertificateInstaller).succeeds(returning = ())
      given(sentryInitializer).succeeds(returning = ())
      given(cliVersionCompatChecker).succeeds(returning = ())
      given(datasetInitializer).succeeds(returning = ())
      given(subscriber).fails(becauseOf = exceptions.generateOne)
      given(reProvisioning).succeeds(returning = ())
      given(httpServer).succeeds(returning = ExitCode.Success)

      runner.run().unsafeRunSync() shouldBe ExitCode.Success
    }

    "return Success ExitCode even if starting re-provisioning process fails" in new TestCase {

      given(certificateLoader).succeeds(returning = ())
      given(gitCertificateInstaller).succeeds(returning = ())
      given(sentryInitializer).succeeds(returning = ())
      given(cliVersionCompatChecker).succeeds(returning = ())
      given(datasetInitializer).succeeds(returning = ())
      given(subscriber).succeeds(returning = ())
      given(reProvisioning).fails(becauseOf = exceptions.generateOne)
      given(httpServer).succeeds(returning = ExitCode.Success)

      runner.run().unsafeRunSync() shouldBe ExitCode.Success
    }

    "return Success Exit code but not run VersionCompatibilityChecker or run reprovisioning when renkuPythonDevVersion defined" in new TestCase {

      val runnerWithRenkuPythonDevVersion = new MicroserviceRunner(
        certificateLoader,
        gitCertificateInstaller,
        sentryInitializer,
        maybeRenkuPythonDevVersion = Some(RenkuPythonDevVersion(nonEmptyStrings().generateOne)),
        cliVersionCompatChecker,
        datasetInitializer,
        subscriber,
        reProvisioning,
        httpServer,
        new ConcurrentHashMap[CancelToken[IO], Unit](),
        logger
      )

      given(certificateLoader).succeeds(returning = ())
      given(gitCertificateInstaller).succeeds(returning = ())
      given(sentryInitializer).succeeds(returning = ())
      given(datasetInitializer).succeeds(returning = ())
      given(subscriber).succeeds(returning = ())
      given(httpServer).succeeds(returning = ExitCode.Success)

      runnerWithRenkuPythonDevVersion.run().unsafeRunSync() shouldBe ExitCode.Success

      logger.loggedOnly(
        Warn(s"RENKU_PYTHON_DEV_VERSION env variable is set. No reprovisioning will take place")
      )
    }
  }

  private trait TestCase {
    val certificateLoader       = mock[CertificateLoader[IO]]
    val gitCertificateInstaller = mock[GitCertificateInstaller[IO]]
    val sentryInitializer       = mock[IOSentryInitializer]
    val cliVersionCompatChecker = mock[CliVersionCompatibilityVerifier[IO]]
    val datasetInitializer      = mock[IOFusekiDatasetInitializer]
    val subscriber              = mock[Subscriber[IO]]
    val reProvisioning          = mock[ReProvisioning[IO]]
    val httpServer              = mock[IOHttpServer]
    val logger                  = TestLogger[IO]()

    val runner = new MicroserviceRunner(
      certificateLoader,
      gitCertificateInstaller,
      sentryInitializer,
<<<<<<< HEAD
      maybeRenkuPythonDevVersion = None,
=======
>>>>>>> 0cadf6dd
      cliVersionCompatChecker,
      datasetInitializer,
      subscriber,
      reProvisioning,
      httpServer,
      new ConcurrentHashMap[CancelToken[IO], Unit](),
      logger
    )
  }

  private implicit val cs:    ContextShift[IO] = IO.contextShift(ExecutionContext.global)
  private implicit val timer: Timer[IO]        = IO.timer(ExecutionContext.global)
}<|MERGE_RESOLUTION|>--- conflicted
+++ resolved
@@ -23,11 +23,7 @@
 import ch.datascience.generators.Generators.Implicits._
 import ch.datascience.generators.Generators._
 import ch.datascience.http.server.IOHttpServer
-<<<<<<< HEAD
-import ch.datascience.interpreters.TestLogger.Level.{Error, Warn}
-=======
 import ch.datascience.interpreters.TestLogger.Level.Error
->>>>>>> 0cadf6dd
 import ch.datascience.interpreters.{IOSentryInitializer, TestLogger}
 import ch.datascience.testtools.MockedRunnableCollaborators
 import ch.datascience.triplesgenerator.config.RenkuPythonDevVersion
@@ -194,35 +190,6 @@
       runner.run().unsafeRunSync() shouldBe ExitCode.Success
     }
 
-    "return Success Exit code but not run VersionCompatibilityChecker or run reprovisioning when renkuPythonDevVersion defined" in new TestCase {
-
-      val runnerWithRenkuPythonDevVersion = new MicroserviceRunner(
-        certificateLoader,
-        gitCertificateInstaller,
-        sentryInitializer,
-        maybeRenkuPythonDevVersion = Some(RenkuPythonDevVersion(nonEmptyStrings().generateOne)),
-        cliVersionCompatChecker,
-        datasetInitializer,
-        subscriber,
-        reProvisioning,
-        httpServer,
-        new ConcurrentHashMap[CancelToken[IO], Unit](),
-        logger
-      )
-
-      given(certificateLoader).succeeds(returning = ())
-      given(gitCertificateInstaller).succeeds(returning = ())
-      given(sentryInitializer).succeeds(returning = ())
-      given(datasetInitializer).succeeds(returning = ())
-      given(subscriber).succeeds(returning = ())
-      given(httpServer).succeeds(returning = ExitCode.Success)
-
-      runnerWithRenkuPythonDevVersion.run().unsafeRunSync() shouldBe ExitCode.Success
-
-      logger.loggedOnly(
-        Warn(s"RENKU_PYTHON_DEV_VERSION env variable is set. No reprovisioning will take place")
-      )
-    }
   }
 
   private trait TestCase {
@@ -240,10 +207,6 @@
       certificateLoader,
       gitCertificateInstaller,
       sentryInitializer,
-<<<<<<< HEAD
-      maybeRenkuPythonDevVersion = None,
-=======
->>>>>>> 0cadf6dd
       cliVersionCompatChecker,
       datasetInitializer,
       subscriber,
