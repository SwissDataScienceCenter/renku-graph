--- conflicted
+++ resolved
@@ -43,8 +43,7 @@
       val project1Commit2Outdated = commitIdResources(Some(fusekiBaseUrl.toString)).generateOne
       val project1Commit3UpToDate = commitIdResources(Some(fusekiBaseUrl.toString)).generateOne
       val project2                = projectPaths.generateOne
-<<<<<<< HEAD
-      val project2OutdatedCommit  = commitIdResources.generateOne
+      val project2OutdatedCommit  = commitIdResources(Some(fusekiBaseUrl.toString)).generateOne
 
       loadToStore(
         triples(
@@ -61,21 +60,6 @@
         FullProjectPath(renkuBaseUrl, project1),
         Set(project1Commit1NoAgent, project1Commit2Outdated)
       )
-=======
-      val project2OutdatedCommit  = commitIdResources(Some(fusekiBaseUrl.toString)).generateOne
-
-      loadToStore(
-        triples(
-          singleFileAndCommit(project1, project1Commit1NoAgent.toCommitId, None),
-          singleFileAndCommit(project1, project1Commit2Outdated.toCommitId, None),
-          singleFileAndCommit(project1, project1Commit3UpToDate.toCommitId, Some(schemaVersions.generateOne)),
-          singleFileAndCommit(project2, project2OutdatedCommit.toCommitId, None)
-        )
-      )
-
-      val outdatedTriples = OutdatedTriples(FullProjectPath.from(renkuBaseUrl, project1),
-                                            Set(project1Commit1NoAgent, project1Commit2Outdated))
->>>>>>> 442d7291
 
       triplesRemover
         .removeOutdatedTriples(outdatedTriples)
@@ -91,9 +75,8 @@
     "remove all the triples related to the given commits together with eventual dataset triples" in new TestCase {
 
       val project               = projectPaths.generateOne
-<<<<<<< HEAD
-      val projectCommitOutdated = commitIdResources.generateOne
-      val projectCommitUpToDate = commitIdResources.generateOne
+      val projectCommitOutdated = commitIdResources(Some(fusekiBaseUrl.toString)).generateOne
+      val projectCommitUpToDate = commitIdResources(Some(fusekiBaseUrl.toString)).generateOne
 
       loadToStore(
         triples(
@@ -107,23 +90,6 @@
       )
 
       val outdatedTriples = OutdatedTriples(FullProjectPath(renkuBaseUrl, project), Set(projectCommitOutdated))
-=======
-      val projectCommitOutdated = commitIdResources(Some(fusekiBaseUrl.toString)).generateOne
-      val projectCommitUpToDate = commitIdResources(Some(fusekiBaseUrl.toString)).generateOne
-
-      loadToStore(
-        triples(
-          singleFileAndCommitWithDataset(project,
-                                         projectCommitOutdated.toCommitId,
-                                         schemaVersion = schemaVersions.generateOne),
-          singleFileAndCommitWithDataset(project,
-                                         projectCommitUpToDate.toCommitId,
-                                         schemaVersion = schemaVersions.generateOne)
-        )
-      )
-
-      val outdatedTriples = OutdatedTriples(FullProjectPath.from(renkuBaseUrl, project), Set(projectCommitOutdated))
->>>>>>> 442d7291
 
       triplesRemover
         .removeOutdatedTriples(outdatedTriples)
@@ -140,9 +106,8 @@
 
       val outdatedSchemaVersion = schemaVersions.generateOne
       val project               = projectPaths.generateOne
-<<<<<<< HEAD
-      val projectCommitOutdated = commitIdResources.generateOne
-      val projectCommitUpToDate = commitIdResources.generateOne
+      val projectCommitOutdated = commitIdResources(Some(fusekiBaseUrl.toString)).generateOne
+      val projectCommitUpToDate = commitIdResources(Some(fusekiBaseUrl.toString)).generateOne
 
       loadToStore(
         triples(
@@ -153,20 +118,6 @@
       )
 
       val outdatedTriples = OutdatedTriples(FullProjectPath(renkuBaseUrl, project), Set(projectCommitOutdated))
-=======
-      val projectCommitOutdated = commitIdResources(Some(fusekiBaseUrl.toString)).generateOne
-      val projectCommitUpToDate = commitIdResources(Some(fusekiBaseUrl.toString)).generateOne
-
-      loadToStore(
-        triples(
-          singleFileAndCommitWithDataset(project,
-                                         projectCommitOutdated.toCommitId,
-                                         schemaVersion = outdatedSchemaVersion)
-        )
-      )
-
-      val outdatedTriples = OutdatedTriples(FullProjectPath.from(renkuBaseUrl, project), Set(projectCommitOutdated))
->>>>>>> 442d7291
 
       triplesRemover
         .removeOutdatedTriples(outdatedTriples)
@@ -186,8 +137,7 @@
       val project1               = projectPaths.generateOne
       val project1OutdatedCommit = commitIdResources(Some(fusekiBaseUrl.toString)).generateOne
       val project2               = projectPaths.generateOne
-<<<<<<< HEAD
-      val project2OutdatedCommit = commitIdResources.generateOne
+      val project2OutdatedCommit = commitIdResources(Some(fusekiBaseUrl.toString)).generateOne
 
       loadToStore(
         triples(
@@ -201,22 +151,6 @@
       )
 
       val outdatedTriples = OutdatedTriples(FullProjectPath(renkuBaseUrl, project1), Set(project1OutdatedCommit))
-=======
-      val project2OutdatedCommit = commitIdResources(Some(fusekiBaseUrl.toString)).generateOne
-
-      loadToStore(
-        triples(
-          singleFileAndCommitWithDataset(project1,
-                                         project1OutdatedCommit.toCommitId,
-                                         schemaVersion = outdatedSchemaVersion),
-          singleFileAndCommitWithDataset(project2,
-                                         project2OutdatedCommit.toCommitId,
-                                         schemaVersion = outdatedSchemaVersion)
-        )
-      )
-
-      val outdatedTriples = OutdatedTriples(FullProjectPath.from(renkuBaseUrl, project1), Set(project1OutdatedCommit))
->>>>>>> 442d7291
 
       triplesRemover
         .removeOutdatedTriples(outdatedTriples)
