--- conflicted
+++ resolved
@@ -41,6 +41,7 @@
 import org.scalatest.WordSpec
 
 import scala.concurrent.ExecutionContext.Implicits.global
+import scala.util.Random
 
 class CompleteReProvisioningEndpointSpec extends WordSpec with MockFactory {
 
@@ -115,26 +116,8 @@
       }
     }
 
-<<<<<<< HEAD
     "fail if fuseki config fails on reading the user config" in {
       val adminConfig = fusekiAdminConfigs.generateOne
-=======
-    "fail if fuseki config cannot be read from the config" in {
-      val fusekiConfig = fusekiConfigs.generateOne
-      val config = ConfigFactory.parseMap(
-        Map(
-          "services" -> Map(
-            "fuseki" -> Map(
-              "username"     -> fusekiConfig.authCredentials.username.value,
-              "password"     -> fusekiConfig.authCredentials.password.value,
-              "url"          -> fusekiConfig.fusekiBaseUrl.value,
-              "dataset-name" -> fusekiConfig.datasetName.value,
-              "dataset-type" -> fusekiConfig.datasetType.value
-            ).removeRandomEntry.asJava
-          ).asJava
-        ).asJava
-      )
->>>>>>> cccd8e2e
 
       val transactor = DbTransactor[IO, EventLogDB](null)
       intercept[Exception] {
