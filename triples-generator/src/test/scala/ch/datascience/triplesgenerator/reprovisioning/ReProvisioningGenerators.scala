/*
 * Copyright 2019 Swiss Data Science Center (SDSC)
 * A partnership between École Polytechnique Fédérale de Lausanne (EPFL) and
 * Eidgenössische Technische Hochschule Zürich (ETHZ).
 *
 * Licensed under the Apache License, Version 2.0 (the "License");
 * you may not use this file except in compliance with the License.
 * You may obtain a copy of the License at
 *
 *     http://www.apache.org/licenses/LICENSE-2.0
 *
 * Unless required by applicable law or agreed to in writing, software
 * distributed under the License is distributed on an "AS IS" BASIS,
 * WITHOUT WARRANTIES OR CONDITIONS OF ANY KIND, either express or implied.
 * See the License for the specific language governing permissions and
 * limitations under the License.
 */

package ch.datascience.triplesgenerator.reprovisioning

import ch.datascience.generators.Generators._
import ch.datascience.graph.model.GraphModelGenerators._
import org.scalacheck.Gen
import org.scalacheck.Gen._

private object ReProvisioningGenerators {

<<<<<<< HEAD
  implicit val commitIdResources: Gen[CommitIdResource] = for {
    sha <- shas
  } yield CommitIdResource.from(s"file:///commit/$sha").fold(throw _, identity)

  implicit val outdatedTriplesSets: Gen[OutdatedTriples] = for {
    projectPath          <- fullProjectPaths
    removedCommitsNumber <- positiveInts(100)
    removedCommits       <- setOf(commitIdResources, removedCommitsNumber)
  } yield OutdatedTriples(projectPath, removedCommits)
=======
  def commitIdResources(maybeUrl: Option[String] = None): Gen[CommitIdResource] =
    for {
      url <- maybeUrl.map(const).getOrElse(httpUrls)
      sha <- shas
    } yield CommitIdResource.from(s"$url/commit/$sha").fold(throw _, identity)

  def outdatedTriplesSets(maybeUrl: Option[String] = None): Gen[OutdatedTriples] =
    for {
      projectPath          <- fullProjectPaths
      removedCommitsNumber <- positiveInts(100)
      removedCommits       <- setOf(commitIdResources(maybeUrl), removedCommitsNumber)
    } yield OutdatedTriples(projectPath, removedCommits)
>>>>>>> ae175059
}<|MERGE_RESOLUTION|>--- conflicted
+++ resolved
@@ -25,17 +25,6 @@
 
 private object ReProvisioningGenerators {
 
-<<<<<<< HEAD
-  implicit val commitIdResources: Gen[CommitIdResource] = for {
-    sha <- shas
-  } yield CommitIdResource.from(s"file:///commit/$sha").fold(throw _, identity)
-
-  implicit val outdatedTriplesSets: Gen[OutdatedTriples] = for {
-    projectPath          <- fullProjectPaths
-    removedCommitsNumber <- positiveInts(100)
-    removedCommits       <- setOf(commitIdResources, removedCommitsNumber)
-  } yield OutdatedTriples(projectPath, removedCommits)
-=======
   def commitIdResources(maybeUrl: Option[String] = None): Gen[CommitIdResource] =
     for {
       url <- maybeUrl.map(const).getOrElse(httpUrls)
@@ -48,5 +37,4 @@
       removedCommitsNumber <- positiveInts(100)
       removedCommits       <- setOf(commitIdResources(maybeUrl), removedCommitsNumber)
     } yield OutdatedTriples(projectPath, removedCommits)
->>>>>>> ae175059
 }