/*
 * Copyright 2019 Swiss Data Science Center (SDSC)
 * A partnership between École Polytechnique Fédérale de Lausanne (EPFL) and
 * Eidgenössische Technische Hochschule Zürich (ETHZ).
 *
 * Licensed under the Apache License, Version 2.0 (the "License");
 * you may not use this file except in compliance with the License.
 * You may obtain a copy of the License at
 *
 *     http://www.apache.org/licenses/LICENSE-2.0
 *
 * Unless required by applicable law or agreed to in writing, software
 * distributed under the License is distributed on an "AS IS" BASIS,
 * WITHOUT WARRANTIES OR CONDITIONS OF ANY KIND, either express or implied.
 * See the License for the specific language governing permissions and
 * limitations under the License.
 */

package ch.datascience.triplesgenerator.reprovisioning

import ReProvisioningGenerators._
import ch.datascience.generators.CommonGraphGenerators._
import ch.datascience.generators.Generators.Implicits._
import ch.datascience.graph.model.GraphModelGenerators._
import ch.datascience.graph.model.events.CommitId
import ch.datascience.graph.model.projects.FullProjectPath
import ch.datascience.interpreters.TestLogger
import ch.datascience.rdfstore.InMemoryRdfStore
import ch.datascience.rdfstore.triples._
import org.scalatest.Matchers._
import org.scalatest.WordSpec

import scala.util.Try

class IOOutdatedTriplesFinderSpec extends WordSpec with InMemoryRdfStore {

  "findOutdatedTriples" should {

    "return single project's commits if related to agent with version different than the current one - " +
      "case with multiple projects with outdated triples" in new TestCase {

      val project1               = projectPaths.generateOne
      val project1OutdatedCommit = commitIdResources(Some(fusekiBaseUrl.toString)).generateOne
      val project2               = projectPaths.generateOne
<<<<<<< HEAD
      val project2OutdatedCommit = commitIdResources.generateOne

      loadToStore(
        triples(
          singleFileAndCommit(project1, project1OutdatedCommit.toCommitId, maybeSchemaVersion = None),
          singleFileAndCommit(project2, project2OutdatedCommit.toCommitId, maybeSchemaVersion = None)
        )
      )

=======
      val project2OutdatedCommit = commitIdResources(Some(fusekiBaseUrl.toString)).generateOne

      loadToStore(
        triples(
          singleFileAndCommit(project1,
                              commitId      = project1OutdatedCommit.toCommitId,
                              schemaVersion = schemaVersions.generateOne),
          singleFileAndCommit(project2,
                              commitId      = project2OutdatedCommit.toCommitId,
                              schemaVersion = schemaVersions.generateOne)
        )
      )

>>>>>>> ae175059
      // format: off
      triplesFinder.findOutdatedTriples.value.unsafeRunSync() should (
        be(Some(OutdatedTriples(FullProjectPath(renkuBaseUrl, project1), Set(project1OutdatedCommit))))
        or
        be(Some(OutdatedTriples(FullProjectPath(renkuBaseUrl, project2), Set(project2OutdatedCommit))))
      )
      // format: on
    }

    "return all project's commits having triples related to agent version different than the current one" in new TestCase {

      val project1                = projectPaths.generateOne
<<<<<<< HEAD
      val project1Commit1NoAgent  = commitIdResources.generateOne
      val project1Commit2Outdated = commitIdResources.generateOne
      val project1Commit3UpToDate = commitIdResources.generateOne

      loadToStore(
        triples(
          singleFileAndCommit(project1, project1Commit1NoAgent.toCommitId, maybeSchemaVersion = None),
          singleFileAndCommit(project1, project1Commit2Outdated.toCommitId, Some(schemaVersions.generateOne)),
          singleFileAndCommit(project1, project1Commit3UpToDate.toCommitId, Some(schemaVersion))
        )
      )

=======
      val project1Commit1NoAgent  = commitIdResources(Some(fusekiBaseUrl.toString)).generateOne
      val project1Commit2Outdated = commitIdResources(Some(fusekiBaseUrl.toString)).generateOne
      val project1Commit3UpToDate = commitIdResources(Some(fusekiBaseUrl.toString)).generateOne

      loadToStore(
        triples(
          singleFileAndCommit(project1,
                              commitId      = project1Commit1NoAgent.toCommitId,
                              schemaVersion = schemaVersions.generateOne),
          singleFileAndCommit(project1,
                              commitId           = project1Commit2Outdated.toCommitId,
                              schemaVersion      = schemaVersions.generateOne),
          singleFileAndCommit(project1, commitId = project1Commit3UpToDate.toCommitId, schemaVersion = schemaVersion)
        )
      )

>>>>>>> ae175059
      triplesFinder.findOutdatedTriples.value.unsafeRunSync() shouldBe Some(
        OutdatedTriples(FullProjectPath(renkuBaseUrl, project1), Set(project1Commit1NoAgent, project1Commit2Outdated))
      )
    }

    "return no results if there's no project with outdated commits" in new TestCase {

      val project               = projectPaths.generateOne
<<<<<<< HEAD
      val projectCommitUpToDate = commitIdResources.generateOne

      loadToStore(
        triples(
          singleFileAndCommit(project, projectCommitUpToDate.toCommitId, Some(schemaVersion))
=======
      val projectCommitUpToDate = commitIdResources(Some(fusekiBaseUrl.toString)).generateOne

      loadToStore(
        triples(
          singleFileAndCommit(project, commitId = projectCommitUpToDate.toCommitId, schemaVersion = schemaVersion)
>>>>>>> ae175059
        )
      )

      triplesFinder.findOutdatedTriples.value.unsafeRunSync() shouldBe None
    }
  }

  private trait TestCase {
    val schemaVersion = schemaVersions.generateOne
    val triplesFinder = new IOOutdatedTriplesFinder(rdfStoreConfig, schemaVersion, TestLogger())
  }

  private implicit class CommitIdResouceOps(commitIdResource: CommitIdResource) {
    import cats.implicits._
    lazy val toCommitId = commitIdResource.as[Try, CommitId].fold(throw _, identity)
  }
}<|MERGE_RESOLUTION|>--- conflicted
+++ resolved
@@ -42,17 +42,6 @@
       val project1               = projectPaths.generateOne
       val project1OutdatedCommit = commitIdResources(Some(fusekiBaseUrl.toString)).generateOne
       val project2               = projectPaths.generateOne
-<<<<<<< HEAD
-      val project2OutdatedCommit = commitIdResources.generateOne
-
-      loadToStore(
-        triples(
-          singleFileAndCommit(project1, project1OutdatedCommit.toCommitId, maybeSchemaVersion = None),
-          singleFileAndCommit(project2, project2OutdatedCommit.toCommitId, maybeSchemaVersion = None)
-        )
-      )
-
-=======
       val project2OutdatedCommit = commitIdResources(Some(fusekiBaseUrl.toString)).generateOne
 
       loadToStore(
@@ -66,7 +55,6 @@
         )
       )
 
->>>>>>> ae175059
       // format: off
       triplesFinder.findOutdatedTriples.value.unsafeRunSync() should (
         be(Some(OutdatedTriples(FullProjectPath(renkuBaseUrl, project1), Set(project1OutdatedCommit))))
@@ -79,20 +67,6 @@
     "return all project's commits having triples related to agent version different than the current one" in new TestCase {
 
       val project1                = projectPaths.generateOne
-<<<<<<< HEAD
-      val project1Commit1NoAgent  = commitIdResources.generateOne
-      val project1Commit2Outdated = commitIdResources.generateOne
-      val project1Commit3UpToDate = commitIdResources.generateOne
-
-      loadToStore(
-        triples(
-          singleFileAndCommit(project1, project1Commit1NoAgent.toCommitId, maybeSchemaVersion = None),
-          singleFileAndCommit(project1, project1Commit2Outdated.toCommitId, Some(schemaVersions.generateOne)),
-          singleFileAndCommit(project1, project1Commit3UpToDate.toCommitId, Some(schemaVersion))
-        )
-      )
-
-=======
       val project1Commit1NoAgent  = commitIdResources(Some(fusekiBaseUrl.toString)).generateOne
       val project1Commit2Outdated = commitIdResources(Some(fusekiBaseUrl.toString)).generateOne
       val project1Commit3UpToDate = commitIdResources(Some(fusekiBaseUrl.toString)).generateOne
@@ -109,7 +83,6 @@
         )
       )
 
->>>>>>> ae175059
       triplesFinder.findOutdatedTriples.value.unsafeRunSync() shouldBe Some(
         OutdatedTriples(FullProjectPath(renkuBaseUrl, project1), Set(project1Commit1NoAgent, project1Commit2Outdated))
       )
@@ -118,19 +91,11 @@
     "return no results if there's no project with outdated commits" in new TestCase {
 
       val project               = projectPaths.generateOne
-<<<<<<< HEAD
-      val projectCommitUpToDate = commitIdResources.generateOne
-
-      loadToStore(
-        triples(
-          singleFileAndCommit(project, projectCommitUpToDate.toCommitId, Some(schemaVersion))
-=======
       val projectCommitUpToDate = commitIdResources(Some(fusekiBaseUrl.toString)).generateOne
 
       loadToStore(
         triples(
           singleFileAndCommit(project, commitId = projectCommitUpToDate.toCommitId, schemaVersion = schemaVersion)
->>>>>>> ae175059
         )
       )
 
