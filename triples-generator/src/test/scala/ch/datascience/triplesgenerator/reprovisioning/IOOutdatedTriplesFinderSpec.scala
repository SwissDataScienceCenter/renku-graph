--- conflicted
+++ resolved
@@ -46,13 +46,8 @@
 
       loadToStore(
         triples(
-<<<<<<< HEAD
-          singleFileAndCommit(project1, project1OutdatedCommit.toCommitId, maybeSchemaVersion = None),
-          singleFileAndCommit(project2, project2OutdatedCommit.toCommitId, maybeSchemaVersion = None)
-=======
           singleFileAndCommit(project1, project1OutdatedCommit.toCommitId, schemaVersion = schemaVersions.generateOne),
           singleFileAndCommit(project2, project2OutdatedCommit.toCommitId, schemaVersion = schemaVersions.generateOne)
->>>>>>> 524bd628
         )
       )
 
@@ -74,15 +69,9 @@
 
       loadToStore(
         triples(
-<<<<<<< HEAD
-          singleFileAndCommit(project1, project1Commit1NoAgent.toCommitId, maybeSchemaVersion = None),
-          singleFileAndCommit(project1, project1Commit2Outdated.toCommitId, Some(schemaVersions.generateOne)),
-          singleFileAndCommit(project1, project1Commit3UpToDate.toCommitId, Some(schemaVersion))
-=======
           singleFileAndCommit(project1, project1Commit1NoAgent.toCommitId, schemaVersion  = schemaVersions.generateOne),
           singleFileAndCommit(project1, project1Commit2Outdated.toCommitId, schemaVersion = schemaVersions.generateOne),
           singleFileAndCommit(project1, project1Commit3UpToDate.toCommitId, schemaVersion = schemaVersion)
->>>>>>> 524bd628
         )
       )
 
@@ -99,11 +88,7 @@
 
       loadToStore(
         triples(
-<<<<<<< HEAD
-          singleFileAndCommit(project, projectCommitUpToDate.toCommitId, Some(schemaVersion))
-=======
           singleFileAndCommit(project, projectCommitUpToDate.toCommitId, schemaVersion = schemaVersion)
->>>>>>> 524bd628
         )
       )
 
