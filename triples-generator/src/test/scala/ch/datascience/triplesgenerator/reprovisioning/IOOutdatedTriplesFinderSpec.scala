/*
 * Copyright 2019 Swiss Data Science Center (SDSC)
 * A partnership between École Polytechnique Fédérale de Lausanne (EPFL) and
 * Eidgenössische Technische Hochschule Zürich (ETHZ).
 *
 * Licensed under the Apache License, Version 2.0 (the "License");
 * you may not use this file except in compliance with the License.
 * You may obtain a copy of the License at
 *
 *     http://www.apache.org/licenses/LICENSE-2.0
 *
 * Unless required by applicable law or agreed to in writing, software
 * distributed under the License is distributed on an "AS IS" BASIS,
 * WITHOUT WARRANTIES OR CONDITIONS OF ANY KIND, either express or implied.
 * See the License for the specific language governing permissions and
 * limitations under the License.
 */

package ch.datascience.triplesgenerator.reprovisioning

import ReProvisioningGenerators._
import ch.datascience.generators.CommonGraphGenerators._
import ch.datascience.generators.Generators.Implicits._
import ch.datascience.graph.model.GraphModelGenerators._
import ch.datascience.graph.model.events.CommitId
import ch.datascience.graph.model.projects.FullProjectPath
import ch.datascience.interpreters.TestLogger
import ch.datascience.rdfstore.InMemoryRdfStore
import ch.datascience.rdfstore.triples._
import org.scalatest.Matchers._
import org.scalatest.WordSpec

import scala.util.Try

class IOOutdatedTriplesFinderSpec extends WordSpec with InMemoryRdfStore {

  "findOutdatedTriples" should {

    "return single project's commits if related to agent with version different than the current one - " +
      "case with multiple projects with outdated triples" in new TestCase {

      val project1               = projectPaths.generateOne
      val project1OutdatedCommit = commitIdResources(Some(fusekiBaseUrl.toString)).generateOne
      val project2               = projectPaths.generateOne
      val project2OutdatedCommit = commitIdResources(Some(fusekiBaseUrl.toString)).generateOne

      loadToStore(
        triples(
          singleFileAndCommit(project1, project1OutdatedCommit.toCommitId, schemaVersion = schemaVersions.generateOne),
          singleFileAndCommit(project2, project2OutdatedCommit.toCommitId, schemaVersion = schemaVersions.generateOne)
        )
      )

      // format: off
      triplesFinder.findOutdatedTriples.value.unsafeRunSync() should (
        be(Some(OutdatedTriples(FullProjectPath(renkuBaseUrl, project1), Set(project1OutdatedCommit))))
        or
        be(Some(OutdatedTriples(FullProjectPath(renkuBaseUrl, project2), Set(project2OutdatedCommit))))
      )
      // format: on
    }

    "return all project's commits having triples related to agent version different than the current one" in new TestCase {

      val project1                = projectPaths.generateOne
      val project1Commit1NoAgent  = commitIdResources(Some(fusekiBaseUrl.toString)).generateOne
      val project1Commit2Outdated = commitIdResources(Some(fusekiBaseUrl.toString)).generateOne
      val project1Commit3UpToDate = commitIdResources(Some(fusekiBaseUrl.toString)).generateOne

      loadToStore(
        triples(
<<<<<<< HEAD
          singleFileAndCommit(project1, project1Commit1NoAgent.toCommitId, maybeSchemaVersion = None),
          singleFileAndCommit(project1,
                              project1Commit2Outdated.toCommitId,
                              maybeSchemaVersion                                               = Some(schemaVersions.generateOne)),
          singleFileAndCommit(project1, project1Commit3UpToDate.toCommitId, maybeSchemaVersion = Some(schemaVersion))
=======
          singleFileAndCommit(project1, project1Commit1NoAgent.toCommitId, schemaVersion  = schemaVersions.generateOne),
          singleFileAndCommit(project1, project1Commit2Outdated.toCommitId, schemaVersion = schemaVersions.generateOne),
          singleFileAndCommit(project1, project1Commit3UpToDate.toCommitId, schemaVersion = schemaVersion)
>>>>>>> 524bd628
        )
      )

      triplesFinder.findOutdatedTriples.value.unsafeRunSync() shouldBe Some(
        OutdatedTriples(FullProjectPath(renkuBaseUrl, project1), Set(project1Commit1NoAgent, project1Commit2Outdated))
      )
    }

    "return no results if there's no project with outdated commits" in new TestCase {

      val project               = projectPaths.generateOne
      val projectCommitUpToDate = commitIdResources(Some(fusekiBaseUrl.toString)).generateOne

      loadToStore(
        triples(
<<<<<<< HEAD
          singleFileAndCommit(project, projectCommitUpToDate.toCommitId, maybeSchemaVersion = Some(schemaVersion))
=======
          singleFileAndCommit(project, projectCommitUpToDate.toCommitId, schemaVersion = schemaVersion)
>>>>>>> 524bd628
        )
      )

      triplesFinder.findOutdatedTriples.value.unsafeRunSync() shouldBe None
    }
  }

  private trait TestCase {
    val schemaVersion = schemaVersions.generateOne
    val triplesFinder = new IOOutdatedTriplesFinder(rdfStoreConfig, schemaVersion, TestLogger())
  }

  private implicit class CommitIdResouceOps(commitIdResource: CommitIdResource) {
    import cats.implicits._
    lazy val toCommitId = commitIdResource.as[Try, CommitId].fold(throw _, identity)
  }
}<|MERGE_RESOLUTION|>--- conflicted
+++ resolved
@@ -46,8 +46,12 @@
 
       loadToStore(
         triples(
-          singleFileAndCommit(project1, project1OutdatedCommit.toCommitId, schemaVersion = schemaVersions.generateOne),
-          singleFileAndCommit(project2, project2OutdatedCommit.toCommitId, schemaVersion = schemaVersions.generateOne)
+          singleFileAndCommit(project1,
+                              commitId      = project1OutdatedCommit.toCommitId,
+                              schemaVersion = schemaVersions.generateOne),
+          singleFileAndCommit(project2,
+                              commitId      = project2OutdatedCommit.toCommitId,
+                              schemaVersion = schemaVersions.generateOne)
         )
       )
 
@@ -69,17 +73,13 @@
 
       loadToStore(
         triples(
-<<<<<<< HEAD
-          singleFileAndCommit(project1, project1Commit1NoAgent.toCommitId, maybeSchemaVersion = None),
           singleFileAndCommit(project1,
-                              project1Commit2Outdated.toCommitId,
-                              maybeSchemaVersion                                               = Some(schemaVersions.generateOne)),
-          singleFileAndCommit(project1, project1Commit3UpToDate.toCommitId, maybeSchemaVersion = Some(schemaVersion))
-=======
-          singleFileAndCommit(project1, project1Commit1NoAgent.toCommitId, schemaVersion  = schemaVersions.generateOne),
-          singleFileAndCommit(project1, project1Commit2Outdated.toCommitId, schemaVersion = schemaVersions.generateOne),
-          singleFileAndCommit(project1, project1Commit3UpToDate.toCommitId, schemaVersion = schemaVersion)
->>>>>>> 524bd628
+                              commitId      = project1Commit1NoAgent.toCommitId,
+                              schemaVersion = schemaVersions.generateOne),
+          singleFileAndCommit(project1,
+                              commitId           = project1Commit2Outdated.toCommitId,
+                              schemaVersion      = schemaVersions.generateOne),
+          singleFileAndCommit(project1, commitId = project1Commit3UpToDate.toCommitId, schemaVersion = schemaVersion)
         )
       )
 
@@ -95,11 +95,7 @@
 
       loadToStore(
         triples(
-<<<<<<< HEAD
-          singleFileAndCommit(project, projectCommitUpToDate.toCommitId, maybeSchemaVersion = Some(schemaVersion))
-=======
-          singleFileAndCommit(project, projectCommitUpToDate.toCommitId, schemaVersion = schemaVersion)
->>>>>>> 524bd628
+          singleFileAndCommit(project, commitId = projectCommitUpToDate.toCommitId, schemaVersion = schemaVersion)
         )
       )
 
