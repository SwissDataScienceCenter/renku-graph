/*
 * Copyright 2020 Swiss Data Science Center (SDSC)
 * A partnership between École Polytechnique Fédérale de Lausanne (EPFL) and
 * Eidgenössische Technische Hochschule Zürich (ETHZ).
 *
 * Licensed under the Apache License, Version 2.0 (the "License");
 * you may not use this file except in compliance with the License.
 * You may obtain a copy of the License at
 *
 *     http://www.apache.org/licenses/LICENSE-2.0
 *
 * Unless required by applicable law or agreed to in writing, software
 * distributed under the License is distributed on an "AS IS" BASIS,
 * WITHOUT WARRANTIES OR CONDITIONS OF ANY KIND, either express or implied.
 * See the License for the specific language governing permissions and
 * limitations under the License.
 */

package ch.datascience.triplesgenerator.eventprocessing

import java.util.concurrent.{ConcurrentHashMap, ConcurrentLinkedQueue}

import cats.effect._
import ch.datascience.db.DbTransactor
import ch.datascience.dbeventlog.DbEventLogGenerators._
import ch.datascience.dbeventlog.commands.EventLogFetch
import ch.datascience.dbeventlog.{EventBody, EventLogDB}
import ch.datascience.generators.Generators.Implicits._
import ch.datascience.generators.Generators._
import ch.datascience.interpreters.TestLogger
import ch.datascience.interpreters.TestLogger.Level.{Error, Info}
import com.typesafe.config.ConfigFactory
import doobie.util.transactor.Transactor
import org.scalacheck.Gen.listOfN
import org.scalamock.scalatest.MockFactory
import org.scalatest.Matchers._
import org.scalatest.WordSpec
import org.scalatest.concurrent.{Eventually, IntegrationPatience}

import scala.collection.JavaConverters._
import scala.concurrent.ExecutionContext
import scala.concurrent.ExecutionContext.Implicits.global
import scala.language.{higherKinds, postfixOps, reflectiveCalls}

class DbEventProcessorRunnerSpec extends WordSpec with Eventually with IntegrationPatience with MockFactory {

  "event source" should {

    "send every new event fetched from db to the registered processor and process them concurrently" in new TestCase {
      val events = listOfN(1000, eventBodies).generateOne

      eventLogFetch.addEventsToReturn(events)

      val accumulator = new ConcurrentHashMap[EventBody, Long]()
      def processor(event: EventBody): IO[Unit] = {
        accumulator.put(event, Thread.currentThread().getId)
        IO.unit
      }

      eventSourceWith(processor).run.unsafeRunAsyncAndForget()

      eventually {
        accumulator.keySet().asScala shouldBe events.toSet
      }

      val subsequentEvent = eventBodies.generateOne
      eventLogFetch.addEventsToReturn(Seq(subsequentEvent))

      eventually {
        accumulator.keySet().asScala shouldBe (events :+ subsequentEvent).toSet
      }

      logger.loggedOnly(Info("Waiting for new events"))
    }

    "continue if there is an error during processing" in new TestCase {
      val eventBody1 = eventBodies.generateOne
      val eventBody2 = eventBodies.generateOne
      val eventBody3 = eventBodies.generateOne

      eventLogFetch.addEventsToReturn(Seq(eventBody1, eventBody2, eventBody3))

      val accumulator = new ConcurrentHashMap[EventBody, Long]()
      def processor(event: EventBody): IO[Unit] =
        if (event == eventBody2)
          IO.raiseError(new Exception("error during processing eventBody2"))
        else {
          accumulator.put(event, Thread.currentThread().getId)
          IO.unit
        }

      eventSourceWith(processor).run.unsafeRunAsyncAndForget()

      eventually {
        accumulator.keySet().asScala shouldBe Set(eventBody1, eventBody3)
      }

      val eventBody4 = eventBodies.generateOne
      eventLogFetch.addEventsToReturn(Seq(eventBody4))

      eventually {
        accumulator.keySet().asScala shouldBe Set(eventBody1, eventBody3, eventBody4)
      }

      logger.loggedOnly(Info("Waiting for new events"))
    }

    "continue if there is an error while checking events in the queue" in new TestCase {

      val isEventException  = exceptions.generateOne
      val popEventException = exceptions.generateOne
      val eventBody         = eventBodies.generateOne
      val failingEvenLog = new TestEventLogFetch(
        List(IO.raiseError[Boolean](isEventException), IO.pure(true)),
        List(IO.raiseError[Option[EventBody]](popEventException))
      )

      val accumulator = new ConcurrentHashMap[EventBody, Long]()
      def processor(event: EventBody): IO[Unit] = {
        accumulator.put(event, Thread.currentThread().getId)
        IO.unit
      }

      eventSourceWith(processor, eventLogFetch = failingEvenLog).run.unsafeRunAsyncAndForget()

      eventually {
        accumulator.keySet().asScala shouldBe Set.empty

        logger.loggedOnly(
          Error("Couldn't access Event Log", isEventException),
          Error("Couldn't access Event Log", popEventException),
          Info("Waiting for new events")
        )
      }

      failingEvenLog.addEventsToReturn(Seq(eventBody))

      eventually {
        accumulator.keySet().asScala shouldBe Set(eventBody)
      }
    }
  }

  private implicit val contextShift: ContextShift[IO] = IO.contextShift(ExecutionContext.global)
  private implicit val timer:        Timer[IO]        = IO.timer(ExecutionContext.global)

  private trait TestCase {
<<<<<<< HEAD
    val logger         = TestLogger[IO]()
    val eventLogFetch  = new TestEventLogFetch()
    private val config = ConfigFactory.parseMap(Map("generation-processes-number" -> 5).asJava)

    def eventSourceWith(processor:     EventProcessor[IO],
                        eventLogFetch: EventLogFetch[IO] = eventLogFetch): EventProcessorRunner[IO] = {
      val eventRunner = DbEventProcessorRunner(_, eventLogFetch, config, logger)
      new EventsSource[IO](eventRunner).withEventsProcessor(processor).unsafeRunSync()
    }
  }
=======
    class TestDbTransactor(transactor: Transactor.Aux[IO, _]) extends DbTransactor[IO, EventLogDB](transactor)
    val eventLogFetch = new EventLogFetch[IO] {
      private val eventsQueue = new ConcurrentLinkedQueue[EventBody]()
>>>>>>> badc6e89

  private class TestDbTransactor(transactor: Transactor.Aux[IO, _]) extends DbTransactor[IO, EventLogDB](transactor)

  private class TestEventLogFetch(isEventEvents:  List[IO[Boolean]]           = Nil,
                                  popEventEvents: List[IO[Option[EventBody]]] = Nil)
      extends EventLogFetch[IO](mock[TestDbTransactor]) {
    private val isEventEventsQueue  = new ConcurrentLinkedQueue[IO[Boolean]](isEventEvents.asJava)
    private val popEventEventsQueue = new ConcurrentLinkedQueue[IO[Option[EventBody]]](popEventEvents.asJava)

    def addEventsToReturn(events: Seq[EventBody]) = {
      isEventEventsQueue addAll events.map(_ => IO.pure(true)).asJava
      popEventEventsQueue addAll events.map(event => IO.pure(Option(event))).asJava
    }

    override def isEventToProcess: IO[Boolean] =
      Option(isEventEventsQueue.poll()) getOrElse IO.pure(false)

    override def popEventToProcess: IO[Option[EventBody]] =
      Option(popEventEventsQueue.poll()) getOrElse IO.pure(None)
  }
}<|MERGE_RESOLUTION|>--- conflicted
+++ resolved
@@ -145,7 +145,6 @@
   private implicit val timer:        Timer[IO]        = IO.timer(ExecutionContext.global)
 
   private trait TestCase {
-<<<<<<< HEAD
     val logger         = TestLogger[IO]()
     val eventLogFetch  = new TestEventLogFetch()
     private val config = ConfigFactory.parseMap(Map("generation-processes-number" -> 5).asJava)
@@ -156,17 +155,12 @@
       new EventsSource[IO](eventRunner).withEventsProcessor(processor).unsafeRunSync()
     }
   }
-=======
-    class TestDbTransactor(transactor: Transactor.Aux[IO, _]) extends DbTransactor[IO, EventLogDB](transactor)
-    val eventLogFetch = new EventLogFetch[IO] {
-      private val eventsQueue = new ConcurrentLinkedQueue[EventBody]()
->>>>>>> badc6e89
 
   private class TestDbTransactor(transactor: Transactor.Aux[IO, _]) extends DbTransactor[IO, EventLogDB](transactor)
 
   private class TestEventLogFetch(isEventEvents:  List[IO[Boolean]]           = Nil,
                                   popEventEvents: List[IO[Option[EventBody]]] = Nil)
-      extends EventLogFetch[IO](mock[TestDbTransactor]) {
+      extends EventLogFetch[IO] {
     private val isEventEventsQueue  = new ConcurrentLinkedQueue[IO[Boolean]](isEventEvents.asJava)
     private val popEventEventsQueue = new ConcurrentLinkedQueue[IO[Option[EventBody]]](popEventEvents.asJava)
 
