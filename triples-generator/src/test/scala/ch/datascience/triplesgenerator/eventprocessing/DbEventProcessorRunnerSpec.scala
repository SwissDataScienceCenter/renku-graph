--- conflicted
+++ resolved
@@ -22,17 +22,12 @@
 
 import cats.effect._
 import ch.datascience.dbeventlog.DbEventLogGenerators._
+import ch.datascience.dbeventlog.EventBody
 import ch.datascience.dbeventlog.commands.EventLogFetch
-import ch.datascience.dbeventlog.{EventBody, EventLogDB}
 import ch.datascience.generators.Generators.Implicits._
-<<<<<<< HEAD
-import ch.datascience.interpreters.TestLogger.Level.Info
-import ch.datascience.interpreters.{TestDbTransactor, TestLogger}
-=======
 import ch.datascience.generators.Generators._
 import ch.datascience.interpreters.TestLogger
 import ch.datascience.interpreters.TestLogger.Level.{Error, Info}
->>>>>>> aa9f2c99
 import com.typesafe.config.ConfigFactory
 import org.scalacheck.Gen.listOfN
 import org.scalamock.scalatest.MockFactory
@@ -84,6 +79,7 @@
       eventLogFetch.addEventsToReturn(Seq(eventBody1, eventBody2, eventBody3))
 
       val accumulator = new ConcurrentHashMap[EventBody, Long]()
+
       def processor(event: EventBody): IO[Unit] =
         if (event == eventBody2)
           IO.raiseError(new Exception("error during processing eventBody2"))
@@ -119,6 +115,7 @@
       )
 
       val accumulator = new ConcurrentHashMap[EventBody, Long]()
+
       def processor(event: EventBody): IO[Unit] = {
         accumulator.put(event, Thread.currentThread().getId)
         IO.unit
@@ -148,13 +145,9 @@
   private implicit val timer:        Timer[IO]        = IO.timer(ExecutionContext.global)
 
   private trait TestCase {
-<<<<<<< HEAD
-    private val transactor = mock[TestDbTransactor[EventLogDB]]
-    val eventLogFetch = new IOEventLogFetch(transactor) {
-      private val eventsQueue = new ConcurrentLinkedQueue[EventBody]()
-=======
+
+    val eventLogFetch  = new TestEventLogFetch()
     val logger         = TestLogger[IO]()
-    val eventLogFetch  = new TestEventLogFetch()
     private val config = ConfigFactory.parseMap(Map("generation-processes-number" -> 5).asJava)
 
     def eventSourceWith(processor:     EventProcessor[IO],
@@ -163,9 +156,6 @@
       new EventsSource[IO](eventRunner).withEventsProcessor(processor).unsafeRunSync()
     }
   }
->>>>>>> aa9f2c99
-
-  private class TestDbTransactor(transactor: Transactor.Aux[IO, _]) extends DbTransactor[IO, EventLogDB](transactor)
 
   private class TestEventLogFetch(isEventEvents:  List[IO[Boolean]]           = Nil,
                                   popEventEvents: List[IO[Option[EventBody]]] = Nil)
