--- conflicted
+++ resolved
@@ -86,7 +86,7 @@
         .returning(IO.unit)
         .atLeastOnce()
 
-      triplesGenerator.generateTriples(commitWithoutParent).value.unsafeRunSync() shouldBe Right(
+      triplesGenerator.generateTriples(commitWithoutParent)(maybeAccessToken).value.unsafeRunSync() shouldBe Right(
         triples
       )
     }
@@ -172,7 +172,7 @@
         .returning(IO.raiseError(exception))
 
       val actual = intercept[Exception] {
-        triplesGenerator.generateTriples(commitWithoutParent).value.unsafeRunSync()
+        triplesGenerator.generateTriples(commitWithoutParent)(maybeAccessToken).value.unsafeRunSync()
       }
       actual.getMessage shouldBe "Triples generation failed"
       actual.getCause   shouldBe exception
@@ -198,7 +198,7 @@
         .atLeastOnce()
 
       val actual = intercept[Exception] {
-        triplesGenerator.generateTriples(commitWithoutParent).value.unsafeRunSync()
+        triplesGenerator.generateTriples(commitWithoutParent)(maybeAccessToken).value.unsafeRunSync()
       }
       actual.getMessage shouldBe "Triples generation failed"
       actual.getCause   shouldBe exception
@@ -270,7 +270,7 @@
         .atLeastOnce()
 
       val actual = intercept[Exception] {
-        triplesGenerator.generateTriples(commitWithoutParent).value.unsafeRunSync()
+        triplesGenerator.generateTriples(commitWithoutParent)(maybeAccessToken).value.unsafeRunSync()
       }
       actual.getMessage shouldBe "Triples generation failed"
       actual.getCause   shouldBe exception
@@ -311,7 +311,7 @@
         .atLeastOnce()
 
       val actual = intercept[Exception] {
-        triplesGenerator.generateTriples(commitWithoutParent).value.unsafeRunSync()
+        triplesGenerator.generateTriples(commitWithoutParent)(maybeAccessToken).value.unsafeRunSync()
       }
       actual.getMessage shouldBe "Triples generation failed"
       actual.getCause   shouldBe exception
@@ -352,7 +352,7 @@
         .atLeastOnce()
 
       val actual = intercept[Exception] {
-        triplesGenerator.generateTriples(commitWithoutParent).value.unsafeRunSync()
+        triplesGenerator.generateTriples(commitWithoutParent)(maybeAccessToken).value.unsafeRunSync()
       }
       actual.getMessage shouldBe "Triples generation failed"
       actual.getCause   shouldBe exception
@@ -362,17 +362,9 @@
   private implicit val cs: ContextShift[IO] = IO.contextShift(ExecutionContext.global)
 
   private trait TestCase {
-<<<<<<< HEAD
-    val successfulCommandResult = CommandResult(exitCode = 0, chunks = Nil)
-
-    implicit lazy val maybeAccessToken: Option[AccessToken] = Gen.option(accessTokens).generateOne
-    lazy val repositoryName = nonEmptyStrings().generateOne
-    lazy val projectPath    = projects.Path(s"user/$repositoryName")
-=======
     lazy val repositoryName   = nonEmptyStrings().generateOne
     lazy val projectPath      = projects.Path(s"user/$repositoryName")
     lazy val maybeAccessToken = Gen.option(accessTokens).generateOne
->>>>>>> 9f0b788f
     lazy val gitRepositoryUrl = serviceUrls.generateOne / maybeAccessToken
       .map(_.value)
       .getOrElse("path") / s"$projectPath.git"
