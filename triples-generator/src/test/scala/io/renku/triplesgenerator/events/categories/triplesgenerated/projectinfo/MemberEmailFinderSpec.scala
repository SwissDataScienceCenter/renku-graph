--- conflicted
+++ resolved
@@ -310,11 +310,7 @@
       finder.findMemberEmail(member, project).value.unsafeRunSync() shouldBe member.asRight
     }
 
-<<<<<<< HEAD
-    "return the given member back if no user events are found" in new TestCase {
-=======
     "return the given member back if no project events are found" in new TestCase {
->>>>>>> 56b41978
       `/api/v4/projects/:id/events?action=pushed`(project.id, maybeNextPage = 2.some) returning notFound()
 
       finder.findMemberEmail(member, project).value.unsafeRunSync() shouldBe member.asRight
@@ -390,14 +386,6 @@
     }"""
   }
 
-<<<<<<< HEAD
-  private def `/api/v4/projects/:id/events?action=pushed`(projectId:     projects.Id,
-                                                          page:          Int = 1,
-                                                          maybeNextPage: Option[Int] = None
-  )(implicit maybeAccessToken:                                           Option[AccessToken]) = new {
-    def returning(response: ResponseDefinitionBuilder) = stubFor {
-      get(s"/api/v4/projects/$projectId/events/?action=pushed&page=$page")
-=======
   private def `/api/v4/projects/:id/events?action=pushed`(projectId:       projects.Id,
                                                           page:            Int = 1,
                                                           maybeNextPage:   Option[Int] = None,
@@ -405,7 +393,6 @@
   )(implicit maybeAccessToken:                                             Option[AccessToken]) = new {
     def returning(response: ResponseDefinitionBuilder) = stubFor {
       get(s"/api/v4/projects/$projectId/events?action=pushed&page=$page")
->>>>>>> 56b41978
         .withAccessToken(maybeAccessToken)
         .willReturn(
           response
