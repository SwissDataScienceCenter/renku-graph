--- conflicted
+++ resolved
@@ -55,7 +55,7 @@
 import scala.util.Random
 
 class ProjectMembersFinderSpec
-  extends AnyWordSpec
+    extends AnyWordSpec
     with IOSpec
     with ExternalServiceStubbing
     with should.Matchers
@@ -84,13 +84,8 @@
       setGitLabClientExpectationUsers(projectPath, maybePage = 2.some, returning = (users.tail.toSet, None).pure[IO])
       setGitLabClientExpectationMembers(projectPath, returning = (Set(members.head), 2.some).pure[IO])
       setGitLabClientExpectationMembers(projectPath,
-<<<<<<< HEAD
-        maybePage = 2.some,
-        returning = (members.tail.toSet, None).pure[IO]
-=======
                                         maybePage = 2.some,
                                         returning = (members.tail.toSet, None).pure[IO]
->>>>>>> cbb4313f
       )
 
       finder.findProjectMembers(projectPath).value.unsafeRunSync() shouldBe allMembers.toSet.asRight
@@ -111,17 +106,10 @@
 
     val errorMessage = nonEmptyStrings().generateOne
     Set(
-<<<<<<< HEAD
-      "BadGateway" -> UnexpectedResponseException(BadGateway, errorMessage),
-      "ServiceUnavailable" -> UnexpectedResponseException(ServiceUnavailable, errorMessage),
-      "Forbidden" -> UnexpectedResponseException(Forbidden, errorMessage),
-      "Unauthorized" -> UnexpectedResponseException(Unauthorized, errorMessage)
-=======
       "BadGateway"         -> UnexpectedResponseException(BadGateway, errorMessage),
       "ServiceUnavailable" -> UnexpectedResponseException(ServiceUnavailable, errorMessage),
       "Forbidden"          -> UnexpectedResponseException(Forbidden, errorMessage),
       "Unauthorized"       -> UnexpectedResponseException(Unauthorized, errorMessage)
->>>>>>> cbb4313f
     ) foreach { case (problemName, error) =>
       s"return a Recoverable Failure for $problemName when fetching project members or users" in new TestCase {
         if (Random.nextBoolean()) {
@@ -143,20 +131,12 @@
       val members = projectMembersNoEmail.generateSet(2, 4)
 
       mapResponse(Status.Ok, Request(), Response().withEntity(Set(members.head.asJson)))
-<<<<<<< HEAD
-        .unsafeRunSync() shouldBe(Set(members.head), None)
-=======
         .unsafeRunSync() shouldBe (Set(members.head), None)
->>>>>>> cbb4313f
     }
 
     "return an empty Set if NOT_FOUND" in new TestCase {
 
-<<<<<<< HEAD
-      mapResponse(Status.NotFound, Request(), Response()).unsafeRunSync() shouldBe(Set.empty, None)
-=======
       mapResponse(Status.NotFound, Request(), Response()).unsafeRunSync() shouldBe (Set.empty, None)
->>>>>>> cbb4313f
     }
 
   }
@@ -167,25 +147,6 @@
 
     private implicit val logger: TestLogger[IO] = TestLogger[IO]()
     val gitLabClient = mock[GitLabClient[IO]]
-<<<<<<< HEAD
-    val finder = new ProjectMembersFinderImpl[IO](gitLabClient)
-
-    def setGitLabClientExpectationUsers(projectPath: projects.Path,
-                                        maybePage: Option[Int] = None,
-                                        returning: IO[(Set[ProjectMemberNoEmail], Option[Int])]
-                                       ) = setGitLabClientExpectation("users", projectPath, maybePage, returning)
-
-    def setGitLabClientExpectationMembers(projectPath: projects.Path,
-                                          maybePage: Option[Int] = None,
-                                          returning: IO[(Set[ProjectMemberNoEmail], Option[Int])]
-                                         ) = setGitLabClientExpectation("members", projectPath, maybePage, returning)
-
-    private def setGitLabClientExpectation(endpointName: String Refined NonEmpty,
-                                           projectPath: projects.Path,
-                                           maybePage: Option[Int] = None,
-                                           returning: IO[(Set[ProjectMemberNoEmail], Option[Int])]
-                                          ) = {
-=======
     val finder       = new ProjectMembersFinderImpl[IO](gitLabClient)
 
     def setGitLabClientExpectationUsers(projectPath: projects.Path,
@@ -203,18 +164,12 @@
                                            maybePage:    Option[Int] = None,
                                            returning:    IO[(Set[ProjectMemberNoEmail], Option[Int])]
     ) = {
->>>>>>> cbb4313f
 
       val uri = {
         val uri = uri"projects" / projectPath.show / endpointName
         maybePage match {
-<<<<<<< HEAD
-          case Some(page) => uri withQueryParam("page", page.toString)
-          case None => uri
-=======
           case Some(page) => uri withQueryParam ("page", page.toString)
           case None       => uri
->>>>>>> cbb4313f
         }
       }
 
