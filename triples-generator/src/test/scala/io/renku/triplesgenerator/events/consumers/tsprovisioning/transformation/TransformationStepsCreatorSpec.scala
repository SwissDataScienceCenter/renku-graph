--- conflicted
+++ resolved
@@ -43,25 +43,6 @@
   }
 
   private trait TestCase {
-<<<<<<< HEAD
-    val dgPersonTransformer   = mock[defaultgraph.persons.PersonTransformer[Try]]
-    val dgProjectTransformer  = mock[defaultgraph.projects.ProjectTransformer[Try]]
-    val dgDatasetTransformer  = mock[defaultgraph.datasets.DatasetTransformer[Try]]
-    val dgActivityTransformer = mock[defaultgraph.activities.ActivityTransformer[Try]]
-    val ngPersonTransformer   = mock[namedgraphs.persons.PersonTransformer[Try]]
-    val ngProjectTransformer  = mock[namedgraphs.projects.ProjectTransformer[Try]]
-    val ngDatasetTransformer  = mock[namedgraphs.datasets.DatasetTransformer[Try]]
-    val ngActivityTransformer = mock[namedgraphs.activities.ActivityTransformer[Try]]
-    val stepsCreator = new TransformationStepsCreatorImpl[Try](
-      dgPersonTransformer,
-      dgProjectTransformer,
-      dgDatasetTransformer,
-      dgActivityTransformer,
-      ngPersonTransformer,
-      ngProjectTransformer,
-      ngDatasetTransformer,
-      ngActivityTransformer
-=======
     val personTransformer   = mock[namedgraphs.persons.PersonTransformer[Try]]
     val projectTransformer  = mock[namedgraphs.projects.ProjectTransformer[Try]]
     val datasetTransformer  = mock[namedgraphs.datasets.DatasetTransformer[Try]]
@@ -70,7 +51,6 @@
                                                                projectTransformer,
                                                                datasetTransformer,
                                                                activityTransformer
->>>>>>> 301c3cc3
     )
   }
 }