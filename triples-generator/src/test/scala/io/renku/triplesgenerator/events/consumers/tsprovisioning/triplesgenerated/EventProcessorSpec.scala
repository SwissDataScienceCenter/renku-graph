--- conflicted
+++ resolved
@@ -159,15 +159,9 @@
         val project = anyProjectEntities.generateOne.to[entities.Project]
         givenEntityBuilding(triplesGeneratedEvent, returning = EitherT.rightT(project))
 
-        successfulTriplesTransformationAndUpload(project, TSVersion.DefaultGraph)
-
         val processingRecoverableError = logWorthyRecoverableErrors.generateOne
         val failure                    = TriplesUploadResult.RecoverableFailure(processingRecoverableError)
-<<<<<<< HEAD
-        successfulStepsCreation(project, TSVersion.NamedGraphs, runningToReturn = failure.pure[Try])
-=======
         successfulStepsCreation(project, runningToReturn = failure.pure[Try])
->>>>>>> 301c3cc3
 
         expectEventMarkedAsRecoverableFailure(triplesGeneratedEvent, failure.error)
 
