--- conflicted
+++ resolved
@@ -52,7 +52,7 @@
     ) foreach { failure =>
       s"return AuthRecoverableError if command fails with a message '$failure'" in new TestCase {
 
-        val errorMessage = sentenceContaining(failure).generateOne.value
+        val errorMessage = sentenceContaining(failure).generateOne
         val commandResultException = ShelloutException {
           CommandResult(
             exitCode = 1,
@@ -77,12 +77,7 @@
       "Failed to connect to renkulab.io port 443: Host is unreachable"
     ) foreach { error =>
       s"return LogWorthyRecoverableError if command fails with a message containing '$error'" in new TestCase {
-
-<<<<<<< HEAD
-        val errorMessage = sentenceContaining(recoverableError).generateOne
-=======
-        val errorMessage = sentenceContaining(error).generateOne.value
->>>>>>> be04b114
+        val errorMessage = sentenceContaining(error).generateOne
         val commandResultException = ShelloutException {
           CommandResult(
             exitCode = 1,
@@ -109,7 +104,7 @@
     ) foreach { error =>
       s"return ProcessingNonRecoverableError.MalformedRepository if command fails with a message containing '$error'" in new TestCase {
 
-        val errorMessage = sentenceContaining(error).generateOne.value
+        val errorMessage = sentenceContaining(error).generateOne
         val commandResultException = ShelloutException {
           CommandResult(
             exitCode = 1,
