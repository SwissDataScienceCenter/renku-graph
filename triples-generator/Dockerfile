--- conflicted
+++ resolved
@@ -31,11 +31,7 @@
     python3 -m pip install --ignore-installed packaging && \
     python3 -m pip install --upgrade 'pip==22.2.2' && \
     python3 -m pip install jinja2 && \
-<<<<<<< HEAD
-    python3 -m pip install 'renku==1.9.0' 'sentry-sdk==1.5.11'  && \
-=======
     python3 -m pip install 'renku==1.9.1' 'sentry-sdk==1.5.11'  && \
->>>>>>> 301c3cc3
     chown -R daemon:daemon .
 
 COPY triples-generator/entrypoint.sh /entrypoint.sh
