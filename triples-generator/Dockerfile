--- conflicted
+++ resolved
@@ -31,14 +31,9 @@
     python3 -m pip install --ignore-installed packaging && \
     python3 -m pip install --upgrade 'pip==22.3.1' && \
     python3 -m pip install jinja2 && \
-<<<<<<< HEAD
-    python3 -m pip install 'renku==1.5.0' 'sentry-sdk==1.5.5'  && \
+    python3 -m pip install 'renku==1.10.0' 'sentry-sdk==1.5.11'  && \
     chown -R daemon:daemon . && \
     rm -rf /var/lib/apt/lists/* /var/cache/apt/archives
-=======
-    python3 -m pip install 'renku==1.10.0' 'sentry-sdk==1.5.11'  && \
-    chown -R daemon:daemon .
->>>>>>> 35b79998
 
 COPY triples-generator/entrypoint.sh /entrypoint.sh
 
