--- conflicted
+++ resolved
@@ -26,17 +26,10 @@
 ENV TZ UTC
 
 # Installing Renku and other dependencies
-<<<<<<< HEAD
-RUN apk update && apk add --no-cache tzdata git git-lfs curl bash python3-dev py3-pip py3-wheel openssl-dev libffi-dev linux-headers gcc libxml2-dev libxslt-dev libc-dev yaml-dev 'rust>1.41.0' cargo tini && \
-    python3 -m pip install --upgrade 'pip==21.3.1' && \
-    python3 -m pip install jinja2 && \
-    python3 -m pip install 'renku==1.0.2' 'sentry-sdk==0.18.0'  && \
-=======
 RUN apk update && apk add --no-cache tzdata git git-lfs curl bash python3-dev py3-pip py3-wheel openssl-dev libffi-dev linux-headers gcc g++ make libxml2-dev libxslt-dev libc-dev yaml-dev 'rust>1.41.0' cargo tini && \
     python3 -m pip install --upgrade 'pip==21.3.1' && \
     python3 -m pip install jinja2 && \
     python3 -m pip install 'renku==1.0.3' 'sentry-sdk==0.18.0'  && \
->>>>>>> bda0ea3d
     chown -R daemon:daemon .
 
 COPY triples-generator/entrypoint.sh /entrypoint.sh
