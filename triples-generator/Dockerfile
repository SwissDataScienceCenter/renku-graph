# This is a multi-stage build, see reference:
# https://docs.docker.com/develop/develop-images/multistage-build/

FROM openjdk:15-jdk-alpine as builder

WORKDIR /work

COPY . .

RUN echo "http://dl-4.alpinelinux.org/alpine/edge/testing" >> /etc/apk/repositories && \
    export PATH="/usr/local/sbt/bin:$PATH" && \
    apk update && apk add --no-cache --virtual .build-dependencies bash wget tar && \
    mkdir -p "/usr/local/sbt" && \
    wget -qO - "https://github.com/sbt/sbt/releases/download/v1.5.7/sbt-1.5.7.tgz" | tar xz -C /usr/local/sbt --strip-components=1 && \
    sbt "project triples-generator" stage && \
    apk del .build-dependencies

FROM openjdk:15-jdk-alpine

WORKDIR /opt/triples-generator

# Add artifacts from builder
COPY --from=builder /work/triples-generator/target/universal/stage .

ENV LANG=C.UTF-8 LC_ALL=C.UTF-8
ENV TZ UTC

# Installing Renku and other dependencies
RUN apk update && apk add --no-cache tzdata git git-lfs curl bash python3-dev py3-pip py3-wheel openssl-dev libffi-dev linux-headers gcc libxml2-dev libxslt-dev libc-dev yaml-dev 'rust>1.41.0' cargo tini && \
    python3 -m pip install --upgrade 'pip==21.3.1' && \
    python3 -m pip install jinja2 && \
    python3 -m pip install 'git+https://github.com/SwissDataScienceCenter/renku-python.git@develop' 'sentry-sdk==0.18.0'  && \
    chown -R daemon:daemon .

COPY triples-generator/entrypoint.sh /entrypoint.sh

ENV GID=90020
RUN addgroup -g "$GID" -S tggroup && \
    adduser --disabled-password -g "$GID" -D -u 9002 tguser && \
    chmod 555 -R /opt/triples-generator && \
    chmod 555 -R /entrypoint.sh

USER tguser

RUN git config --global user.name 'renku'  && \
    git config --global user.email 'renku@renkulab.io'  && \
    git config --global filter.lfs.smudge "git-lfs smudge --skip %f"  && \
    git config --global filter.lfs.process "git-lfs filter-process --skip"

<<<<<<< HEAD
COPY triples-generator/entrypoint.sh /entrypoint.sh
ENTRYPOINT ["/sbin/tini", "--", "/entrypoint.sh"]
=======
ENTRYPOINT ["/entrypoint.sh"]
>>>>>>> e0405270
CMD ["bin/triples-generator"]<|MERGE_RESOLUTION|>--- conflicted
+++ resolved
@@ -47,10 +47,5 @@
     git config --global filter.lfs.smudge "git-lfs smudge --skip %f"  && \
     git config --global filter.lfs.process "git-lfs filter-process --skip"
 
-<<<<<<< HEAD
-COPY triples-generator/entrypoint.sh /entrypoint.sh
 ENTRYPOINT ["/sbin/tini", "--", "/entrypoint.sh"]
-=======
-ENTRYPOINT ["/entrypoint.sh"]
->>>>>>> e0405270
 CMD ["bin/triples-generator"]