# This is a multi-stage build, see reference:
# https://docs.docker.com/develop/develop-images/multistage-build/

FROM openjdk:16-jdk-alpine as builder

WORKDIR /work

COPY . .

RUN echo "http://dl-4.alpinelinux.org/alpine/edge/testing" >> /etc/apk/repositories && \
    apk add --no-cache --virtual .build-dependencies sbt && \
    sbt "project triples-generator" stage && \
    apk del .build-dependencies

FROM openjdk:16-jdk-alpine

WORKDIR /opt/triples-generator

# Add artifacts from builder
COPY --from=builder /work/triples-generator/target/universal/stage .

ENV LANG=C.UTF-8 LC_ALL=C.UTF-8
ENV TZ UTC

# Installing Renku and other dependencies
RUN apk add --no-cache tzdata git git-lfs curl bash python3-dev py3-pip py3-wheel openssl-dev libffi-dev linux-headers gcc libxml2-dev libxslt-dev libc-dev yaml-dev && \
<<<<<<< HEAD
    python3 -m pip install 'git+https://github.com/SwissDataScienceCenter/renku-python.git@master' sentry-sdk && \
=======
    python3 -m pip install 'renku==0.11.1' sentry-sdk && \
>>>>>>> 844b527c
    chown -R daemon:daemon . && \
    git config --global user.name 'renku'  && \
    git config --global user.email 'renku@renkulab.io'  && \
    git config --global filter.lfs.smudge "git-lfs smudge --skip %f"  && \
    git config --global filter.lfs.process "git-lfs filter-process --skip"

COPY triples-generator/entrypoint.sh /entrypoint.sh
ENTRYPOINT ["/entrypoint.sh"]
CMD ["bin/triples-generator"]<|MERGE_RESOLUTION|>--- conflicted
+++ resolved
@@ -24,11 +24,7 @@
 
 # Installing Renku and other dependencies
 RUN apk add --no-cache tzdata git git-lfs curl bash python3-dev py3-pip py3-wheel openssl-dev libffi-dev linux-headers gcc libxml2-dev libxslt-dev libc-dev yaml-dev && \
-<<<<<<< HEAD
-    python3 -m pip install 'git+https://github.com/SwissDataScienceCenter/renku-python.git@master' sentry-sdk && \
-=======
     python3 -m pip install 'renku==0.11.1' sentry-sdk && \
->>>>>>> 844b527c
     chown -R daemon:daemon . && \
     git config --global user.name 'renku'  && \
     git config --global user.email 'renku@renkulab.io'  && \
