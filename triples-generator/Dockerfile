--- conflicted
+++ resolved
@@ -42,12 +42,8 @@
 ENV PATH=$PATH:/home/tguser/.local/bin
 
 # Installing Renku
-<<<<<<< HEAD
-RUN python3 -m pip install 'renku==2.8.2rc2' 'sentry-sdk==1.5.11'
-=======
 RUN pipx install 'renku==2.9.2' && \
     pipx inject renku sentry-sdk==1.43.0
->>>>>>> bad4d4f0
 
 RUN git config --global user.name 'renku'  && \
     git config --global user.email 'renku@renkulab.io'  && \
