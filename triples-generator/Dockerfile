--- conflicted
+++ resolved
@@ -45,11 +45,7 @@
 ENV PATH=$PATH:/home/tguser/.local/bin
 
 # Installing Renku
-<<<<<<< HEAD
-RUN python3 -m pip install 'renku==2.7.0' 'sentry-sdk==1.5.11'
-=======
 RUN python3 -m pip install 'renku==2.8.0rc3' 'sentry-sdk==1.5.11'
->>>>>>> f6713ce0
 
 RUN git config --global user.name 'renku'  && \
     git config --global user.email 'renku@renkulab.io'  && \
