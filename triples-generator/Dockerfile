# This is a multi-stage build, see reference:
# https://docs.docker.com/develop/develop-images/multistage-build/

FROM openjdk:8-jre-alpine3.9 as builder

WORKDIR /work

COPY . .

RUN echo "http://dl-4.alpinelinux.org/alpine/edge/testing" >> /etc/apk/repositories && \
    apk add --no-cache --virtual .build-dependencies sbt && \
    sbt "project triples-generator" stage && \
    apk del .build-dependencies

FROM openjdk:8-jre-alpine3.9

WORKDIR /opt/triples-generator

# Add artifacts from builder
COPY --from=builder /work/triples-generator/target/universal/stage .

ENV LANG=C.UTF-8 LC_ALL=C.UTF-8

# Installing Renku
<<<<<<< HEAD
RUN apk add --no-cache git curl bash python3-dev linux-headers gcc libxml2-dev libxslt-dev libc-dev && \
    python3 -m pip install --pre renku && \
    chown -R daemon:daemon .
=======
RUN apt-get update --fix-missing && \
    apt-get install -y gcc && \
    apt-get clean && \
    rm -rf /var/lib/apt/lists/* && \
    pip install --pre renku sentry-sdk

RUN set -e \
  ; chown -R daemon:daemon . \
  ;
>>>>>>> 99ad66fd

ENTRYPOINT ["bin/triples-generator"]
CMD []<|MERGE_RESOLUTION|>--- conflicted
+++ resolved
@@ -22,21 +22,9 @@
 ENV LANG=C.UTF-8 LC_ALL=C.UTF-8
 
 # Installing Renku
-<<<<<<< HEAD
 RUN apk add --no-cache git curl bash python3-dev linux-headers gcc libxml2-dev libxslt-dev libc-dev && \
-    python3 -m pip install --pre renku && \
+    python3 -m pip install --pre renku sentry-sdk && \
     chown -R daemon:daemon .
-=======
-RUN apt-get update --fix-missing && \
-    apt-get install -y gcc && \
-    apt-get clean && \
-    rm -rf /var/lib/apt/lists/* && \
-    pip install --pre renku sentry-sdk
-
-RUN set -e \
-  ; chown -R daemon:daemon . \
-  ;
->>>>>>> 99ad66fd
 
 ENTRYPOINT ["bin/triples-generator"]
 CMD []