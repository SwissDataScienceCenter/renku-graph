--- conflicted
+++ resolved
@@ -61,19 +61,12 @@
       case _ =>
         for {
           _ <- preServiceStart.sequence
-<<<<<<< HEAD
-          _ = service.run(Nil).start.map(storeCancelToken).unsafeRunAsyncAndForget()
-=======
           _ = service.run(Nil).start.map(fiber => cancelTokens.put(serviceRun, fiber.cancel)).unsafeRunAsyncAndForget()
->>>>>>> 76764fc5
           _ <- verifyServiceReady(serviceRun)
         } yield ()
     }
 
   }
-
-  private lazy val storeCancelToken: Fiber[IO, ExitCode] => Unit =
-    fiber => cancelTokens.put(fiber.cancel, ())
 
   private def verifyServiceReady(serviceRun: ServiceRun)(implicit timer: Timer[IO]): IO[Unit] =
     serviceRun.serviceClient.ping flatMap {
