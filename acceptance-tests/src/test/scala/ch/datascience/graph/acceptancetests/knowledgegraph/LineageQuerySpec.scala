--- conflicted
+++ resolved
@@ -31,7 +31,6 @@
 import ch.datascience.graph.model.projects
 import ch.datascience.graph.model.projects.ForksCount
 import ch.datascience.graph.model.testentities.LineageExemplarData.ExemplarData
-import ch.datascience.graph.model.testentities.{LineageExemplarData, NodeDef, gitLabApiUrl => _, renkuBaseUrl => _, _}
 import ch.datascience.http.client.AccessToken
 import io.circe.Json
 import io.circe.literal._
@@ -42,6 +41,7 @@
 import org.scalatest.matchers.should
 import sangria.ast.Document
 import sangria.macros._
+import ch.datascience.graph.model.testentities._
 
 class LineageQuerySpec
     extends AnyFeatureSpec
@@ -233,11 +233,7 @@
       }
     }"""
 
-<<<<<<< HEAD
-  private def theExpectedEdges(exemplarData: ExemplarData) = {
-=======
-  def theExpectedEdges(exemplarData: ExemplarData): Right[Nothing, Set[Json]] = {
->>>>>>> 3a8e4402
+  private def theExpectedEdges(exemplarData: ExemplarData): Right[Nothing, Set[Json]] = {
     import exemplarData._
     Right {
       Set(
@@ -251,11 +247,7 @@
     }
   }
 
-<<<<<<< HEAD
-  private def theExpectedNodes(exemplarData: ExemplarData) = {
-=======
-  def theExpectedNodes(exemplarData: ExemplarData): Right[Nothing, Set[Json]] = {
->>>>>>> 3a8e4402
+  private def theExpectedNodes(exemplarData: ExemplarData): Right[Nothing, Set[Json]] = {
     import exemplarData._
     Right {
       Set(
