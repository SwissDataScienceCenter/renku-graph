/*
 * Copyright 2020 Swiss Data Science Center (SDSC)
 * A partnership between École Polytechnique Fédérale de Lausanne (EPFL) and
 * Eidgenössische Technische Hochschule Zürich (ETHZ).
 *
 * Licensed under the Apache License, Version 2.0 (the "License");
 * you may not use this file except in compliance with the License.
 * You may obtain a copy of the License at
 *
 *     http://www.apache.org/licenses/LICENSE-2.0
 *
 * Unless required by applicable law or agreed to in writing, software
 * distributed under the License is distributed on an "AS IS" BASIS,
 * WITHOUT WARRANTIES OR CONDITIONS OF ANY KIND, either express or implied.
 * See the License for the specific language governing permissions and
 * limitations under the License.
 */

package ch.datascience.graph.acceptancetests.stubs

import ch.datascience.generators.CommonGraphGenerators._
import ch.datascience.generators.Generators.Implicits._
import ch.datascience.generators.Generators._
import ch.datascience.graph.acceptancetests.tooling.GraphServices.webhookServiceClient
import ch.datascience.graph.model.EventsGenerators._
import ch.datascience.graph.model.events.{CommitId, Project}
import ch.datascience.graph.model.projects.{Id, Path, Visibility}
import ch.datascience.http.client.AccessToken
import ch.datascience.http.client.AccessToken.{OAuthAccessToken, PersonalAccessToken}
import ch.datascience.http.client.UrlEncoder.urlEncode
import ch.datascience.knowledgegraph.projects.model.{ParentProject, Project => ProjectMetadata}
import com.github.tomakehurst.wiremock.client.MappingBuilder
import com.github.tomakehurst.wiremock.client.WireMock._
import io.circe.Json
import io.circe.literal._

object GitLab {

  def `GET <gitlab>/api/v4/projects/:id returning OK`(
      projectId:          Id,
      projectVisibility:  Visibility
  )(implicit accessToken: AccessToken): Unit = {
    stubFor {
      get(s"/api/v4/projects/$projectId").withAccessTokenInHeader
        .willReturn(okJson(json"""
          {
            "id":                  ${projectId.value}, 
            "visibility":          ${projectVisibility.value}, 
            "path_with_namespace": ${relativePaths(minSegments = 2, maxSegments = 2).generateOne}
          }""".noSpaces))
    }
    ()
  }

  def `GET <gitlab>/api/v4/projects/:id/hooks returning OK with the hook`(
      projectId:          Id
  )(implicit accessToken: AccessToken): Unit = {
    val webhookUrl = s"${webhookServiceClient.baseUrl}/webhooks/events"
    stubFor {
      get(s"/api/v4/projects/$projectId/hooks").withAccessTokenInHeader
        .willReturn(okJson(json"""[{"url": $webhookUrl}]""".noSpaces))
    }
    ()
  }

  def `GET <gitlab>/api/v4/projects/:id/hooks returning OK with no hooks`(
      projectId:          Id
  )(implicit accessToken: AccessToken): Unit = {
    stubFor {
      get(s"/api/v4/projects/$projectId/hooks").withAccessTokenInHeader
        .willReturn(okJson(json"""[]""".noSpaces))
    }
    ()
  }

  def `POST <gitlab>/api/v4/projects/:id/hooks returning CREATED`(
      projectId:          Id
  )(implicit accessToken: AccessToken): Unit = {
    stubFor {
      post(s"/api/v4/projects/$projectId/hooks").withAccessTokenInHeader
        .willReturn(created())
    }
    ()
  }

  def `GET <gitlab>/api/v4/projects/:id/repository/commits returning OK with a commit`(
      projectId:          Id
  )(implicit accessToken: AccessToken): Unit = {
    stubFor {
      get(s"/api/v4/projects/$projectId/repository/commits?per_page=1").withAccessTokenInHeader
        .willReturn(okJson(json"""[
          {
            "id":              ${commitIds.generateOne.value},
            "author_name":     ${nonEmptyStrings().generateOne},
            "author_email":    ${emails.generateOne.value},
            "committer_name":  ${nonEmptyStrings().generateOne},
            "committer_email": ${emails.generateOne.value},
            "message":         ${nonEmptyStrings().generateOne},
            "committed_date":  ${committedDates.generateOne.value.toString},
            "parent_ids":      []
          }                         
        ]""".noSpaces))
    }
    ()
  }

  def `GET <gitlab>/api/v4/projects/:id/repository/commits/:sha returning OK with some event`(
<<<<<<< HEAD
      projectId:          Id,
      commitId:           CommitId
=======
      projectId:          ProjectId,
      commitId:           CommitId,
      parentIds:          Set[CommitId] = Set.empty
>>>>>>> 59719c05
  )(implicit accessToken: AccessToken): Unit = {
    stubFor {
      get(s"/api/v4/projects/$projectId/repository/commits/$commitId").withAccessTokenInHeader
        .willReturn(okJson(json"""
          {
            "id":              ${commitId.value},
            "author_name":     ${nonEmptyStrings().generateOne},
            "author_email":    ${emails.generateOne.value},
            "committer_name":  ${nonEmptyStrings().generateOne},
            "committer_email": ${emails.generateOne.value},
            "message":         ${nonEmptyStrings().generateOne},
            "committed_date":  ${committedDates.generateOne.value.toString},
            "parent_ids":      ${parentIds.map(_.value).toList}
          }                         
        """.noSpaces))
    }
    ()
  }

  def `GET <gitlab>/api/v4/projects/:id returning OK with Project Path`(
      project:            Project
  )(implicit accessToken: AccessToken): Unit =
    `GET <gitlab>/api/v4/projects/:id returning OK with Project Path`(project.id, project.path)

  def `GET <gitlab>/api/v4/projects/:id returning OK with Project Path`(
      projectId:          Id,
      projectPath:        Path
  )(implicit accessToken: AccessToken): Unit = {
    stubFor {
      get(s"/api/v4/projects/$projectId").withAccessTokenInHeader
        .willReturn(okJson(json"""{
          "id":                  ${projectId.value},
          "path_with_namespace": ${projectPath.value}
        }""".noSpaces))
    }
    ()
  }

  def `GET <gitlab>/api/v4/projects/:path returning OK with`(
      project:            ProjectMetadata,
      withStatistics:     Boolean = false
  )(implicit accessToken: AccessToken): Unit = {

    def toJson(parent: ParentProject) = json"""{
      "id":                  ${parent.id.value},
      "path_with_namespace": ${parent.path.value},
      "name":                ${parent.name.value}
    }"""

    val queryParams = if (withStatistics) "?statistics=true" else ""
    stubFor {
      get(s"/api/v4/projects/${urlEncode(project.path.value)}$queryParams").withAccessTokenInHeader
        .willReturn(
          okJson(
            json"""{
              "id":               ${project.id.value},
              "description":      ${project.maybeDescription.map(_.value)},
              "visibility":       ${project.visibility.value},
              "ssh_url_to_repo":  ${project.urls.ssh.value},
              "http_url_to_repo": ${project.urls.http.value},
              "web_url":          ${project.urls.web.value},
              "readme_url":       ${project.urls.readme.value},
              "forks_count":      ${project.forking.forksCount.value},
              "tag_list":         ${project.tags.map(_.value).toList},
              "star_count":       ${project.starsCount.value},
              "last_activity_at": ${project.updatedAt.value},
              "permissions": {
                "project_access": {
                  "access_level": ${project.permissions.projectAccessLevel.value.value}
                },
                "group_access": {
                  "access_level": ${project.permissions.maybeGroupAccessLevel.map(_.value.value)}
                }
              },
              "statistics": {
                "commit_count":       ${project.statistics.commitsCount.value},
                "storage_size":       ${project.statistics.storageSize.value},
                "repository_size":    ${project.statistics.repositorySize.value},
                "lfs_objects_size":   ${project.statistics.lsfObjectsSize.value},
                "job_artifacts_size": ${project.statistics.jobArtifactsSize.value}
              }
            }"""
              .deepMerge(
                project.forking.maybeParent
                  .map(parent => Json.obj("forked_from_project" -> toJson(parent)))
                  .getOrElse(Json.obj())
              )
              .noSpaces
          )
        )
    }
    ()
  }

  private implicit class MappingBuilderOps(builder: MappingBuilder) {
    def withAccessTokenInHeader(implicit accessToken: AccessToken): MappingBuilder = accessToken match {
      case PersonalAccessToken(token) => builder.withHeader("PRIVATE-TOKEN", equalTo(token))
      case OAuthAccessToken(token)    => builder.withHeader("Authorization", equalTo(s"Bearer $token"))
    }
  }
}<|MERGE_RESOLUTION|>--- conflicted
+++ resolved
@@ -105,14 +105,9 @@
   }
 
   def `GET <gitlab>/api/v4/projects/:id/repository/commits/:sha returning OK with some event`(
-<<<<<<< HEAD
       projectId:          Id,
-      commitId:           CommitId
-=======
-      projectId:          ProjectId,
       commitId:           CommitId,
       parentIds:          Set[CommitId] = Set.empty
->>>>>>> 59719c05
   )(implicit accessToken: AccessToken): Unit = {
     stubFor {
       get(s"/api/v4/projects/$projectId/repository/commits/$commitId").withAccessTokenInHeader
