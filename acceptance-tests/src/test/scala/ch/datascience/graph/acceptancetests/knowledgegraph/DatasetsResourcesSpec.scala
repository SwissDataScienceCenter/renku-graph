/*
 * Copyright 2021 Swiss Data Science Center (SDSC)
 * A partnership between École Polytechnique Fédérale de Lausanne (EPFL) and
 * Eidgenössische Technische Hochschule Zürich (ETHZ).
 *
 * Licensed under the Apache License, Version 2.0 (the "License");
 * you may not use this file except in compliance with the License.
 * You may obtain a copy of the License at
 *
 *     http://www.apache.org/licenses/LICENSE-2.0
 *
 * Unless required by applicable law or agreed to in writing, software
 * distributed under the License is distributed on an "AS IS" BASIS,
 * WITHOUT WARRANTIES OR CONDITIONS OF ANY KIND, either express or implied.
 * See the License for the specific language governing permissions and
 * limitations under the License.
 */

package ch.datascience.graph.acceptancetests.knowledgegraph

import cats.syntax.all._
import ch.datascience.generators.CommonGraphGenerators.{accessTokens, authUsers}
import ch.datascience.generators.Generators.Implicits._
import ch.datascience.generators.Generators._
import ch.datascience.graph.acceptancetests.data._
import ch.datascience.graph.acceptancetests.flows.RdfStoreProvisioning._
import ch.datascience.graph.acceptancetests.stubs.GitLab._
import ch.datascience.graph.acceptancetests.testing.AcceptanceTestPatience
import ch.datascience.graph.acceptancetests.tooling.GraphServices
import ch.datascience.graph.acceptancetests.tooling.ResponseTools._
import ch.datascience.graph.acceptancetests.tooling.TestReadabilityTools._
import ch.datascience.graph.model.datasets.{DatePublished, Identifier, ImageUri, Title}
import ch.datascience.graph.model.testentities.generators.EntitiesGenerators
import ch.datascience.graph.model.testentities.{::~, Dataset, Person}
import ch.datascience.graph.model.{projects, testentities}
import ch.datascience.http.client.AccessToken
import ch.datascience.http.client.UrlEncoder.urlEncode
import ch.datascience.http.rest.Links.{Href, Rel, _links}
import ch.datascience.http.server.EndpointTester._
import ch.datascience.tinytypes.json.TinyTypeDecoders._
import eu.timepit.refined.auto._
import io.circe.literal._
import io.circe.{Encoder, Json}
import io.renku.jsonld.syntax._
import org.http4s.Status._
import org.scalatest.GivenWhenThen
import org.scalatest.featurespec.AnyFeatureSpec
import org.scalatest.matchers.should

import scala.util.Random

class DatasetsResourcesSpec
    extends AnyFeatureSpec
    with GivenWhenThen
    with GraphServices
    with AcceptanceTestPatience
    with RdfStoreData
    with should.Matchers
    with EntitiesGenerators {

  import DatasetsResources._

  Feature("GET knowledge-graph/projects/<namespace>/<name>/datasets to find project's datasets") {

    val user = authUsers.generateOne
    implicit val accessToken: AccessToken = user.accessToken

    val (dataset1 ::~ dataset2 ::~ dataset2Modified, testEntitiesProject) = projectEntities(visibilityPublic)
      .addDataset(datasetEntities(provenanceInternal))
      .addDatasetAndModification(datasetEntities(provenanceInternal))
      .generateOne
    val project = dataProjects(testEntitiesProject).generateOne

    Scenario("As a user I would like to find project's datasets by calling a REST endpoint") {

      Given("some data in the RDF Store")
<<<<<<< HEAD
      `data in the RDF store`(project, testEntitiesProject.asJsonLD)
=======
      val jsonLDTriples = JsonLD.arr(
        nonModifiedDataSetCommit(
          commitId = dataset1CommitId,
          committedDate = dataset1Creation.date.toUnsafe(date => CommittedDate.from(date.value)),
          committer = dataset1Committer,
          cliVersion = currentVersionPair.cliVersion
        )(
          projectPath = project.path,
          projectName = project.name,
          projectDateCreated = project.created.date,
          maybeProjectCreator = project.created.maybeCreator.map(creator => Person(creator.name, creator.maybeEmail)),
          projectVersion = project.version
        )(
          datasetIdentifier = dataset1.id,
          datasetTitle = dataset1.title,
          datasetName = dataset1.name,
          maybeDatasetSameAs = dataset1.sameAs.some,
          maybeDatasetDescription = dataset1.maybeDescription,
          dates = dataset1.dates,
          datasetCreators = dataset1.creators map toPerson,
          datasetParts = dataset1.parts.map(part => (part.name, part.atLocation)),
          datasetKeywords = dataset1.keywords,
          datasetImages = dataset1.images
        ),
        nonModifiedDataSetCommit(
          commitId = dataset2CommitId,
          committedDate = dataset2Creation.date.toUnsafe(date => CommittedDate.from(date.value)),
          committer = Person(dataset2Creation.agent.name, dataset2Creation.agent.maybeEmail),
          cliVersion = currentVersionPair.cliVersion
        )(
          projectPath = project.path,
          projectName = project.name,
          projectDateCreated = project.created.date,
          maybeProjectCreator = project.created.maybeCreator.map(creator => Person(creator.name, creator.maybeEmail)),
          projectVersion = project.version
        )(
          datasetIdentifier = dataset2.id,
          datasetTitle = dataset2.title,
          datasetName = dataset2.name,
          maybeDatasetSameAs = dataset2.sameAs.some,
          maybeDatasetDescription = dataset2.maybeDescription,
          dates = dataset2.dates,
          datasetCreators = dataset2.creators map toPerson,
          datasetParts = dataset2.parts.map(part => (part.name, part.atLocation)),
          datasetKeywords = dataset2.keywords,
          datasetImages = dataset2.images
        ),
        modifiedDataSetCommit(
          committedDate = modifiedDataset2.usedIn.head.created.date.toUnsafe(date => CommittedDate.from(date.value)),
          committer = Person(modifiedDataset2.usedIn.head.created.agent.name,
                             modifiedDataset2.usedIn.head.created.agent.maybeEmail
          ),
          cliVersion = currentVersionPair.cliVersion
        )(
          projectPath = project.path,
          projectName = project.name,
          projectDateCreated = project.created.date,
          maybeProjectCreator = project.created.maybeCreator.map(creator => Person(creator.name, creator.maybeEmail)),
          projectVersion = project.version
        )(
          datasetIdentifier = modifiedDataset2.id,
          datasetTitle = modifiedDataset2.title,
          datasetName = modifiedDataset2.name,
          datasetDerivedFrom = modifiedDataset2.derivedFrom,
          maybeDatasetDescription = modifiedDataset2.maybeDescription,
          dates = modifiedDataset2.dates,
          datasetCreators = modifiedDataset2.creators map toPerson,
          datasetParts = modifiedDataset2.parts.map(part => (part.name, part.atLocation)),
          datasetKeywords = modifiedDataset2.keywords,
          datasetImages = modifiedDataset2.images
        )
      )

      val projectWithStatistics = `data in the RDF store`(project, dataset1CommitId, dataset1Committer, jsonLDTriples)(
        NonEmptyList.of(dataset1Committer, persons.generateOne.copy(maybeGitLabId = user.id.some)).map(_.asMember())
      )

>>>>>>> 4f2767ba
      `wait for events to be processed`(project.id)

      When("user fetches project's datasets with GET knowledge-graph/projects/<project-name>/datasets")
      val projectDatasetsResponse = knowledgeGraphClient GET s"knowledge-graph/projects/${project.path}/datasets"

      Then("he should get OK response with project's datasets")
      projectDatasetsResponse.status shouldBe Ok
      val Right(foundDatasets) = projectDatasetsResponse.bodyAsJson.as[List[Json]]
      foundDatasets should contain theSameElementsAs List(briefJson(dataset1, project.path),
                                                          briefJson(dataset2Modified, project.path)
      )

      When("user then fetches details of the chosen dataset with the link from the response")
      val someDatasetDetailsLink = Random
        .shuffle(foundDatasets)
        .headOption
        .flatMap(_._links.get(Rel("details")))
        .getOrFail(message = "No link with rel 'details'")
      val datasetDetailsResponse = restClient GET someDatasetDetailsLink.toString

      Then("he should get OK response with dataset details")
      datasetDetailsResponse.status shouldBe Ok
      val foundDatasetDetails = datasetDetailsResponse.bodyAsJson
      val expectedDataset = List(dataset1, dataset2Modified)
        .find(dataset => someDatasetDetailsLink.value contains urlEncode(dataset.identifier.value))
        .getOrFail(message = "Returned 'details' link does not point to any dataset in the RDF store")
      findIdentifier(foundDatasetDetails) shouldBe expectedDataset.identifier

      When("user is authenticated")
      `GET <gitlabApi>/user returning OK`(user)

      val datasetUsedInProjectLink = foundDatasetDetails.hcursor
        .downField("usedIn")
        .downArray
        ._links
        .get(Rel("project-details"))
        .getOrFail("No link with rel 'project-details'")

      foundDatasetDetails.hcursor
        .downField("project")
        ._links
        .get(Rel("project-details"))
        .getOrFail("No link with rel 'project-details'") shouldBe datasetUsedInProjectLink

      val getProjectResponse = restClient.GET(datasetUsedInProjectLink.toString, user.accessToken)

      Then("he should get OK response with project details")
      getProjectResponse.status     shouldBe Ok
      getProjectResponse.bodyAsJson shouldBe ProjectsResources.fullJson(projectWithStatistics)

      When("user fetches initial version of the modified dataset with the link from the response")
      val modifiedDataset2Json = foundDatasets
        .find(json => findIdentifier(json) == dataset2Modified.identifier)
        .getOrFail(s"No modified dataset with ${dataset2Modified.identifier} id")

      val modifiedDatasetInitialVersionLink = modifiedDataset2Json._links
        .get(Rel("initial-version"))
        .getOrFail("No link with rel 'initial-version'")
      val getInitialVersionResponse = restClient GET modifiedDatasetInitialVersionLink.toString

      Then("he should get OK response with project details")
      getInitialVersionResponse.status                     shouldBe Ok
      findIdentifier(getInitialVersionResponse.bodyAsJson) shouldBe dataset2.identifier
    }
  }

  Feature("GET knowledge-graph/datasets?query=<text> to find datasets with a free-text search") {

    Scenario("As a user I would like to be able to search for datasets by free-text search") {

      implicit val accessToken: AccessToken = accessTokens.generateOne

      val text = nonBlankStrings(minLength = 10).generateOne

      val (dataset1, project1) = projectEntities(visibilityPublic)
        .addDataset(datasetEntities(provenanceInternal).modify(_.makeTitleContaining(text)))
        .generateOne
      val (dataset2, project2) = projectEntities(visibilityPublic)
        .addDataset(datasetEntities(provenanceInternal).modify(_.makeDescContaining(text)))
        .generateOne
      val (dataset3, project3) = projectEntities(visibilityPublic)
        .addDataset(datasetEntities(provenanceInternal).modify(_.makeCreatorNameContaining(text)))
        .generateOne
      val (dataset4, project4 ::~ project4Fork) = projectEntities(visibilityPublic)
        .addDataset(datasetEntities(provenanceInternal).modify(_.makeKeywordsContaining(text)))
        .forkOnce()
        .generateOne
      val (dataset5WithoutText, project5) = projectEntities(visibilityPublic)
        .addDataset(datasetEntities(provenanceInternal))
        .generateOne
      val (_, project6Private) = projectEntities(visibilityNonPublic)
        .addDataset(datasetEntities(provenanceInternal).modify(_.makeTitleContaining(text)))
        .generateOne
      Given("some datasets with title, description, name and author containing some arbitrary chosen text")

      pushToStore(project1)
      pushToStore(project2)
      pushToStore(project3)
      pushToStore(project4)
      pushToStore(project4Fork)
      pushToStore(project5)
      pushToStore(project6Private)

      When("user calls the GET knowledge-graph/datasets?query=<text>")
      val datasetsSearchResponse = knowledgeGraphClient GET s"knowledge-graph/datasets?query=${urlEncode(text.value)}"

      Then("he should get OK response with some matching datasets")
      datasetsSearchResponse.status shouldBe Ok

      val Right(foundDatasets) = datasetsSearchResponse.bodyAsJson.as[List[Json]]
      foundDatasets.flatMap(sortCreators) should contain theSameElementsAs List(
        searchResultJson(dataset1, 1, project1.path, foundDatasets),
        searchResultJson(dataset2, 1, project2.path, foundDatasets),
        searchResultJson(dataset3, 1, project3.path, foundDatasets),
        searchResultJson(dataset4, 2, project4.path, foundDatasets)
      ).flatMap(sortCreators)

      When("user calls the GET knowledge-graph/datasets?query=<text>&sort=title:asc")
      val searchSortedByName =
        knowledgeGraphClient GET s"knowledge-graph/datasets?query=${urlEncode(text.value)}&sort=title:asc"

      Then("he should get OK response with some matching datasets sorted by title ASC")
      searchSortedByName.status shouldBe Ok

      val Right(foundDatasetsSortedByName) = searchSortedByName.bodyAsJson.as[List[Json]]
      val datasetsSortedByName = List(
        searchResultJson(dataset1, 1, project1.path, foundDatasetsSortedByName),
        searchResultJson(dataset2, 1, project2.path, foundDatasetsSortedByName),
        searchResultJson(dataset3, 1, project3.path, foundDatasetsSortedByName),
        searchResultJson(dataset4, 2, project4.path, foundDatasetsSortedByName)
      ).flatMap(sortCreators)
        .sortBy(_.hcursor.downField("title").as[String].getOrElse(fail("No 'title' property found")))
      foundDatasetsSortedByName.flatMap(sortCreators) shouldBe datasetsSortedByName

      When("user calls the GET knowledge-graph/datasets?query=<text>&sort=title:asc&page=2&per_page=1")
      val searchForPage =
        knowledgeGraphClient GET s"knowledge-graph/datasets?query=${urlEncode(text.value)}&sort=title:asc&page=2&per_page=1"

      Then("he should get OK response with the dataset from the requested page")
      val Right(foundDatasetsPage) = searchForPage.bodyAsJson.as[List[Json]]
      foundDatasetsPage.flatMap(sortCreators) should contain theSameElementsAs List(datasetsSortedByName(1))
        .flatMap(sortCreators)

      When("user calls the GET knowledge-graph/datasets?sort=name:asc")
      val searchWithoutPhrase = knowledgeGraphClient GET s"knowledge-graph/datasets?sort=title:asc"

      Then("he should get OK response with all the datasets")
      val Right(foundDatasetsWithoutPhrase) = searchWithoutPhrase.bodyAsJson.as[List[Json]]
      foundDatasetsWithoutPhrase.flatMap(sortCreators) should contain allElementsOf List(
        searchResultJson(dataset1, 1, project1.path, foundDatasetsWithoutPhrase),
        searchResultJson(dataset2, 1, project2.path, foundDatasetsWithoutPhrase),
        searchResultJson(dataset3, 1, project3.path, foundDatasetsWithoutPhrase),
        searchResultJson(dataset4, 2, project4.path, foundDatasetsWithoutPhrase),
        searchResultJson(dataset5WithoutText, 1, project5.path, foundDatasetsWithoutPhrase)
      ).flatMap(sortCreators)
        .sortBy(_.hcursor.downField("title").as[String].getOrElse(fail("No 'title' property found")))

      When("user uses the response header link with the rel='first'")
      val firstPageLink     = searchForPage.headerLink(rel = "first")
      val firstPageResponse = restClient GET firstPageLink

      Then("he should get OK response with the datasets from the first page")
      val Right(foundFirstPage) = firstPageResponse.bodyAsJson.as[List[Json]]
      foundFirstPage.flatMap(sortCreators) should contain theSameElementsAs List(datasetsSortedByName.head)
        .flatMap(sortCreators)

      When("user uses 'details' link of one of the found datasets")
      val someDatasetJson = Random.shuffle(foundDatasets).head

      val detailsLinkResponse = restClient GET someDatasetJson._links
        .get(Rel("details"))
        .getOrFail(message = "No link with rel 'details'")
        .toString
      detailsLinkResponse.status shouldBe Ok

      Then("he should get the same result as he'd call the knowledge-graph/datasets/:id endpoint directly")
      val datasetDetailsResponse =
        knowledgeGraphClient GET s"knowledge-graph/datasets/${urlEncode(findIdentifier(someDatasetJson).toString)}"
      detailsLinkResponse.bodyAsJson shouldBe datasetDetailsResponse.bodyAsJson
    }

    Scenario("As an authenticated user I would like to be able to search for datasets by free-text search") {
      val user = authUsers.generateOne
      implicit val accessToken: AccessToken = user.accessToken

      Given("I am authenticated")
      `GET <gitlabApi>/user returning OK`(user)

      val text = nonBlankStrings(minLength = 10).generateOne

      val (dataset1, project1) = projectEntities(visibilityPublic)
        .addDataset(datasetEntities(provenanceInternal).modify(_.makeTitleContaining(text)))
        .generateOne

      val (_, project2Private) = projectEntities(visibilityNonPublic)
        .addDataset(datasetEntities(provenanceInternal).modify(_.makeTitleContaining(text)))
        .generateOne

      val (dataset3PrivateWithAccess, project3PrivateWithAccess) = projectEntities(visibilityNonPublic)
        .map(_.copy(members = Set(personEntities.generateOne.copy(maybeGitLabId = user.id.some))))
        .addDataset(datasetEntities(provenanceInternal).modify(_.makeTitleContaining(text)))
        .generateOne

      Given("some datasets with title, description, name and author containing some arbitrary chosen text")
      pushToStore(project1)
      pushToStore(project2Private)
      pushToStore(project3PrivateWithAccess)

      When("user calls the GET knowledge-graph/datasets?query=<text>")
      val datasetsSearchResponse =
        knowledgeGraphClient GET (s"knowledge-graph/datasets?query=${urlEncode(text.value)}&sort=title:asc", accessToken)

      Then("he should get OK response with some matching datasets")
      datasetsSearchResponse.status shouldBe Ok

      val Right(foundDatasets) = datasetsSearchResponse.bodyAsJson.as[List[Json]]
      foundDatasets.flatMap(sortCreators) should contain theSameElementsAs List(
        searchResultJson(dataset1, 1, project1.path, foundDatasets),
        searchResultJson(dataset3PrivateWithAccess, 1, project3PrivateWithAccess.path, foundDatasets)
      ).flatMap(sortCreators)
    }

    def pushToStore(project: testentities.Project)(implicit accessToken: AccessToken): Unit = {
      `data in the RDF store`(dataProjects(project).generateOne, project.asJsonLD)
      ()
    }
  }
}

object DatasetsResources {

  import ch.datascience.json.JsonOps._
  import ch.datascience.tinytypes.json.TinyTypeEncoders._

  def briefJson(dataset: Dataset[Dataset.Provenance], projectPath: projects.Path)(implicit
      encoder:           Encoder[(Dataset[Dataset.Provenance], projects.Path)]
  ): Json = encoder(dataset -> projectPath)

  implicit def datasetEncoder[P <: Dataset.Provenance](implicit
      provenanceEncoder: Encoder[P]
  ): Encoder[(Dataset[P], projects.Path)] = Encoder.instance { case (dataset, projectPath) =>
    json"""{
      "identifier": ${dataset.identification.identifier.value},
      "versions": {
        "initial": ${dataset.provenance.initialVersion.value}
      },
      "title": ${dataset.identification.title.value},
      "name": ${dataset.identification.name.value},
      "images": ${dataset.additionalInfo.images -> projectPath}
    }"""
      .deepMerge(
        _links(
          Rel("details")         -> Href(renkuResourcesUrl / "datasets" / dataset.identification.identifier),
          Rel("initial-version") -> Href(renkuResourcesUrl / "datasets" / dataset.provenance.initialVersion)
        )
      )
      .deepMerge(provenanceEncoder(dataset.provenance))
  }

  implicit def provenanceEncoder: Encoder[Dataset.Provenance] = Encoder.instance {
    case provenance: Dataset.Provenance.Modified => json"""{
        "derivedFrom": ${provenance.derivedFrom.value}
      }"""
    case provenance => json"""{
        "sameAs": ${provenance.topmostSameAs.value}
      }"""
  }

  def searchResultJson[P <: Dataset.Provenance](dataset:       Dataset[P],
                                                projectsCount: Int,
                                                projectPath:   projects.Path,
                                                actualResults: List[Json]
  ): Json = {
    val actualIdentifier = actualResults
      .findId(dataset.identification.title)
      .getOrElse(fail(s"No ${dataset.identification.title} dataset found among the results"))

    dataset.identification.identifier shouldBe actualIdentifier

    json"""{
      "identifier": ${actualIdentifier.value},
      "title": ${dataset.identification.title.value},
      "name": ${dataset.identification.name.value},
      "published": ${dataset.provenance.creators -> dataset.provenance.date},
      "date": ${dataset.provenance.date.instant},
      "projectsCount": $projectsCount,
      "images": ${dataset.additionalInfo.images -> projectPath},
      "keywords": ${dataset.additionalInfo.keywords.sorted.map(_.value)}
    }"""
      .addIfDefined("description" -> dataset.additionalInfo.maybeDescription)
      .deepMerge {
        _links(
          Rel("details") -> Href(renkuResourcesUrl / "datasets" / actualIdentifier)
        )
      }
  }

  private implicit def publishedEncoder[P <: Dataset.Provenance]: Encoder[(Set[Person], P#D)] =
    Encoder.instance {
      case (creators, DatePublished(date)) => json"""{
          "creator": ${creators.toList},
          "datePublished": $date
        }"""
      case (creators, _)                   => json"""{
          "creator": ${creators.toList}
        }"""
    }

  private implicit lazy val personEncoder: Encoder[Person] = Encoder.instance[Person] {
    case Person(name, maybeEmail, _, _) => json"""{
      "name": $name
    }""" addIfDefined ("email" -> maybeEmail)
  }

  private implicit lazy val imagesEncoder: Encoder[(List[ImageUri], projects.Path)] =
    Encoder.instance[(List[ImageUri], projects.Path)] { case (images, exemplarProjectPath) =>
      Json.arr(images.map {
        case uri: ImageUri.Relative => json"""{
            "location": $uri,
            "_links": [{
              "rel": "view",
              "href": ${s"$gitLabUrl/$exemplarProjectPath/raw/master/$uri"}
            }]
          }"""
        case uri: ImageUri.Absolute => json"""{
            "location": $uri,
            "_links": [{
              "rel": "view",
              "href": $uri
            }]
          }"""
      }: _*)
    }

  def sortCreators(json: Json): Option[Json] = {

    def orderByName(creators: Vector[Json]): Vector[Json] = creators.sortWith { case (json1, json2) =>
      (json1.hcursor.get[String]("name").toOption -> json2.hcursor.get[String]("name").toOption)
        .mapN(_ < _)
        .getOrElse(false)
    }

    json.hcursor.downField("published").downField("creator").withFocus(_.mapArray(orderByName)).top
  }

  implicit class JsonsOps(jsons: List[Json]) {

    def findId(title: Title): Option[Identifier] =
      jsons
        .find(_.hcursor.downField("title").as[String].fold(throw _, _ == title.toString))
        .map(_.hcursor.downField("identifier").as[Identifier].fold(throw _, identity))
  }

  def findIdentifier(json: Json): Identifier =
    json.hcursor.downField("identifier").as[Identifier].fold(throw _, identity)
}<|MERGE_RESOLUTION|>--- conflicted
+++ resolved
@@ -74,87 +74,7 @@
     Scenario("As a user I would like to find project's datasets by calling a REST endpoint") {
 
       Given("some data in the RDF Store")
-<<<<<<< HEAD
       `data in the RDF store`(project, testEntitiesProject.asJsonLD)
-=======
-      val jsonLDTriples = JsonLD.arr(
-        nonModifiedDataSetCommit(
-          commitId = dataset1CommitId,
-          committedDate = dataset1Creation.date.toUnsafe(date => CommittedDate.from(date.value)),
-          committer = dataset1Committer,
-          cliVersion = currentVersionPair.cliVersion
-        )(
-          projectPath = project.path,
-          projectName = project.name,
-          projectDateCreated = project.created.date,
-          maybeProjectCreator = project.created.maybeCreator.map(creator => Person(creator.name, creator.maybeEmail)),
-          projectVersion = project.version
-        )(
-          datasetIdentifier = dataset1.id,
-          datasetTitle = dataset1.title,
-          datasetName = dataset1.name,
-          maybeDatasetSameAs = dataset1.sameAs.some,
-          maybeDatasetDescription = dataset1.maybeDescription,
-          dates = dataset1.dates,
-          datasetCreators = dataset1.creators map toPerson,
-          datasetParts = dataset1.parts.map(part => (part.name, part.atLocation)),
-          datasetKeywords = dataset1.keywords,
-          datasetImages = dataset1.images
-        ),
-        nonModifiedDataSetCommit(
-          commitId = dataset2CommitId,
-          committedDate = dataset2Creation.date.toUnsafe(date => CommittedDate.from(date.value)),
-          committer = Person(dataset2Creation.agent.name, dataset2Creation.agent.maybeEmail),
-          cliVersion = currentVersionPair.cliVersion
-        )(
-          projectPath = project.path,
-          projectName = project.name,
-          projectDateCreated = project.created.date,
-          maybeProjectCreator = project.created.maybeCreator.map(creator => Person(creator.name, creator.maybeEmail)),
-          projectVersion = project.version
-        )(
-          datasetIdentifier = dataset2.id,
-          datasetTitle = dataset2.title,
-          datasetName = dataset2.name,
-          maybeDatasetSameAs = dataset2.sameAs.some,
-          maybeDatasetDescription = dataset2.maybeDescription,
-          dates = dataset2.dates,
-          datasetCreators = dataset2.creators map toPerson,
-          datasetParts = dataset2.parts.map(part => (part.name, part.atLocation)),
-          datasetKeywords = dataset2.keywords,
-          datasetImages = dataset2.images
-        ),
-        modifiedDataSetCommit(
-          committedDate = modifiedDataset2.usedIn.head.created.date.toUnsafe(date => CommittedDate.from(date.value)),
-          committer = Person(modifiedDataset2.usedIn.head.created.agent.name,
-                             modifiedDataset2.usedIn.head.created.agent.maybeEmail
-          ),
-          cliVersion = currentVersionPair.cliVersion
-        )(
-          projectPath = project.path,
-          projectName = project.name,
-          projectDateCreated = project.created.date,
-          maybeProjectCreator = project.created.maybeCreator.map(creator => Person(creator.name, creator.maybeEmail)),
-          projectVersion = project.version
-        )(
-          datasetIdentifier = modifiedDataset2.id,
-          datasetTitle = modifiedDataset2.title,
-          datasetName = modifiedDataset2.name,
-          datasetDerivedFrom = modifiedDataset2.derivedFrom,
-          maybeDatasetDescription = modifiedDataset2.maybeDescription,
-          dates = modifiedDataset2.dates,
-          datasetCreators = modifiedDataset2.creators map toPerson,
-          datasetParts = modifiedDataset2.parts.map(part => (part.name, part.atLocation)),
-          datasetKeywords = modifiedDataset2.keywords,
-          datasetImages = modifiedDataset2.images
-        )
-      )
-
-      val projectWithStatistics = `data in the RDF store`(project, dataset1CommitId, dataset1Committer, jsonLDTriples)(
-        NonEmptyList.of(dataset1Committer, persons.generateOne.copy(maybeGitLabId = user.id.some)).map(_.asMember())
-      )
-
->>>>>>> 4f2767ba
       `wait for events to be processed`(project.id)
 
       When("user fetches project's datasets with GET knowledge-graph/projects/<project-name>/datasets")
@@ -203,7 +123,7 @@
 
       Then("he should get OK response with project details")
       getProjectResponse.status     shouldBe Ok
-      getProjectResponse.bodyAsJson shouldBe ProjectsResources.fullJson(projectWithStatistics)
+      getProjectResponse.bodyAsJson shouldBe ProjectsResources.fullJson(project)
 
       When("user fetches initial version of the modified dataset with the link from the response")
       val modifiedDataset2Json = foundDatasets
