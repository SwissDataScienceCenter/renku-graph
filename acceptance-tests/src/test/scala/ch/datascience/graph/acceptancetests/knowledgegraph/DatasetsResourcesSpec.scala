--- conflicted
+++ resolved
@@ -202,13 +202,8 @@
 
       val text             = nonBlankStrings(minLength = 10).generateOne
       val dataset1Projects = nonEmptyList(projects).generateOne.toList
-<<<<<<< HEAD
       val dataset1 = nonModifiedDatasets().generateOne.copy(
-        name     = sentenceContaining(text).map(_.value).map(Name.apply).generateOne,
-=======
-      val dataset1 = datasets.generateOne.copy(
         title    = sentenceContaining(text).map(_.value).map(Title.apply).generateOne,
->>>>>>> 6d8bd826
         projects = dataset1Projects map toDatasetProject
       )
       val dataset2Projects = nonEmptyList(projects).generateOne.toList
@@ -355,14 +350,9 @@
   import ch.datascience.json.JsonOps._
   import ch.datascience.tinytypes.json.TinyTypeEncoders._
 
-<<<<<<< HEAD
   def briefJson(dataset: NonModifiedDataset): Json = json"""{
-    "identifier": ${dataset.id.value}, 
-=======
-  def briefJson(dataset: Dataset): Json = json"""{
     "identifier": ${dataset.id.value},
     "title": ${dataset.title.value},
->>>>>>> 6d8bd826
     "name": ${dataset.name.value},
     "sameAs": ${dataset.sameAs.value}
   }""" deepMerge {
