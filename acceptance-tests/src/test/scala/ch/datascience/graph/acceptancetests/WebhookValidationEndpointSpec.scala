/*
 * Copyright 2021 Swiss Data Science Center (SDSC)
 * A partnership between École Polytechnique Fédérale de Lausanne (EPFL) and
 * Eidgenössische Technische Hochschule Zürich (ETHZ).
 *
 * Licensed under the Apache License, Version 2.0 (the "License");
 * you may not use this file except in compliance with the License.
 * You may obtain a copy of the License at
 *
 *     http://www.apache.org/licenses/LICENSE-2.0
 *
 * Unless required by applicable law or agreed to in writing, software
 * distributed under the License is distributed on an "AS IS" BASIS,
 * WITHOUT WARRANTIES OR CONDITIONS OF ANY KIND, either express or implied.
 * See the License for the specific language governing permissions and
 * limitations under the License.
 */

package ch.datascience.graph.acceptancetests

import cats.implicits.catsSyntaxOptionId
import ch.datascience.generators.CommonGraphGenerators._
import ch.datascience.generators.Generators.Implicits._
import ch.datascience.graph.acceptancetests.data.dataProjects
import ch.datascience.graph.acceptancetests.stubs.GitLab._
import ch.datascience.graph.acceptancetests.tooling.GraphServices
import ch.datascience.graph.acceptancetests.tooling.ResponseTools._
import ch.datascience.graph.acceptancetests.tooling.TokenRepositoryClient._
<<<<<<< HEAD
=======
import ch.datascience.graph.model.projects.Visibility.{Private, Public}
>>>>>>> 4f2767ba
import ch.datascience.http.client.AccessToken
import ch.datascience.knowledgegraph.projects.ProjectsGenerators.projects
import ch.datascience.knowledgegraph.projects.model.Statistics.CommitsCount
import org.http4s.Status._
import org.scalatest.GivenWhenThen
import org.scalatest.featurespec.AnyFeatureSpec
import org.scalatest.matchers.should

class WebhookValidationEndpointSpec extends AnyFeatureSpec with GivenWhenThen with GraphServices with should.Matchers {

  Feature("Existence of a Graph Services hook can be validated") {

    Scenario("There's a Graph Services hook on a Public project in GitLab") {
<<<<<<< HEAD
      val project = dataProjects(projectEntities(visibilityPublic)).generateOne
=======

      val project = projects.generateOne.copy(visibility = Public)
>>>>>>> 4f2767ba
      implicit val accessToken: AccessToken = accessTokens.generateOne
      Given("api user is authenticated")
      `GET <gitlabApi>/user returning OK`()

      Given("project is present in GitLab")
<<<<<<< HEAD
      `GET <gitlabApi>/projects/:id returning OK`(project)
=======
      `GET <gitlabApi>/projects/:path AND :id returning OK with`(project, maybeCommitsCount = CommitsCount(0).some)
>>>>>>> 4f2767ba

      Given("project has Graph Services hook in GitLab")
      `GET <gitlabApi>/projects/:id/hooks returning OK with the hook`(project.id)

      When("user does POST webhook-service/projects/:id/webhooks/validation")
      val response = webhookServiceClient.POST(s"projects/${project.id}/webhooks/validation", Some(accessToken))

      Then("he should get OK response back")
      response.status shouldBe Ok
    }

    Scenario("There's no Graph Services hook on a Public project in GitLab") {

<<<<<<< HEAD
      val project = dataProjects(projectEntities(visibilityPublic)).generateOne
=======
      val project = projects.generateOne.copy(visibility = Public)
>>>>>>> 4f2767ba
      implicit val accessToken: AccessToken = accessTokens.generateOne
      Given("api user is authenticated")
      `GET <gitlabApi>/user returning OK`()

      Given("project is present in GitLab")
<<<<<<< HEAD
      `GET <gitlabApi>/projects/:id returning OK`(project)
=======
      `GET <gitlabApi>/projects/:path AND :id returning OK with`(project, maybeCommitsCount = CommitsCount(0).some)
>>>>>>> 4f2767ba

      Given("project does not have Graph Services hook in GitLab")
      `GET <gitlabApi>/projects/:id/hooks returning OK with no hooks`(project.id)

      When("user does POST webhook-service/projects/:id/webhooks/validation")
      val response = webhookServiceClient.POST(s"projects/${project.id}/webhooks/validation", Some(accessToken))

      Then("he should get NOT_FOUND response back")
      response.status shouldBe NotFound
    }

    Scenario("There's a Graph Services hook on a non-public project in GitLab") {

<<<<<<< HEAD
      val project = dataProjects(projectEntities(visibilityNonPublic)).generateOne
=======
      val project   = projects.generateOne.copy(visibility = Private)
      val projectId = project.id
>>>>>>> 4f2767ba
      implicit val accessToken: AccessToken = accessTokens.generateOne
      Given("api user is authenticated")
      `GET <gitlabApi>/user returning OK`()

      Given("project is present in GitLab")
<<<<<<< HEAD
      `GET <gitlabApi>/projects/:id returning OK`(project)
=======
      `GET <gitlabApi>/projects/:path AND :id returning OK with`(project, maybeCommitsCount = CommitsCount(0).some)
>>>>>>> 4f2767ba

      Given("project has Graph Services hook in GitLab")
      `GET <gitlabApi>/projects/:id/hooks returning OK with the hook`(project.id)

      When("user does POST webhook-service/projects/:id/webhooks/validation")
      val response = webhookServiceClient.POST(s"projects/${project.id}/webhooks/validation", Some(accessToken))

      Then("he should get OK response back")
      response.status shouldBe Ok

      And("the Access Token used in the POST should be added to the token repository")
      tokenRepositoryClient
        .GET(s"projects/${project.id}/tokens")
        .bodyAsJson shouldBe accessToken.toJson

      And("when the hook get deleted from GitLab")
      `GET <gitlabApi>/projects/:id/hooks returning OK with no hooks`(project.id)

      And("user does POST webhook-service/projects/:id/webhooks/validation again")
      val afterDeletionResponse =
        webhookServiceClient.POST(s"projects/${project.id}/webhooks/validation", Some(accessToken))

      Then("he should get NOT_FOUND response back")
      afterDeletionResponse.status shouldBe NotFound

      And("the Access Token should be removed from the token repository")
      tokenRepositoryClient.GET(s"projects/${project.id}/tokens").status shouldBe NotFound
    }
  }
}<|MERGE_RESOLUTION|>--- conflicted
+++ resolved
@@ -18,21 +18,15 @@
 
 package ch.datascience.graph.acceptancetests
 
-import cats.implicits.catsSyntaxOptionId
 import ch.datascience.generators.CommonGraphGenerators._
 import ch.datascience.generators.Generators.Implicits._
+import ch.datascience.graph.acceptancetests.data.Project.Statistics.CommitsCount
 import ch.datascience.graph.acceptancetests.data.dataProjects
 import ch.datascience.graph.acceptancetests.stubs.GitLab._
 import ch.datascience.graph.acceptancetests.tooling.GraphServices
 import ch.datascience.graph.acceptancetests.tooling.ResponseTools._
 import ch.datascience.graph.acceptancetests.tooling.TokenRepositoryClient._
-<<<<<<< HEAD
-=======
-import ch.datascience.graph.model.projects.Visibility.{Private, Public}
->>>>>>> 4f2767ba
 import ch.datascience.http.client.AccessToken
-import ch.datascience.knowledgegraph.projects.ProjectsGenerators.projects
-import ch.datascience.knowledgegraph.projects.model.Statistics.CommitsCount
 import org.http4s.Status._
 import org.scalatest.GivenWhenThen
 import org.scalatest.featurespec.AnyFeatureSpec
@@ -43,22 +37,13 @@
   Feature("Existence of a Graph Services hook can be validated") {
 
     Scenario("There's a Graph Services hook on a Public project in GitLab") {
-<<<<<<< HEAD
-      val project = dataProjects(projectEntities(visibilityPublic)).generateOne
-=======
-
-      val project = projects.generateOne.copy(visibility = Public)
->>>>>>> 4f2767ba
+      val project = dataProjects(projectEntities(visibilityPublic), CommitsCount.zero).generateOne
       implicit val accessToken: AccessToken = accessTokens.generateOne
       Given("api user is authenticated")
       `GET <gitlabApi>/user returning OK`()
 
       Given("project is present in GitLab")
-<<<<<<< HEAD
-      `GET <gitlabApi>/projects/:id returning OK`(project)
-=======
-      `GET <gitlabApi>/projects/:path AND :id returning OK with`(project, maybeCommitsCount = CommitsCount(0).some)
->>>>>>> 4f2767ba
+      `GET <gitlabApi>/projects/:path AND :id returning OK with`(project)
 
       Given("project has Graph Services hook in GitLab")
       `GET <gitlabApi>/projects/:id/hooks returning OK with the hook`(project.id)
@@ -72,21 +57,13 @@
 
     Scenario("There's no Graph Services hook on a Public project in GitLab") {
 
-<<<<<<< HEAD
-      val project = dataProjects(projectEntities(visibilityPublic)).generateOne
-=======
-      val project = projects.generateOne.copy(visibility = Public)
->>>>>>> 4f2767ba
+      val project = dataProjects(projectEntities(visibilityPublic), CommitsCount.zero).generateOne
       implicit val accessToken: AccessToken = accessTokens.generateOne
       Given("api user is authenticated")
       `GET <gitlabApi>/user returning OK`()
 
       Given("project is present in GitLab")
-<<<<<<< HEAD
-      `GET <gitlabApi>/projects/:id returning OK`(project)
-=======
-      `GET <gitlabApi>/projects/:path AND :id returning OK with`(project, maybeCommitsCount = CommitsCount(0).some)
->>>>>>> 4f2767ba
+      `GET <gitlabApi>/projects/:path AND :id returning OK with`(project)
 
       Given("project does not have Graph Services hook in GitLab")
       `GET <gitlabApi>/projects/:id/hooks returning OK with no hooks`(project.id)
@@ -100,22 +77,13 @@
 
     Scenario("There's a Graph Services hook on a non-public project in GitLab") {
 
-<<<<<<< HEAD
       val project = dataProjects(projectEntities(visibilityNonPublic)).generateOne
-=======
-      val project   = projects.generateOne.copy(visibility = Private)
-      val projectId = project.id
->>>>>>> 4f2767ba
       implicit val accessToken: AccessToken = accessTokens.generateOne
       Given("api user is authenticated")
       `GET <gitlabApi>/user returning OK`()
 
       Given("project is present in GitLab")
-<<<<<<< HEAD
-      `GET <gitlabApi>/projects/:id returning OK`(project)
-=======
-      `GET <gitlabApi>/projects/:path AND :id returning OK with`(project, maybeCommitsCount = CommitsCount(0).some)
->>>>>>> 4f2767ba
+      `GET <gitlabApi>/projects/:path AND :id returning OK with`(project)
 
       Given("project has Graph Services hook in GitLab")
       `GET <gitlabApi>/projects/:id/hooks returning OK with the hook`(project.id)
