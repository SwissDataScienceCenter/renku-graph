/*
 * Copyright 2021 Swiss Data Science Center (SDSC)
 * A partnership between École Polytechnique Fédérale de Lausanne (EPFL) and
 * Eidgenössische Technische Hochschule Zürich (ETHZ).
 *
 * Licensed under the Apache License, Version 2.0 (the "License");
 * you may not use this file except in compliance with the License.
 * You may obtain a copy of the License at
 *
 *     http://www.apache.org/licenses/LICENSE-2.0
 *
 * Unless required by applicable law or agreed to in writing, software
 * distributed under the License is distributed on an "AS IS" BASIS,
 * WITHOUT WARRANTIES OR CONDITIONS OF ANY KIND, either express or implied.
 * See the License for the specific language governing permissions and
 * limitations under the License.
 */

package ch.datascience.graph.acceptancetests

import ch.datascience.generators.CommonGraphGenerators.accessTokens
import ch.datascience.generators.Generators.Implicits._
import ch.datascience.graph.acceptancetests.data.Project.Statistics.CommitsCount
import ch.datascience.graph.acceptancetests.data.dataProjects
import ch.datascience.graph.acceptancetests.db.EventLog
import ch.datascience.graph.acceptancetests.flows.AccessTokenPresence.givenAccessTokenPresentFor
import ch.datascience.graph.acceptancetests.flows.RdfStoreProvisioning.`wait for events to be processed`
import ch.datascience.graph.acceptancetests.stubs.GitLab._
import ch.datascience.graph.acceptancetests.stubs.RemoteTriplesGenerator._
import ch.datascience.graph.acceptancetests.testing.AcceptanceTestPatience
import ch.datascience.graph.acceptancetests.tooling.{GraphServices, ModelImplicits}
import ch.datascience.graph.model.EventsGenerators.commitIds
<<<<<<< HEAD
import ch.datascience.graph.model.events.EventId
import ch.datascience.graph.model.events.EventStatus.TriplesStore
=======
import ch.datascience.graph.model.events.CommitId
>>>>>>> dd52f030
import ch.datascience.graph.model.projects.Id
import ch.datascience.http.client.AccessToken
import ch.datascience.webhookservice.model.HookToken
import io.renku.eventlog.TypeSerializers
import org.http4s.Status._
import org.scalatest.GivenWhenThen
import org.scalatest.concurrent.Eventually
import org.scalatest.featurespec.AnyFeatureSpec
import org.scalatest.matchers.should
<<<<<<< HEAD
import skunk.Command
=======
>>>>>>> dd52f030
import skunk.implicits._
import skunk.{Command, Query, ~}

class CommitSyncFlowsSpec
    extends AnyFeatureSpec
    with ModelImplicits
    with GivenWhenThen
    with GraphServices
    with Eventually
    with AcceptanceTestPatience
    with should.Matchers
    with TypeSerializers {

  Feature("Missed GitLab events should be synchronised") {

    Scenario("There's a commit in GitLab for which there's no event in EL") {

      implicit val accessToken: AccessToken = accessTokens.generateOne
      val project           = dataProjects(projectEntities(visibilityPublic), CommitsCount(2)).generateOne
      val nonMissedCommitId = commitIds.generateOne
      val missedCommitId    = commitIds.generateOne

      Given("commit with the commit id matching Push Event's 'after' exists on the project in GitLab")
      `GET <gitlabApi>/projects/:id/repository/commits/:sha returning OK with some event`(project.id, nonMissedCommitId)
      `GET <gitlabApi>/projects/:id/repository/commits/:sha returning OK with some event`(project.id, missedCommitId)

      And("fetch latest commit endpoint returns the non missed commit")
<<<<<<< HEAD
      `GET <gitlabApi>/projects/:id/repository/commits per page returning OK with a commit`(project.id,
=======
      `GET <gitlabApi>/projects/:id/repository/commits per page returning OK with a commit`(projectId,
>>>>>>> dd52f030
                                                                                            nonMissedCommitId
      )

      And("RDF triples are generated by the Remote Triples Generator for both commits")
      `GET <triples-generator>/projects/:id/commits/:id returning OK with some triples`(project, nonMissedCommitId)
      `GET <triples-generator>/projects/:id/commits/:id returning OK with some triples`(project, missedCommitId)

      And("project exists in GitLab")
      `GET <gitlabApi>/projects/:path AND :id returning OK with`(project)

      And("access token is present")
      givenAccessTokenPresentFor(project)

      When("a Push Event arrives for the non missed event")
      webhookServiceClient
        .POST("webhooks/events", HookToken(project.id), data.GitLab.pushEvent(project, nonMissedCommitId))
        .status shouldBe Accepted

      And("relevant commit events are processed")
      `wait for events to be processed`(project.id)

      Then("the non missed events should be in the RDF Store")
      eventually {
        EventLog.findEvents(project.id) should contain(EventId(nonMissedCommitId.value) -> TriplesStore)
      }

      And("fetch latest commit endpoint returns the missed and the non missed commit")
      `GET <gitlabApi>/projects/:id/repository/commits per page returning OK with a commit`(project.id,
                                                                                            nonMissedCommitId,
                                                                                            missedCommitId
      )

      And("fetch latest commit endpoint returns the missed and the non missed commit")
      `GET <gitlabApi>/projects/:id/repository/commits per page returning OK with a commit`(projectId,
                                                                                            missedCommitId,
                                                                                            nonMissedCommitId
      )

      `GET <gitlabApi>/projects/:id/repository/commits/:sha returning OK with some event`(projectId, missedCommitId)

      When("commit synchronisation process kicks-off")
      db.EventLog.execute { session =>
        val query: Command[Id] =
          sql"""
          DELETE FROM subscription_category_sync_time 
          WHERE project_id = $projectIdEncoder AND category_name = 'COMMIT_SYNC'
          """.command
        session.prepare(query).use(_.execute(project.id))
      }

      And("commit events for the missed event are created and processed")
      `wait for event to be created`(missedCommitId, project.id)
      `wait for events to be processed`(project.id)

      Then("triples for both of the project's commits should be in the RDF Store")
      eventually {
        EventLog.findEvents(project.id) should contain theSameElementsAs List(
          EventId(nonMissedCommitId.value) -> TriplesStore,
          EventId(missedCommitId.value)    -> TriplesStore
        )
      }
    }
  }

  private def `wait for event to be created`(missedCommitId: CommitId, projectId: Id) = eventually {
    db.EventLog.execute { session =>
      val query: Query[Id ~ CommitId, CommitId] = sql"""
          SELECT event_id FROM event
          WHERE project_id = $projectIdEncoder AND event_id = $commitIdEncoder
          LIMIT 1
          """.query(commitIdDecoder)
      session.prepare(query).use(_.option(projectId ~ missedCommitId))
    } shouldBe Some(missedCommitId)
  }
}<|MERGE_RESOLUTION|>--- conflicted
+++ resolved
@@ -30,12 +30,8 @@
 import ch.datascience.graph.acceptancetests.testing.AcceptanceTestPatience
 import ch.datascience.graph.acceptancetests.tooling.{GraphServices, ModelImplicits}
 import ch.datascience.graph.model.EventsGenerators.commitIds
-<<<<<<< HEAD
 import ch.datascience.graph.model.events.EventId
 import ch.datascience.graph.model.events.EventStatus.TriplesStore
-=======
-import ch.datascience.graph.model.events.CommitId
->>>>>>> dd52f030
 import ch.datascience.graph.model.projects.Id
 import ch.datascience.http.client.AccessToken
 import ch.datascience.webhookservice.model.HookToken
@@ -45,12 +41,8 @@
 import org.scalatest.concurrent.Eventually
 import org.scalatest.featurespec.AnyFeatureSpec
 import org.scalatest.matchers.should
-<<<<<<< HEAD
 import skunk.Command
-=======
->>>>>>> dd52f030
 import skunk.implicits._
-import skunk.{Command, Query, ~}
 
 class CommitSyncFlowsSpec
     extends AnyFeatureSpec
@@ -76,11 +68,7 @@
       `GET <gitlabApi>/projects/:id/repository/commits/:sha returning OK with some event`(project.id, missedCommitId)
 
       And("fetch latest commit endpoint returns the non missed commit")
-<<<<<<< HEAD
       `GET <gitlabApi>/projects/:id/repository/commits per page returning OK with a commit`(project.id,
-=======
-      `GET <gitlabApi>/projects/:id/repository/commits per page returning OK with a commit`(projectId,
->>>>>>> dd52f030
                                                                                             nonMissedCommitId
       )
 
@@ -114,12 +102,12 @@
       )
 
       And("fetch latest commit endpoint returns the missed and the non missed commit")
-      `GET <gitlabApi>/projects/:id/repository/commits per page returning OK with a commit`(projectId,
+      `GET <gitlabApi>/projects/:id/repository/commits per page returning OK with a commit`(project.id,
                                                                                             missedCommitId,
                                                                                             nonMissedCommitId
       )
 
-      `GET <gitlabApi>/projects/:id/repository/commits/:sha returning OK with some event`(projectId, missedCommitId)
+      `GET <gitlabApi>/projects/:id/repository/commits/:sha returning OK with some event`(project.id, missedCommitId)
 
       When("commit synchronisation process kicks-off")
       db.EventLog.execute { session =>
@@ -132,7 +120,6 @@
       }
 
       And("commit events for the missed event are created and processed")
-      `wait for event to be created`(missedCommitId, project.id)
       `wait for events to be processed`(project.id)
 
       Then("triples for both of the project's commits should be in the RDF Store")
@@ -144,15 +131,4 @@
       }
     }
   }
-
-  private def `wait for event to be created`(missedCommitId: CommitId, projectId: Id) = eventually {
-    db.EventLog.execute { session =>
-      val query: Query[Id ~ CommitId, CommitId] = sql"""
-          SELECT event_id FROM event
-          WHERE project_id = $projectIdEncoder AND event_id = $commitIdEncoder
-          LIMIT 1
-          """.query(commitIdDecoder)
-      session.prepare(query).use(_.option(projectId ~ missedCommitId))
-    } shouldBe Some(missedCommitId)
-  }
 }