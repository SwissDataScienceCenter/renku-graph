--- conflicted
+++ resolved
@@ -27,28 +27,32 @@
 import ch.datascience.graph.acceptancetests.tooling.RDFStore
 import ch.datascience.graph.model.SchemaVersion
 import ch.datascience.graph.model.events.{CommitId, Project}
+import ch.datascience.rdfstore.RdfStoreData.singleFileAndCommitTriples
 import ch.datascience.webhookservice.model.HookToken
 import org.http4s.Status._
 import org.scalatest.Assertion
 import org.scalatest.Matchers._
 import org.scalatest.concurrent.{Eventually, IntegrationPatience}
+import ch.datascience.graph.acceptancetests.model._
+import scala.xml.NodeBuffer
 
 object RdfStoreProvisioning extends Eventually with IntegrationPatience {
 
-<<<<<<< HEAD
-  def `data in the RDF store`(project: Project, commitId: CommitId, triples: String): Assertion = {
-=======
-  def `data in the RDF store`(project: Project, commitId: CommitId, schemaVersion: SchemaVersion): Assertion = {
->>>>>>> 76764fc5
+  def `data in the RDF store`(project: Project, commitId: CommitId, schemaVersion: SchemaVersion): Assertion =
+    `data in the RDF store`(project,
+                            commitId,
+                            singleFileAndCommitTriples(project.path, commitId, Some(schemaVersion)),
+                            schemaVersion)
+
+  def `data in the RDF store`(project:       Project,
+                              commitId:      CommitId,
+                              triples:       NodeBuffer,
+                              schemaVersion: SchemaVersion = currentSchemaVersion): Assertion = {
     val projectId = project.id
 
     `GET <gitlab>/api/v4/projects/:id/repository/commits/:sha returning OK with some event`(projectId, commitId)
 
-<<<<<<< HEAD
-    `GET <triples-generator>/projects/:id/commits/:id returning OK`(project, commitId, triples)
-=======
-    `GET <triples-generator>/projects/:id/commits/:id returning OK with some triples`(project, commitId, schemaVersion)
->>>>>>> 76764fc5
+    `GET <triples-generator>/projects/:id/commits/:id returning OK`(project, commitId, Seq(triples), schemaVersion)
 
     webhookServiceClient
       .POST("webhooks/events", HookToken(projectId), data.GitLab.pushEvent(project, commitId))
