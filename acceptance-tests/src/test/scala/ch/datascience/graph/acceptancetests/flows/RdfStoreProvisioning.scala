/*
 * Copyright 2019 Swiss Data Science Center (SDSC)
 * A partnership between École Polytechnique Fédérale de Lausanne (EPFL) and
 * Eidgenössische Technische Hochschule Zürich (ETHZ).
 *
 * Licensed under the Apache License, Version 2.0 (the "License");
 * you may not use this file except in compliance with the License.
 * You may obtain a copy of the License at
 *
 *     http://www.apache.org/licenses/LICENSE-2.0
 *
 * Unless required by applicable law or agreed to in writing, software
 * distributed under the License is distributed on an "AS IS" BASIS,
 * WITHOUT WARRANTIES OR CONDITIONS OF ANY KIND, either express or implied.
 * See the License for the specific language governing permissions and
 * limitations under the License.
 */

package ch.datascience.graph.acceptancetests.flows

import ch.datascience.dbeventlog.EventStatus.New
import ch.datascience.graph.acceptancetests.data
import ch.datascience.graph.acceptancetests.data._
import ch.datascience.graph.acceptancetests.db.EventLog
import ch.datascience.graph.acceptancetests.stubs.GitLab._
import ch.datascience.graph.acceptancetests.stubs.RemoteTriplesGenerator._
import ch.datascience.graph.acceptancetests.testing.AcceptanceTestPatience
import ch.datascience.graph.acceptancetests.tooling.GraphServices._
import ch.datascience.graph.acceptancetests.tooling.RDFStore
import ch.datascience.graph.model.SchemaVersion
import ch.datascience.graph.model.events.{CommitId, Project}
import ch.datascience.rdfstore.JsonLDTriples
import ch.datascience.rdfstore.triples.{singleFileAndCommit, triples}
import ch.datascience.webhookservice.model.HookToken
import org.http4s.Status._
import org.scalatest.Assertion
import org.scalatest.Matchers._
import org.scalatest.concurrent.Eventually

object RdfStoreProvisioning extends Eventually with AcceptanceTestPatience {

  def `data in the RDF store`(project: Project, commitId: CommitId, schemaVersion: SchemaVersion): Assertion =
<<<<<<< HEAD
    `data in the RDF store`(
      project,
      commitId,
      triples(singleFileAndCommit(project.path, commitId, maybeSchemaVersion = Some(schemaVersion))),
      schemaVersion
    )
=======
    `data in the RDF store`(project,
                            commitId,
                            triples(singleFileAndCommit(project.path, commitId, schemaVersion = schemaVersion)),
                            schemaVersion)
>>>>>>> 524bd628

  def `data in the RDF store`(project:       Project,
                              commitId:      CommitId,
                              triples:       JsonLDTriples,
                              schemaVersion: SchemaVersion = currentSchemaVersion): Assertion = {
    val projectId = project.id

    `GET <gitlab>/api/v4/projects/:id/repository/commits/:sha returning OK with some event`(projectId, commitId)

    `GET <triples-generator>/projects/:id/commits/:id returning OK`(project, commitId, triples, schemaVersion)

    webhookServiceClient
      .POST("webhooks/events", HookToken(projectId), data.GitLab.pushEvent(project, commitId))
      .status shouldBe Accepted

    eventually {
      EventLog.findEvents(projectId, status = New) shouldBe List(commitId)
    }

    eventually {
      RDFStore.getAllTriples
        .map {
          case (s, p, o) => s"$s $p $o"
        }
        .exists(_.contains(commitId.value)) shouldBe true
    }
  }
}<|MERGE_RESOLUTION|>--- conflicted
+++ resolved
@@ -40,19 +40,11 @@
 object RdfStoreProvisioning extends Eventually with AcceptanceTestPatience {
 
   def `data in the RDF store`(project: Project, commitId: CommitId, schemaVersion: SchemaVersion): Assertion =
-<<<<<<< HEAD
     `data in the RDF store`(
       project,
       commitId,
-      triples(singleFileAndCommit(project.path, commitId, maybeSchemaVersion = Some(schemaVersion))),
-      schemaVersion
-    )
-=======
-    `data in the RDF store`(project,
-                            commitId,
-                            triples(singleFileAndCommit(project.path, commitId, schemaVersion = schemaVersion)),
-                            schemaVersion)
->>>>>>> 524bd628
+      triples(singleFileAndCommit(project.path, commitId = commitId, schemaVersion = schemaVersion)),
+      schemaVersion)
 
   def `data in the RDF store`(project:       Project,
                               commitId:      CommitId,
