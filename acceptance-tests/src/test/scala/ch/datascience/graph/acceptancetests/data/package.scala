--- conflicted
+++ resolved
@@ -19,22 +19,15 @@
 package ch.datascience.graph.acceptancetests
 
 import ch.datascience.config.RenkuResourcesUrl
-<<<<<<< HEAD
-=======
 import ch.datascience.generators.Generators.Implicits._
 import ch.datascience.graph.acceptancetests.tooling.RDFStore
 import ch.datascience.graph.model.EventsGenerators.projectIds
->>>>>>> ae175059
 import ch.datascience.graph.model.SchemaVersion
 import ch.datascience.graph.model.events.{ProjectId, Project => GitLabProject}
 import ch.datascience.knowledgegraph.projects.model.Project
 import ch.datascience.rdfstore.FusekiBaseUrl
 
 package object data {
-<<<<<<< HEAD
-  val currentSchemaVersion: SchemaVersion     = SchemaVersion("0.5.0")
-  val renkuResourceUrl:     RenkuResourcesUrl = RenkuResourcesUrl("http://localhost:9004/knowledge-graph")
-=======
   val currentSchemaVersion:   SchemaVersion     = SchemaVersion("0.5.0")
   val renkuResourceUrl:       RenkuResourcesUrl = RenkuResourcesUrl("http://localhost:9004/knowledge-graph")
   implicit val fusekiBaseUrl: FusekiBaseUrl     = RDFStore.fusekiBaseUrl
@@ -46,5 +39,4 @@
       project.path
     )
   }
->>>>>>> ae175059
 }