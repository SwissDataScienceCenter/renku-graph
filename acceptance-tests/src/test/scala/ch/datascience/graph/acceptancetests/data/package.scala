--- conflicted
+++ resolved
@@ -19,14 +19,12 @@
 package ch.datascience.graph.acceptancetests
 
 import ch.datascience.config.renku
-<<<<<<< HEAD
 import ch.datascience.generators.Generators.Implicits._
 import ch.datascience.generators.Generators.{httpUrls => urls, _}
 import ch.datascience.graph.acceptancetests.data.Project.Permissions._
 import ch.datascience.graph.acceptancetests.data.Project.Statistics._
 import ch.datascience.graph.acceptancetests.data.Project.Urls._
 import ch.datascience.graph.acceptancetests.data.Project._
-import ch.datascience.graph.config.RenkuBaseUrlLoader
 import ch.datascience.graph.model
 import ch.datascience.graph.model.GraphModelGenerators._
 import ch.datascience.graph.model._
@@ -34,13 +32,11 @@
 import org.scalacheck.Gen
 
 import java.time.Instant.now
-import scala.util.Try
 
-package object data {
-  val currentVersionPair:    RenkuVersionPair   = RenkuVersionPair(CliVersion("0.12.2"), SchemaVersion("8"))
-  implicit val cliVersion:   CliVersion         = currentVersionPair.cliVersion
-  val renkuResourcesUrl:     renku.ResourcesUrl = renku.ResourcesUrl("http://localhost:9004/knowledge-graph")
-  implicit val renkuBaseUrl: RenkuBaseUrl       = RenkuBaseUrlLoader[Try]().fold(throw _, identity)
+package object data extends RdfStoreData {
+
+  implicit val cliVersion: CliVersion         = currentVersionPair.cliVersion
+  val renkuResourcesUrl:   renku.ResourcesUrl = renku.ResourcesUrl("http://localhost:9004/knowledge-graph")
 
   def dataProjects[FC <: model.projects.ForksCount](
       projectGen: Gen[testentities.Project[FC]]
@@ -105,12 +101,4 @@
     lfsSize          <- nonNegativeInts() map (v => LsfObjectsSize(v.value))
     jobArtifactsSize <- nonNegativeInts() map (v => JobArtifactsSize(v.value))
   } yield Statistics(commitsCount, storageSize, repositorySize, lfsSize, jobArtifactsSize)
-=======
-import ch.datascience.graph.acceptancetests.tooling.RDFStore
-import ch.datascience.rdfstore.FusekiBaseUrl
-
-package object data {
-  val renkuResourcesUrl:      renku.ResourcesUrl = renku.ResourcesUrl("http://localhost:9004/knowledge-graph")
-  implicit val fusekiBaseUrl: FusekiBaseUrl      = RDFStore.fusekiBaseUrl
->>>>>>> 3a8e4402
 }