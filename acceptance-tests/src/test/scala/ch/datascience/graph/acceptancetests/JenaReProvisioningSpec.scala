--- conflicted
+++ resolved
@@ -19,11 +19,7 @@
 package ch.datascience.graph.acceptancetests
 
 import ch.datascience.generators.Generators.Implicits._
-<<<<<<< HEAD
-import ch.datascience.graph.acceptancetests.data.KnowledgeGraph.triples
-=======
-import ch.datascience.graph.acceptancetests.stubs.RemoteTriplesGenerator.`GET <triples-generator>/projects/:id/commits/:id returning OK with some triples`
->>>>>>> 76764fc5
+import ch.datascience.graph.acceptancetests.stubs.RemoteTriplesGenerator._
 import ch.datascience.graph.acceptancetests.tooling.{GraphServices, RDFStore}
 import ch.datascience.graph.model.SchemaVersion
 import ch.datascience.graph.model.events.EventsGenerators.{commitIds, projects}
@@ -43,23 +39,10 @@
       val project  = projects.generateOne
       val commitId = commitIds.generateOne
 
-<<<<<<< HEAD
-      Given("some data in the RDF Store")
-      `data in the RDF store`(project, commitId, triples(project.path))
-      val initialTriplesNumber = RDFStore.findAllTriplesNumber()
-
-      When("user does DELETE triples-generator/triples/projects")
-      triplesGeneratorClient
-        .DELETE("triples/projects", BasicAuthCredentials(BasicAuthUsername("admin"), BasicAuthPassword("adminpass")))
-        .status shouldBe Accepted
-
-      Then("all the triples should be deleted")
-=======
       Given("the re-provisioning process starts with configured re-provisioning-initial-delay = 5 seconds")
       And("there are outdated triples in the RDF Store")
       val oldSchemaVersion = SchemaVersion("0.4.0")
       `data in the RDF store`(project, commitId, oldSchemaVersion)
->>>>>>> 76764fc5
       eventually {
         RDFStore.doesVersionTripleExist(oldSchemaVersion) shouldBe true
       }
