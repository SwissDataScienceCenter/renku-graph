--- conflicted
+++ resolved
@@ -24,26 +24,30 @@
 import ch.datascience.rdfstore.RdfStoreData._
 import com.github.tomakehurst.wiremock.client.WireMock.{get, ok, stubFor}
 
+import scala.xml.NodeBuffer
+
 object RemoteTriplesGenerator {
 
-<<<<<<< HEAD
-  def `GET <triples-generator>/projects/:id/commits/:id returning OK`(project:  Project,
-                                                                      commitId: CommitId,
-                                                                      triples:  String): Unit = {
+  def `GET <triples-generator>/projects/:id/commits/:id returning OK with some triples`(project:  Project,
+                                                                                        commitId: CommitId,
+                                                                                        schemaVersion: SchemaVersion =
+                                                                                          currentSchemaVersion): Unit =
+    `GET <triples-generator>/projects/:id/commits/:id returning OK`(
+      project,
+      commitId,
+      Seq(singleFileAndCommitTriples(project.path, commitId, Some(schemaVersion))),
+      schemaVersion)
+
+  def `GET <triples-generator>/projects/:id/commits/:id returning OK`(
+      project:       Project,
+      commitId:      CommitId,
+      triples:       Seq[NodeBuffer],
+      schemaVersion: SchemaVersion = currentSchemaVersion
+  ): Unit = {
     stubFor {
       get(s"/projects/${project.id}/commits/$commitId")
         .willReturn(
-          ok(triples)
-=======
-  def `GET <triples-generator>/projects/:id/commits/:id returning OK with some triples`(
-      project:       Project,
-      commitId:      CommitId,
-      schemaVersion: SchemaVersion = currentSchemaVersion): Unit = {
-    stubFor {
-      get(s"/projects/${project.id}/commits/$commitId")
-        .willReturn(
-          ok(RDF(singleFileAndCommitTriples(project.path, commitId, Some(schemaVersion))).toString())
->>>>>>> 76764fc5
+          ok(RDF(triples: _*).toString())
         )
     }
     ()
