--- conflicted
+++ resolved
@@ -35,11 +35,7 @@
     `GET <triples-generator>/projects/:id/commits/:id returning OK`(
       project,
       commitId,
-<<<<<<< HEAD
-      triples(singleFileAndCommit(project.path, commitId, maybeSchemaVersion = Some(schemaVersion))),
-=======
-      triples(singleFileAndCommit(project.path, commitId, schemaVersion = schemaVersion)),
->>>>>>> 524bd628
+      triples(singleFileAndCommit(project.path, commitId = commitId, schemaVersion = schemaVersion)),
       schemaVersion)
 
   def `GET <triples-generator>/projects/:id/commits/:id returning OK`(
