/*
 * Copyright 2019 Swiss Data Science Center (SDSC)
 * A partnership between École Polytechnique Fédérale de Lausanne (EPFL) and
 * Eidgenössische Technische Hochschule Zürich (ETHZ).
 *
 * Licensed under the Apache License, Version 2.0 (the "License");
 * you may not use this file except in compliance with the License.
 * You may obtain a copy of the License at
 *
 *     http://www.apache.org/licenses/LICENSE-2.0
 *
 * Unless required by applicable law or agreed to in writing, software
 * distributed under the License is distributed on an "AS IS" BASIS,
 * WITHOUT WARRANTIES OR CONDITIONS OF ANY KIND, either express or implied.
 * See the License for the specific language governing permissions and
 * limitations under the License.
 */

package ch.datascience.graph.acceptancetests.stubs

import ch.datascience.graph.acceptancetests.data._
import ch.datascience.graph.model.SchemaVersion
import ch.datascience.graph.model.events.{CommitId, Project}
import ch.datascience.rdfstore.JsonLDTriples
import ch.datascience.rdfstore.triples.{singleFileAndCommit, triples}
import com.github.tomakehurst.wiremock.client.WireMock.{get, ok, stubFor}

object RemoteTriplesGenerator {

  def `GET <triples-generator>/projects/:id/commits/:id returning OK with some triples`(project:  Project,
                                                                                        commitId: CommitId,
                                                                                        schemaVersion: SchemaVersion =
                                                                                          currentSchemaVersion): Unit =
    `GET <triples-generator>/projects/:id/commits/:id returning OK`(
      project,
      commitId,
<<<<<<< HEAD
      triples(singleFileAndCommit(project.path, commitId, Some(schemaVersion))),
=======
      triples(singleFileAndCommit(project.path, commitId, schemaVersion = schemaVersion)),
>>>>>>> 524bd628
      schemaVersion)

  def `GET <triples-generator>/projects/:id/commits/:id returning OK`(
      project:       Project,
      commitId:      CommitId,
      triples:       JsonLDTriples,
      schemaVersion: SchemaVersion = currentSchemaVersion
  ): Unit = {
    stubFor {
      get(s"/projects/${project.id}/commits/$commitId")
        .willReturn(
          ok(triples.value.spaces2)
        )
    }
    ()
  }
}<|MERGE_RESOLUTION|>--- conflicted
+++ resolved
@@ -34,11 +34,7 @@
     `GET <triples-generator>/projects/:id/commits/:id returning OK`(
       project,
       commitId,
-<<<<<<< HEAD
-      triples(singleFileAndCommit(project.path, commitId, Some(schemaVersion))),
-=======
       triples(singleFileAndCommit(project.path, commitId, schemaVersion = schemaVersion)),
->>>>>>> 524bd628
       schemaVersion)
 
   def `GET <triples-generator>/projects/:id/commits/:id returning OK`(
