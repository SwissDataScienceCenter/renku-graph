/*
 * Copyright 2021 Swiss Data Science Center (SDSC)
 * A partnership between École Polytechnique Fédérale de Lausanne (EPFL) and
 * Eidgenössische Technische Hochschule Zürich (ETHZ).
 *
 * Licensed under the Apache License, Version 2.0 (the "License");
 * you may not use this file except in compliance with the License.
 * You may obtain a copy of the License at
 *
 *     http://www.apache.org/licenses/LICENSE-2.0
 *
 * Unless required by applicable law or agreed to in writing, software
 * distributed under the License is distributed on an "AS IS" BASIS,
 * WITHOUT WARRANTIES OR CONDITIONS OF ANY KIND, either express or implied.
 * See the License for the specific language governing permissions and
 * limitations under the License.
 */

package ch.datascience.graph.acceptancetests.db

import cats.data.NonEmptyList
import cats.effect.{ContextShift, IO}
import ch.datascience.db.{DBConfigProvider, SessionResource}
import ch.datascience.graph.acceptancetests.tooling.TestLogger
import ch.datascience.graph.model.events.{CommitId, EventStatus}
import ch.datascience.graph.model.projects
import ch.datascience.graph.model.projects.Id
import com.dimafeng.testcontainers.PostgreSQLContainer
import io.renku.eventlog._
import natchez.Trace.Implicits.noop
import org.testcontainers.utility.DockerImageName
import skunk._
import skunk.implicits._

import scala.concurrent.ExecutionContext.Implicits.global
import scala.language.postfixOps

object EventLog extends TypeSerializers {

  private implicit val contextShift: ContextShift[IO] = IO.contextShift(global)
  private val logger = TestLogger()

<<<<<<< HEAD
  def findEvents(projectId: Id, status: EventStatus*): List[CommitId] = execute { session =>
    val query: Query[projects.Id, CommitId] = sql"""
=======
  def findEvents(projectId: Id): List[(EventId, EventStatus)] = execute {
    fr"""
     SELECT event_id, status
     FROM event
     WHERE project_id = $projectId"""
      .query[(EventId, EventStatus)]
      .to[List]
  }

  def findEvents(projectId: Id, status: EventStatus*): List[CommitId] = execute {
    (fr"""
>>>>>>> 25bf3372
     SELECT event_id
     FROM event
     WHERE project_id = $projectIdPut AND #${`status IN`(status.toList)}"""
      .query(eventIdGet)
      .map(eventId => CommitId(eventId.value))
    session.prepare(query).use(_.stream(projectId, 32).compile.toList)
  }

  private def `status IN`(status: List[EventStatus]) =
    s"status IN (${NonEmptyList.fromListUnsafe(status).map(el => s"'$el'").toList.mkString(",")})"

  def execute[O](query: Session[IO] => IO[O]): O =
    transactor.use(session => query(session)).unsafeRunSync()

  private val dbConfig: DBConfigProvider.DBConfig[EventLogDB] =
    new EventLogDbConfigProvider[IO].get().unsafeRunSync()

  private val postgresContainer: PostgreSQLContainer = PostgreSQLContainer(
    dockerImageNameOverride = DockerImageName.parse("postgres:9.6.19-alpine"),
    databaseName = "event_log",
    username = dbConfig.user.value,
    password = dbConfig.pass.value
  )

  def startDB(): IO[Unit] = for {
    _ <- IO(postgresContainer.start())
    _ <- logger.info("event_log DB started")
  } yield ()

  private lazy val transactor: SessionResource[IO, EventLogDB] = new SessionResource[IO, EventLogDB](
    Session.single(
      host = postgresContainer.host,
      port = postgresContainer.container.getMappedPort(dbConfig.port.value),
      database = dbConfig.name.value,
      user = dbConfig.user.value,
      password = Some(dbConfig.pass.value)
    )
  )
}<|MERGE_RESOLUTION|>--- conflicted
+++ resolved
@@ -40,10 +40,6 @@
   private implicit val contextShift: ContextShift[IO] = IO.contextShift(global)
   private val logger = TestLogger()
 
-<<<<<<< HEAD
-  def findEvents(projectId: Id, status: EventStatus*): List[CommitId] = execute { session =>
-    val query: Query[projects.Id, CommitId] = sql"""
-=======
   def findEvents(projectId: Id): List[(EventId, EventStatus)] = execute {
     fr"""
      SELECT event_id, status
@@ -53,9 +49,8 @@
       .to[List]
   }
 
-  def findEvents(projectId: Id, status: EventStatus*): List[CommitId] = execute {
-    (fr"""
->>>>>>> 25bf3372
+  def findEvents(projectId: Id, status: EventStatus*): List[CommitId] = execute { session =>
+    val query: Query[projects.Id, CommitId] = sql"""
      SELECT event_id
      FROM event
      WHERE project_id = $projectIdPut AND #${`status IN`(status.toList)}"""
