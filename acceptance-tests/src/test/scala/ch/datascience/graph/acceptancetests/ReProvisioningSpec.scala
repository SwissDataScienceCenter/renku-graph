--- conflicted
+++ resolved
@@ -32,14 +32,6 @@
 import ch.datascience.graph.model.EventsGenerators.commitIds
 import ch.datascience.graph.model.{SchemaVersion, testentities}
 import ch.datascience.http.client.AccessToken
-<<<<<<< HEAD
-=======
-import ch.datascience.knowledgegraph.projects.ProjectsGenerators.projects
-import ch.datascience.knowledgegraph.projects.model.Statistics.CommitsCount
-import ch.datascience.rdfstore.entities.EntitiesGenerators.persons
-import ch.datascience.rdfstore.entities.bundles._
-import ch.datascience.rdfstore.entities.{Activity, Person}
->>>>>>> 4f2767ba
 import ch.datascience.triplesgenerator
 import io.circe.Json
 import io.renku.jsonld.syntax._
@@ -74,16 +66,9 @@
       val project  = dataProjects(testEntitiesProject).generateOne
       val commitId = commitIds.generateOne
 
-<<<<<<< HEAD
       `data in the RDF store`(project, project.entitiesProject.asJsonLD, commitId)
 
-      `GET <gitlabApi>/projects/:path returning OK with`(project, withStatistics = true)
-=======
-      `GET <gitlabApi>/projects/:path AND :id returning OK with`(project,
-                                                                 maybeCreator = committer.some,
-                                                                 maybeCommitsCount = CommitsCount(1).some
-      )
->>>>>>> 4f2767ba
+      `GET <gitlabApi>/projects/:path AND :id returning OK with`(project)
       val projectDetailsResponse = knowledgeGraphClient.GET(s"knowledge-graph/projects/${project.path}", accessToken)
 
       projectDetailsResponseIsValid(projectDetailsResponse, initialProjectSchemaVersion)
@@ -105,15 +90,7 @@
       Then("Re-provisioning is triggered")
       And("The new data can be queried in Jena")
 
-<<<<<<< HEAD
-      `GET <gitlabApi>/projects/:path returning OK with`(project, withStatistics = true)
-=======
-      `GET <gitlabApi>/projects/:path AND :id returning OK with`(
-        project,
-        maybeCreator = committer.some,
-        maybeCommitsCount = CommitsCount(1).some
-      )
->>>>>>> 4f2767ba
+      `GET <gitlabApi>/projects/:path AND :id returning OK with`(project)
 
       eventually {
         val updatedProjectDetailsResponse =
