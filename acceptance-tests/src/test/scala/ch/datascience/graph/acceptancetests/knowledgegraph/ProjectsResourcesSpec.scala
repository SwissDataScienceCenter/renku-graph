--- conflicted
+++ resolved
@@ -88,54 +88,19 @@
 
       Given("some data in the RDF Store")
 
-      val jsonLDParentProjectTriples = parentProject.entitiesProject.asJsonLD
-
-<<<<<<< HEAD
-      `data in the RDF store`(parentProject, jsonLDParentProjectTriples)
+      `data in the RDF store`(parentProject, parentProject.entitiesProject.asJsonLD)
       `wait for events to be processed`(parentProject.id)
-=======
-      val jsonLDTriples = JsonLD.arr(
-        nonModifiedDataSetCommit(
-          commitId = dataset1CommitId,
-          committer = dataset1Committer,
-          cliVersion = currentVersionPair.cliVersion
-        )(
-          projectPath = project.path,
-          projectName = project.name,
-          maybeVisibility = project.visibility.some,
-          projectDateCreated = project.created.date,
-          maybeProjectCreator = project.created.maybeCreator.map(creator => Person(creator.name, creator.maybeEmail)),
-          maybeParent = parentProjectEntity.some,
-          projectVersion = project.version
-        )(
-          datasetIdentifier = dataset.id,
-          datasetTitle = dataset.title,
-          datasetName = dataset.name,
-          maybeDatasetSameAs = dataset.sameAs.some,
-          datasetImages = dataset.images
-        )
-      )
-      val projectWithStatistics = `data in the RDF store`(project, dataset1CommitId, dataset1Committer, jsonLDTriples)(
-        NonEmptyList.of(dataset1Committer, persons.generateOne.copy(maybeGitLabId = user.id.some)).map(_.asMember())
-      )
->>>>>>> 4f2767ba
 
       `data in the RDF store`(project, JsonLD.arr(dataset.asJsonLD, project.entitiesProject.asJsonLD))
       `wait for events to be processed`(project.id)
 
-<<<<<<< HEAD
-      And("the project exists in GitLab")
-      `GET <gitlabApi>/projects/:path returning OK with`(project, withStatistics = true)
-
-=======
->>>>>>> 4f2767ba
       When("user fetches project's details with GET knowledge-graph/projects/<namespace>/<name>")
       val projectDetailsResponse = knowledgeGraphClient.GET(s"knowledge-graph/projects/${project.path}", accessToken)
 
       Then("he should get OK response with project's details")
       projectDetailsResponse.status shouldBe Ok
       val Right(projectDetails) = projectDetailsResponse.bodyAsJson.as[Json]
-      projectDetails shouldBe fullJson(projectWithStatistics)
+      projectDetails shouldBe fullJson(project)
 
       When("user then fetches project's datasets using the link from the response")
       val datasetsLink     = projectDetails._links.get(Rel("datasets")) getOrFail (message = "No link with rel 'datasets'")
