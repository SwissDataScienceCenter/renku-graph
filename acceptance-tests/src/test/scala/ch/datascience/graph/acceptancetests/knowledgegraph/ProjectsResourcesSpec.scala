/*
 * Copyright 2020 Swiss Data Science Center (SDSC)
 * A partnership between École Polytechnique Fédérale de Lausanne (EPFL) and
 * Eidgenössische Technische Hochschule Zürich (ETHZ).
 *
 * Licensed under the Apache License, Version 2.0 (the "License");
 * you may not use this file except in compliance with the License.
 * You may obtain a copy of the License at
 *
 *     http://www.apache.org/licenses/LICENSE-2.0
 *
 * Unless required by applicable law or agreed to in writing, software
 * distributed under the License is distributed on an "AS IS" BASIS,
 * WITHOUT WARRANTIES OR CONDITIONS OF ANY KIND, either express or implied.
 * See the License for the specific language governing permissions and
 * limitations under the License.
 */

package ch.datascience.graph.acceptancetests.knowledgegraph

import cats.implicits._
import ch.datascience.generators.CommonGraphGenerators.accessTokens
import ch.datascience.generators.Generators.Implicits._
import ch.datascience.graph.acceptancetests.data._
import ch.datascience.graph.acceptancetests.flows.RdfStoreProvisioning._
import ch.datascience.graph.acceptancetests.knowledgegraph.DatasetsResources.briefJson
import ch.datascience.graph.acceptancetests.stubs.GitLab._
import ch.datascience.graph.acceptancetests.testing.AcceptanceTestPatience
import ch.datascience.graph.acceptancetests.tooling.GraphServices
import ch.datascience.graph.acceptancetests.tooling.ResponseTools._
import ch.datascience.graph.acceptancetests.tooling.TestReadabilityTools._
import ch.datascience.graph.model.EventsGenerators.commitIds
import ch.datascience.graph.model.GraphModelGenerators._
import ch.datascience.graph.model.projects.Path
import ch.datascience.http.client.AccessToken
import ch.datascience.http.rest.Links.{Href, Link, Rel, _links}
import ch.datascience.http.server.EndpointTester._
import ch.datascience.knowledgegraph.datasets.DatasetsGenerators._
import ch.datascience.knowledgegraph.datasets.model._
import ch.datascience.knowledgegraph.projects.ProjectsGenerators._
import ch.datascience.knowledgegraph.projects.model.Permissions.{GroupPermissions, ProjectAndGroupPermissions, ProjectPermissions}
import ch.datascience.knowledgegraph.projects.model._
import ch.datascience.rdfstore.entities
import ch.datascience.rdfstore.entities.Person
import ch.datascience.rdfstore.entities.bundles._
import io.circe.Json
import io.circe.literal._
import io.renku.jsonld.JsonLD
import org.http4s.Status._
import org.scalatest.GivenWhenThen
import org.scalatest.featurespec.AnyFeatureSpec
import org.scalatest.matchers.should

class ProjectsResourcesSpec
    extends AnyFeatureSpec
    with GivenWhenThen
    with GraphServices
    with AcceptanceTestPatience
    with should.Matchers {

  import ProjectsResources._

  private implicit val accessToken: AccessToken = accessTokens.generateOne
  private val parentProject = {
    val initParent = parents.generateOne
    ParentProject(
      initParent.resourceId.toUnsafe[Path],
      initParent.name,
      Creation(initParent.created.date,
               initParent.created.maybeCreator.map(creator => Creator(creator.maybeEmail, creator.name)))
    )
  }
  private val project = {
    val initProject = projects.generateOne
    initProject.copy(
      maybeDescription = projectDescriptions.generateSome,
      forking = initProject.forking.copy(
        maybeParent = parentProject.some
      )
    )
  }
  private val dataset1CommitId = commitIds.generateOne
  private val dataset = nonModifiedDatasets().generateOne.copy(
    maybeDescription = Some(datasetDescriptions.generateOne),
    published        = datasetPublishingInfos.generateOne.copy(maybeDate = Some(datasetPublishedDates.generateOne)),
    projects         = List(DatasetProject(project.path, project.name, addedToProjectObjects.generateOne))
  )

  Feature("GET knowledge-graph/projects/<namespace>/<name> to find project's details") {

    Scenario("As a user I would like to find project's details by calling a REST endpoint") {

      Given("some data in the RDF Store")
      val jsonLDTriples = JsonLD.arr(
<<<<<<< HEAD
        nonModifiedDataSetCommit(
          commitId      = dataset1CommitId,
          schemaVersion = currentSchemaVersion
=======
        dataSetCommit(
          commitId   = dataset1CommitId,
          cliVersion = currentCliVersion
>>>>>>> 6d8bd826
        )(
          projectPath         = project.path,
          projectName         = project.name,
          projectDateCreated  = project.created.date,
          maybeProjectCreator = project.created.maybeCreator.map(creator => Person(creator.name, creator.maybeEmail)),
          maybeParent = entities
            .Project(
              parentProject.path,
              parentProject.name,
              parentProject.created.date,
              maybeCreator =
                parentProject.created.maybeCreator.map(creator => entities.Person(creator.name, creator.maybeEmail)),
              version = projectSchemaVersions.generateOne
            )
            .some,
          projectVersion = project.version
        )(
          datasetIdentifier    = dataset.id,
          datasetTitle          = dataset.title,
          datasetName = dataset.name,
          maybeDatasetSameAs   = dataset.sameAs.some
        )
      )
      `data in the RDF store`(project, dataset1CommitId, jsonLDTriples)

      `triples updates run`(
        Set(project.created.maybeCreator.flatMap(_.maybeEmail),
            parentProject.created.maybeCreator.flatMap(_.maybeEmail)).flatten
      )

      And("the project exists in GitLab")
      `GET <gitlab>/api/v4/projects/:path returning OK with`(project, withStatistics = true)

      When("user fetches project's details with GET knowledge-graph/projects/<namespace>/<name>")
      val projectDetailsResponse = knowledgeGraphClient GET s"knowledge-graph/projects/${project.path}"

      Then("he should get OK response with project's details")
      projectDetailsResponse.status shouldBe Ok
      val Right(projectDetails) = projectDetailsResponse.bodyAsJson.as[Json]
      projectDetails shouldBe fullJson(project)

      When("user then fetches project's datasets using the link from the response")
      val datasetsLink     = projectDetails._links.get(Rel("datasets")) getOrFail (message = "No link with rel 'datasets'")
      val datasetsResponse = restClient GET datasetsLink.toString

      Then("he should get OK response with the projects datasets")
      datasetsResponse.status shouldBe Ok
      val Right(foundDatasets) = datasetsResponse.bodyAsJson.as[List[Json]]
      foundDatasets should contain theSameElementsAs List(briefJson(dataset))
    }
  }
}

object ProjectsResources {

  def fullJson(project: Project): Json = json"""{
    "identifier":  ${project.id.value}, 
    "path":        ${project.path.value}, 
    "name":        ${project.name.value},
    "description": ${(project.maybeDescription getOrElse (throw new Exception("Description expected"))).value},
    "visibility":  ${project.visibility.value},
    "created":     ${project.created.toJson},
    "updatedAt":   ${project.updatedAt.value},
    "urls": {
      "ssh":       ${project.urls.ssh.value},
      "http":      ${project.urls.http.value},
      "web":       ${project.urls.web.value},
      "readme":    ${project.urls.maybeReadme.map(_.value)}
    },
    "forking":     ${project.forking.toJson},
    "tags":        ${project.tags.map(_.value).toList},
    "starsCount":  ${project.starsCount.value},
    "permissions": ${toJson(project.permissions)},
    "statistics": {
      "commitsCount":     ${project.statistics.commitsCount.value},
      "storageSize":      ${project.statistics.storageSize.value},
      "repositorySize":   ${project.statistics.repositorySize.value},
      "lfsObjectsSize":   ${project.statistics.lsfObjectsSize.value},
      "jobArtifactsSize": ${project.statistics.jobArtifactsSize.value}
    },
    "version": ${project.version.value}
  }""" deepMerge {
    _links(
      Link(Rel.Self        -> Href(renkuResourcesUrl / "projects" / project.path)),
      Link(Rel("datasets") -> Href(renkuResourcesUrl / "projects" / project.path / "datasets"))
    )
  }

  private implicit class CreationOps(created: Creation) {
    import ch.datascience.json.JsonOps._

    lazy val toJson: Json = json"""{
      "dateCreated": ${created.date.value}
    }""" addIfDefined ("creator" -> created.maybeCreator.map(_.toJson))
  }

  private implicit class ForkingOps(forking: Forking) {
    import ch.datascience.json.JsonOps._

    lazy val toJson: Json = json"""{
      "forksCount": ${forking.forksCount.value}
    }""" addIfDefined ("parent" -> forking.maybeParent.map(_.toJson))
  }

  private implicit class ParentOps(parent: ParentProject) {
    lazy val toJson: Json = json"""{
      "path":    ${parent.path.value},
      "name":    ${parent.name.value},
      "created": ${parent.created.toJson}
    }"""
  }

  private implicit class ProjectOps(project: Project) {
    lazy val parent: ParentProject = project.forking.maybeParent.getOrElse(throw new Exception("Parent expected"))
  }

  private implicit class CreatorOps(creator: Creator) {
    import ch.datascience.json.JsonOps._

    lazy val toJson: Json = json"""{
      "name":  ${creator.name.value}
    }""" addIfDefined ("email" -> creator.maybeEmail.map(_.value))
  }

  private lazy val toJson: Permissions => Json = {
    case ProjectAndGroupPermissions(projectAccessLevel, groupAccessLevel) => json"""{
      "projectAccess": {
        "level": {"name": ${projectAccessLevel.name.value}, "value": ${projectAccessLevel.value.value}}
      },
      "groupAccess": {
        "level": {"name": ${groupAccessLevel.name.value}, "value": ${groupAccessLevel.value.value}}
      }
    }"""
    case ProjectPermissions(projectAccessLevel)                           => json"""{
      "projectAccess": {
        "level": {"name": ${projectAccessLevel.name.value}, "value": ${projectAccessLevel.value.value}}
      }
    }"""
    case GroupPermissions(groupAccessLevel)                               => json"""{
      "groupAccess": {
        "level": {"name": ${groupAccessLevel.name.value}, "value": ${groupAccessLevel.value.value}}
      }
    }"""
  }
}<|MERGE_RESOLUTION|>--- conflicted
+++ resolved
@@ -92,15 +92,9 @@
 
       Given("some data in the RDF Store")
       val jsonLDTriples = JsonLD.arr(
-<<<<<<< HEAD
-        nonModifiedDataSetCommit(
-          commitId      = dataset1CommitId,
-          schemaVersion = currentSchemaVersion
-=======
         dataSetCommit(
           commitId   = dataset1CommitId,
           cliVersion = currentCliVersion
->>>>>>> 6d8bd826
         )(
           projectPath         = project.path,
           projectName         = project.name,
