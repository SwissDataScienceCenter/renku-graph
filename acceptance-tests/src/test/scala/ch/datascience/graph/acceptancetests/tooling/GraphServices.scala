--- conflicted
+++ resolved
@@ -20,14 +20,9 @@
 
 import cats.effect._
 import cats.effect.concurrent.Semaphore
-<<<<<<< HEAD
-import ch.datascience.graph.acceptancetests.stubs.RdfStoreStub
-import ch.datascience.graph.acceptancetests.tooling.GraphServiceClient.GraphServiceClient
-=======
->>>>>>> 76764fc5
+import ch.datascience.graph.acceptancetests.tooling.KnowledgeGraphClient.KnowledgeGraphClient
 import ch.datascience.graph.acceptancetests.tooling.WebhookServiceClient.WebhookServiceClient
 import ch.datascience.stubbing.ExternalServiceStubbing
-import ch.datascience.triplesgenerator
 import eu.timepit.refined.api.Refined
 import eu.timepit.refined.numeric.Positive
 import org.scalatest.{BeforeAndAfterAll, Suite}
@@ -37,10 +32,6 @@
 trait GraphServices extends BeforeAndAfterAll with ExternalServiceStubbing {
   this: Suite =>
 
-<<<<<<< HEAD
-  import ch.datascience.{knowledgegraph, tokenrepository, webhookservice}
-=======
->>>>>>> 76764fc5
   import eu.timepit.refined.auto._
 
   protected override val maybeFixedPort: Option[Int Refined Positive] = Some(2048)
@@ -52,40 +43,21 @@
   protected val webhookServiceClient:   WebhookServiceClient = GraphServices.webhookServiceClient
   protected val tokenRepositoryClient:  ServiceClient        = GraphServices.tokenRepositoryClient
   protected val triplesGeneratorClient: ServiceClient        = GraphServices.triplesGeneratorClient
-<<<<<<< HEAD
-  protected val graphServiceClient:     GraphServiceClient   = GraphServices.graphServiceClient
-=======
+  protected val knowledgeGraphClient:   KnowledgeGraphClient = GraphServices.knowledgeGraphClient
   protected val webhookService:         ServiceRun           = GraphServices.webhookService
   protected val tokenRepository:        ServiceRun           = GraphServices.tokenRepository
   protected val triplesGenerator:       ServiceRun           = GraphServices.triplesGenerator
->>>>>>> 76764fc5
+  protected val knowledgeGraph:         ServiceRun           = GraphServices.knowledgeGraph
 
   protected override def beforeAll(): Unit = {
     super.beforeAll()
 
     GraphServices.servicesRunner
       .run(
-<<<<<<< HEAD
-        ServiceRun(webhookservice.Microservice, webhookServiceClient),
-        ServiceRun(tokenrepository.Microservice, tokenRepositoryClient),
-        ServiceRun(
-          service       = triplesgenerator.Microservice,
-          serviceClient = GraphServices.triplesGeneratorClient,
-          preServiceStart = List(
-            IO(RdfStoreStub.start()),
-            IO(RdfStoreStub.givenRenkuDataSetExists())
-          ),
-          postServiceStart = List(
-            IO(RdfStoreStub.shutdown()),
-            IO(RDFStore.start())
-          )
-        ),
-        ServiceRun(knowledgegraph.Microservice, graphServiceClient)
-=======
         webhookService,
         tokenRepository,
-        triplesGenerator
->>>>>>> 76764fc5
+        triplesGenerator,
+        knowledgeGraph
       )
       .unsafeRunSync()
   }
@@ -94,7 +66,7 @@
 object GraphServices {
 
   import ch.datascience.graph.acceptancetests.stubs.RdfStoreStub
-  import ch.datascience.{tokenrepository, webhookservice}
+  import ch.datascience.{knowledgegraph, tokenrepository, triplesgenerator, webhookservice}
 
   implicit lazy val executionContext: ExecutionContext = ExecutionContext.global
   implicit lazy val contextShift:     ContextShift[IO] = IO.contextShift(executionContext)
@@ -103,10 +75,11 @@
   val webhookServiceClient   = WebhookServiceClient()
   val triplesGeneratorClient = TriplesGeneratorClient()
   val tokenRepositoryClient  = TokenRepositoryClient()
-  val graphServiceClient     = GraphServiceClient()
+  val knowledgeGraphClient   = KnowledgeGraphClient()
 
   val webhookService  = ServiceRun("webhook-service", webhookservice.Microservice, webhookServiceClient)
   val tokenRepository = ServiceRun("token-repository", tokenrepository.Microservice, tokenRepositoryClient)
+  val knowledgeGraph  = ServiceRun("knowledge-graph", knowledgegraph.Microservice, knowledgeGraphClient)
   val triplesGenerator = ServiceRun(
     "triples-generator",
     service          = triplesgenerator.Microservice,
