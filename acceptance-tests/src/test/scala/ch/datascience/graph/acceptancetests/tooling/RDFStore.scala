/*
 * Copyright 2019 Swiss Data Science Center (SDSC)
 * A partnership between École Polytechnique Fédérale de Lausanne (EPFL) and
 * Eidgenössische Technische Hochschule Zürich (ETHZ).
 *
 * Licensed under the Apache License, Version 2.0 (the "License");
 * you may not use this file except in compliance with the License.
 * You may obtain a copy of the License at
 *
 *     http://www.apache.org/licenses/LICENSE-2.0
 *
 * Unless required by applicable law or agreed to in writing, software
 * distributed under the License is distributed on an "AS IS" BASIS,
 * WITHOUT WARRANTIES OR CONDITIONS OF ANY KIND, either express or implied.
 * See the License for the specific language governing permissions and
 * limitations under the License.
 */

package ch.datascience.graph.acceptancetests.tooling

import cats.effect.concurrent.MVar
import cats.effect.{ContextShift, Fiber, IO}
import ch.datascience.graph.model.SchemaVersion
import ch.datascience.rdfstore.FusekiBaseUrl
import org.apache.jena.fuseki.main.FusekiServer
import org.apache.jena.query.{DatasetFactory, QuerySolution}
import org.apache.jena.rdfconnection.RDFConnectionFactory

import scala.collection.mutable.ArrayBuffer
import scala.concurrent.ExecutionContext

object RDFStore {

  private val jenaPort: Int           = 3030
  val fusekiBaseUrl:    FusekiBaseUrl = FusekiBaseUrl(s"http://localhost:$jenaPort")

  private implicit val contextShift: ContextShift[IO] = IO.contextShift(ExecutionContext.global)

  // There's a problem with restarting Jena so this whole weirdness comes due to that fact
  private class JenaInstance {
    lazy val renkuDataset = DatasetFactory.createTxnMem()
    lazy val connection   = RDFConnectionFactory.connect(renkuDataset)

    private val jenaFiber = MVar.empty[IO, Fiber[IO, FusekiServer]].unsafeRunSync()

    def start(): IO[Unit] =
      for {
        _ <- contextShift.shift
        fiber <- IO {
                  FusekiServer
                    .create()
                    .loopback(true)
<<<<<<< HEAD
                    .port(3030)
=======
                    .port(jenaPort)
>>>>>>> 442d7291
                    .add("/renku", renkuDataset)
                    .build
                    .start()
                }.start
        _ <- jenaFiber.put(fiber)
      } yield ()

    def stop(): IO[Unit] = {
      connection.close()
      renkuDataset.close()
      jenaFiber.tryTake.flatMap {
        case None => IO.unit
        case Some(fiber) =>
          for {
            _           <- fiber.join.map(_.stop())
            cancelToken <- fiber.cancel
          } yield cancelToken
      }
    }
  }

  private val jenaReference = MVar.empty[IO, JenaInstance].unsafeRunSync()

  def start(): IO[Unit] =
    for {
      _ <- stop()
      newJena = new JenaInstance()
      _ <- jenaReference.put(newJena)
      _ <- newJena.start()
    } yield ()

  def stop(): IO[Unit] =
    for {
      maybeJena <- jenaReference.tryTake
      _         <- maybeJena.map(_.stop()).getOrElse(IO.unit)
    } yield ()

  def findAllTriplesNumber(): Int =
    jenaReference.read
      .map { jena =>
        jena.connection
          .query("SELECT (COUNT(*) as ?Triples) WHERE { ?s ?p ?o }")
          .execSelect()
          .next()
          .get("Triples")
          .asLiteral()
          .getInt
      }
      .unsafeRunSync()

  def getAllTriples: Seq[(String, String, String)] = {

    implicit class RowOps(row: QuerySolution) {
      def read(variableName: String): String =
        row.get(variableName).toString
    }

    jenaReference.read
      .map { jena =>
        val queryResults = jena.connection
          .query("""
                   |SELECT ?s ?p ?o WHERE {
                   |  ?s ?p ?o .
                   |}
                   |""".stripMargin)
          .execSelect()

        val results = ArrayBuffer.empty[(String, String, String)]
        while (queryResults.hasNext) {
          val row = queryResults.next()
          results += ((row.read("s"), row.read("p"), row.read("o")))
        }
        results.toList
      }
      .unsafeRunSync()
  }

  def doesVersionTripleExist(schemaVersion: SchemaVersion): Boolean =
    jenaReference.read
      .map { jena =>
        jena.connection
          .query(s"""
                    |PREFIX rdf: <http://www.w3.org/1999/02/22-rdf-syntax-ns#>
                    |PREFIX rdfs: <http://www.w3.org/2000/01/rdf-schema#>
                    |
                    |SELECT (COUNT(*) as ?Triples) WHERE { 
                    |  ?agentS rdfs:label "renku $schemaVersion" .
                    |}""".stripMargin)
          .execSelect()
          .next()
          .get("Triples")
          .asLiteral()
          .getInt != 0
      }
      .unsafeRunSync()
}<|MERGE_RESOLUTION|>--- conflicted
+++ resolved
@@ -50,11 +50,7 @@
                   FusekiServer
                     .create()
                     .loopback(true)
-<<<<<<< HEAD
-                    .port(3030)
-=======
                     .port(jenaPort)
->>>>>>> 442d7291
                     .add("/renku", renkuDataset)
                     .build
                     .start()
