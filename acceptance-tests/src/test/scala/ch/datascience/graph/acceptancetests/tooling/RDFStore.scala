--- conflicted
+++ resolved
@@ -38,7 +38,6 @@
 
   // There's a problem with restarting Jena so this whole weirdness comes due to that fact
   private class JenaInstance {
-<<<<<<< HEAD
 
     private lazy val dataset = {
       import org.apache.jena.graph.NodeFactory
@@ -61,10 +60,6 @@
     }
 
     lazy val connection = RDFConnectionFactory.connect(dataset)
-=======
-    lazy val renkuDataset = DatasetFactory.createTxnMem()
-    lazy val connection   = RDFConnectionFactory.connect(renkuDataset)
->>>>>>> ae175059
 
     private val jenaFiber = MVar.empty[IO, Fiber[IO, FusekiServer]].unsafeRunSync()
 
@@ -75,13 +70,8 @@
                   FusekiServer
                     .create()
                     .loopback(true)
-<<<<<<< HEAD
-                    .port(3030)
+                    .port(jenaPort)
                     .add("/renku", dataset)
-=======
-                    .port(jenaPort)
-                    .add("/renku", renkuDataset)
->>>>>>> ae175059
                     .build
                     .start()
                 }.start
@@ -90,11 +80,7 @@
 
     def stop(): IO[Unit] = {
       connection.close()
-<<<<<<< HEAD
       dataset.close()
-=======
-      renkuDataset.close()
->>>>>>> ae175059
       jenaFiber.tryTake.flatMap {
         case None => IO.unit
         case Some(fiber) =>
