--- conflicted
+++ resolved
@@ -102,17 +102,9 @@
     stubFor {
       val (authorId, authorName) = maybeAuthor
         .flatMap(p => p.maybeGitLabId.map(_ -> p.name))
-<<<<<<< HEAD
         .getOrElse(personGitLabIds.generateOne -> personNames.generateOne)
-      get(s"/api/v4/projects/${project.id}/events/?action=pushed&page=1").withAccessTokenInHeader
-        .willReturn {
-          okJson {
-            json"""[{
-=======
-        .getOrElse(userGitLabIds.generateOne -> userNames.generateOne)
       val jsonContent = Json.fromValues(commitIds.toList.map { commitId =>
         json"""{
->>>>>>> 3fcb0df2
               "project_id": ${project.id.value},
               "push_data": {
                 "commit_from": ${Json.Null},
