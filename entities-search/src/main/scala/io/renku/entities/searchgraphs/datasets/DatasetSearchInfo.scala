/*
 * Copyright 2023 Swiss Data Science Center (SDSC)
 * A partnership between École Polytechnique Fédérale de Lausanne (EPFL) and
 * Eidgenössische Technische Hochschule Zürich (ETHZ).
 *
 * Licensed under the Apache License, Version 2.0 (the "License");
 * you may not use this file except in compliance with the License.
 * You may obtain a copy of the License at
 *
 *     http://www.apache.org/licenses/LICENSE-2.0
 *
 * Unless required by applicable law or agreed to in writing, software
 * distributed under the License is distributed on an "AS IS" BASIS,
 * WITHOUT WARRANTIES OR CONDITIONS OF ANY KIND, either express or implied.
 * See the License for the specific language governing permissions and
 * limitations under the License.
 */

package io.renku.entities.searchgraphs.datasets

import cats.Show
import cats.data.NonEmptyList
import cats.syntax.all._
import io.renku.graph.model.images.Image
import io.renku.graph.model.{datasets, projects}

private final case class DatasetSearchInfo(topmostSameAs:      datasets.TopmostSameAs,
                                           name:               datasets.Name,
<<<<<<< HEAD
                                           slug:               datasets.Slug,
                                           visibility:         projects.Visibility,
=======
>>>>>>> 5c36edc4
                                           createdOrPublished: datasets.CreatedOrPublished,
                                           maybeDateModified:  Option[datasets.DateModified],
                                           creators:           NonEmptyList[Creator],
                                           keywords:           List[datasets.Keyword],
                                           maybeDescription:   Option[datasets.Description],
                                           images:             List[Image],
                                           links:              NonEmptyList[Link]
) {
  val visibility: projects.Visibility = links.map(_.visibility).maximum
}

private object DatasetSearchInfo {

  implicit val show: Show[DatasetSearchInfo] = Show.show {
<<<<<<< HEAD
    case DatasetSearchInfo(topSameAs,
                           name,
                           slug,
                           visibility,
                           createdOrPublished,
                           maybeDateModified,
                           creators,
                           keywords,
                           maybeDescription,
                           images,
                           links
=======
    case info @ DatasetSearchInfo(topSameAs,
                                  name,
                                  createdOrPublished,
                                  maybeDateModified,
                                  creators,
                                  keywords,
                                  maybeDescription,
                                  images,
                                  links
>>>>>>> 5c36edc4
        ) =>
      List(
        show"topmostSameAs = $topSameAs".some,
        show"name = $name".some,
<<<<<<< HEAD
        show"slug = $slug".some,
        show"visibility = $visibility".some,
=======
        show"visibility = ${info.visibility}".some,
>>>>>>> 5c36edc4
        createdOrPublished match {
          case d: datasets.DateCreated   => show"dateCreated = $d".some
          case d: datasets.DatePublished => show"datePublished = $d".some
        },
        maybeDateModified.map(d => show"dateModified = $d"),
        show"creators = [${creators.mkString_("; ")}]".some,
        keywords match {
          case Nil => None
          case k   => show"keywords = [${k.mkString("; ")}]".some
        },
        maybeDescription.map(d => show"description = $d"),
        images match {
          case Nil => None
          case i   => show"images = [${i.sortBy(_.position).map(_.uri).mkString_("; ")}]".some
        },
        show"links = [${links.mkString_("; ")}]".some
      ).flatten.mkString(", ")
  }
}<|MERGE_RESOLUTION|>--- conflicted
+++ resolved
@@ -26,11 +26,7 @@
 
 private final case class DatasetSearchInfo(topmostSameAs:      datasets.TopmostSameAs,
                                            name:               datasets.Name,
-<<<<<<< HEAD
                                            slug:               datasets.Slug,
-                                           visibility:         projects.Visibility,
-=======
->>>>>>> 5c36edc4
                                            createdOrPublished: datasets.CreatedOrPublished,
                                            maybeDateModified:  Option[datasets.DateModified],
                                            creators:           NonEmptyList[Creator],
@@ -45,21 +41,9 @@
 private object DatasetSearchInfo {
 
   implicit val show: Show[DatasetSearchInfo] = Show.show {
-<<<<<<< HEAD
-    case DatasetSearchInfo(topSameAs,
-                           name,
-                           slug,
-                           visibility,
-                           createdOrPublished,
-                           maybeDateModified,
-                           creators,
-                           keywords,
-                           maybeDescription,
-                           images,
-                           links
-=======
     case info @ DatasetSearchInfo(topSameAs,
                                   name,
+                                  slug,
                                   createdOrPublished,
                                   maybeDateModified,
                                   creators,
@@ -67,17 +51,12 @@
                                   maybeDescription,
                                   images,
                                   links
->>>>>>> 5c36edc4
         ) =>
       List(
         show"topmostSameAs = $topSameAs".some,
         show"name = $name".some,
-<<<<<<< HEAD
         show"slug = $slug".some,
-        show"visibility = $visibility".some,
-=======
         show"visibility = ${info.visibility}".some,
->>>>>>> 5c36edc4
         createdOrPublished match {
           case d: datasets.DateCreated   => show"dateCreated = $d".some
           case d: datasets.DatePublished => show"datePublished = $d".some
