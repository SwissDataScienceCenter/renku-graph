--- conflicted
+++ resolved
@@ -26,19 +26,7 @@
 
 object DatasetSearchInfoOntology {
 
-<<<<<<< HEAD
-  val nameProperty:          DataProperty.Def = Dataset.Ontology.nameProperty
-  val slugProperty:          DataProperty.Def = Dataset.Ontology.slugProperty
-  val visibilityProperty:    DataProperty.Def = Project.Ontology.visibilityProperty
-  val dateCreatedProperty:   DataProperty.Def = Dataset.Ontology.dateCreatedProperty
-  val datePublishedProperty: DataProperty.Def = Dataset.Ontology.datePublishedProperty
-  val dateModifiedProperty:  DataProperty.Def = DataProperty(schema / "dateModified", xsd / "dateTime")
-  val keywordsProperty:      DataProperty.Def = Dataset.Ontology.keywordsProperty
-  val descriptionProperty:   DataProperty.Def = Dataset.Ontology.descriptionProperty
-  val creatorProperty:       Property         = Dataset.Ontology.creator
-  val imageProperty:         Property         = Dataset.Ontology.image
-  val linkProperty:          Property         = renku / "datasetProjectLink"
-=======
+  val nameProperty:                DataProperty.Def = Dataset.Ontology.nameProperty
   val slugProperty:                DataProperty.Def = Dataset.Ontology.slugProperty
   val visibilityProperty:          DataProperty.Def = Project.Ontology.visibilityProperty
   val dateCreatedProperty:         DataProperty.Def = Dataset.Ontology.dateCreatedProperty
@@ -54,7 +42,6 @@
   val linkProperty:                Property         = renku / "datasetProjectLink"
   val projectsVisibilitiesConcatProperty: DataProperty.Def =
     DataProperty(renku / "projectsVisibilitiesConcat", xsd / "string")
->>>>>>> 5c36edc4
 
   lazy val typeDef: Type = Type.Def(
     Class(renku / "DiscoverableDataset"),
@@ -63,17 +50,8 @@
       ObjectProperty(imageProperty, Image.Ontology.typeDef),
       ObjectProperty(linkProperty, LinkOntology.typeDef)
     ),
-<<<<<<< HEAD
-    DataProperties(nameProperty,
-                   slugProperty,
-                   visibilityProperty,
-                   dateCreatedProperty,
-                   datePublishedProperty,
-                   dateModifiedProperty,
-                   keywordsProperty,
-                   descriptionProperty
-=======
     DataProperties(
+      nameProperty,
       slugProperty,
       visibilityProperty,
       dateCreatedProperty,
@@ -85,7 +63,6 @@
       creatorsNamesConcatProperty,
       imagesConcatProperty,
       projectsVisibilitiesConcatProperty
->>>>>>> 5c36edc4
     )
   )
 }
