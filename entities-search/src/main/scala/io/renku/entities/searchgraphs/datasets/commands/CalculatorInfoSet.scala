--- conflicted
+++ resolved
@@ -103,6 +103,7 @@
     lazy val toDatasetSearchInfo: DatasetSearchInfo = DatasetSearchInfo(
       modelInfo.topmostSameAs,
       modelInfo.name,
+      modelInfo.slug,
       modelInfo.createdOrPublished,
       modelInfo.maybeDateModified,
       modelInfo.creators,
@@ -124,14 +125,9 @@
 
   private def toString(info: ModelDatasetSearchInfo) = List(
     show"topmostSameAs = ${info.topmostSameAs}",
-<<<<<<< HEAD
+    show"name = ${info.name}",
     show"slug = ${info.slug}",
-    show"visibility = ${info.visibility}",
-    show"links = [${info.links.map(link => show"projectId = ${link.projectId}, datasetId = ${link.datasetId}").intercalate("; ")}}]"
-=======
-    show"name = ${info.name}",
     show"visibility = ${info.link.visibility}",
     show"link = ${info.link}"
->>>>>>> 5c36edc4
   ).mkString(", ")
 }