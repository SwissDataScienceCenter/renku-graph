/*
 * Copyright 2023 Swiss Data Science Center (SDSC)
 * A partnership between École Polytechnique Fédérale de Lausanne (EPFL) and
 * Eidgenössische Technische Hochschule Zürich (ETHZ).
 *
 * Licensed under the Apache License, Version 2.0 (the "License");
 * you may not use this file except in compliance with the License.
 * You may obtain a copy of the License at
 *
 *     http://www.apache.org/licenses/LICENSE-2.0
 *
 * Unless required by applicable law or agreed to in writing, software
 * distributed under the License is distributed on an "AS IS" BASIS,
 * WITHOUT WARRANTIES OR CONDITIONS OF ANY KIND, either express or implied.
 * See the License for the specific language governing permissions and
 * limitations under the License.
 */

package io.renku.entities.searchgraphs.datasets
package commands

import DatasetSearchInfoOntology._
import Link.{ImportedDataset, OriginalDataset}
import cats.syntax.all._
import io.renku.entities.searchgraphs.toConcatValue
import io.renku.graph.model.Schemas.{rdf, renku}
import io.renku.graph.model.images.Image
import io.renku.graph.model.{datasets, persons}
import io.renku.jsonld.Property
import io.renku.jsonld.syntax._
import io.renku.triplesstore.client.model.{Quad, QuadsEncoder, TripleObject}
import io.renku.triplesstore.client.syntax._

private object Encoders {

  implicit val imageEncoder: QuadsEncoder[Image] = QuadsEncoder.instance { case Image(resourceId, uri, position) =>
    Set(
      DatasetsQuad(resourceId, rdf / "type", Image.Ontology.typeClass.id),
      DatasetsQuad(resourceId, Image.Ontology.contentUrlProperty.id, uri.asObject),
      DatasetsQuad(resourceId, Image.Ontology.positionProperty.id, position.asObject)
    )
  }

  implicit val linkEncoder: QuadsEncoder[Link] = QuadsEncoder.instance { link =>
    val typeQuads = link match {
      case _: OriginalDataset =>
        Set(DatasetsQuad(link.resourceId, rdf / "type", renku / "DatasetProjectLink"),
            DatasetsQuad(link.resourceId, rdf / "type", renku / "DatasetOriginalProjectLink")
        )
      case _: ImportedDataset =>
        Set(DatasetsQuad(link.resourceId, rdf / "type", renku / "DatasetProjectLink"))
    }
    typeQuads ++
      Set(
        DatasetsQuad(link.resourceId, LinkOntology.project, link.projectId.asEntityId),
        DatasetsQuad(link.resourceId, LinkOntology.dataset, link.datasetId.asEntityId)
      )
  }

  implicit val projectsVisibilitiesConcatEncoder: QuadsEncoder[(datasets.TopmostSameAs, List[Link])] =
    QuadsEncoder.instance { case (topSameAs, links) =>
      toConcatValue[Link](links, link => s"${link.projectSlug.value}:${link.visibility.value}")
        .map(DatasetsQuad(topSameAs, projectsVisibilitiesConcatProperty.id, _))
        .toSet
    }

  implicit val searchInfoEncoder: QuadsEncoder[DatasetSearchInfo] = QuadsEncoder.instance { info =>
    def searchInfoQuad(predicate: Property, obj: TripleObject): Quad =
      DatasetsQuad(info.topmostSameAs, predicate, obj)

    def maybeConcatQuad[A](property: Property, values: List[A], toValue: A => String): Option[Quad] =
      toConcatValue(values, toValue).map(searchInfoQuad(property, _))

    val createdOrPublishedQuad = info.createdOrPublished match {
      case d: datasets.DateCreated =>
        searchInfoQuad(dateCreatedProperty.id, d.asObject)
      case d: datasets.DatePublished =>
        searchInfoQuad(datePublishedProperty.id, d.asObject)
    }

    val maybeDateModifiedQuad = info.maybeDateModified.map { d =>
      searchInfoQuad(dateModifiedProperty.id, d.asObject)
    }

    val maybeDescriptionQuad = info.maybeDescription.map { d =>
      searchInfoQuad(descriptionProperty.id, d.asObject)
    }

    val creatorsQuads = info.creators.toList.toSet.map { (creator: Creator) =>
      searchInfoQuad(creatorProperty, creator.resourceId.asEntityId)
    }

    val maybeCreatorsNamesConcatQuad =
      maybeConcatQuad[persons.Name](creatorsNamesConcatProperty.id, info.creators.toList.map(_.name).distinct, _.value)

    val keywordsQuads = info.keywords.toSet.map { (k: datasets.Keyword) =>
      searchInfoQuad(keywordsProperty.id, k.asObject)
    }

    val maybeKeywordsConcatQuad =
      maybeConcatQuad[datasets.Keyword](keywordsConcatProperty.id, info.keywords.distinct, _.value)

    val imagesQuads = info.images.toSet.flatMap { (i: Image) =>
      i.asQuads +
        searchInfoQuad(imageProperty, i.resourceId.asEntityId)
    }

    val maybeImagesConcatQuad =
      maybeConcatQuad[Image](imagesConcatProperty.id,
                             info.images,
                             image => s"${image.position.value}:${image.uri.value}"
      )

    val linksQuads = info.links.toList.toSet.flatMap { (l: Link) =>
      l.asQuads +
        searchInfoQuad(linkProperty, l.resourceId.asEntityId)
    }

    val projectsVisibilitiesConcatQuads =
      (info.topmostSameAs -> info.links.toList).asQuads

    Set(
<<<<<<< HEAD
      searchInfoQuad(rdf / "type", DatasetSearchInfoOntology.typeDef.clazz.id).some,
      searchInfoQuad(DatasetSearchInfoOntology.nameProperty.id, info.name.asObject).some,
      searchInfoQuad(DatasetSearchInfoOntology.slugProperty.id, info.slug.asObject).some,
      searchInfoQuad(DatasetSearchInfoOntology.visibilityProperty.id, info.visibility.asObject).some,
      searchInfoQuad(DatasetSearchInfoOntology.visibilityProperty.id, info.visibility.asObject).some,
=======
      searchInfoQuad(rdf / "type", typeDef.clazz.id).some,
      searchInfoQuad(slugProperty.id, info.name.asObject).some,
      searchInfoQuad(visibilityProperty.id, info.visibility.asObject).some,
>>>>>>> 5c36edc4
      createdOrPublishedQuad.some,
      maybeDateModifiedQuad,
      maybeDescriptionQuad,
      maybeCreatorsNamesConcatQuad,
      maybeKeywordsConcatQuad,
      maybeImagesConcatQuad
    ).flatten ++ projectsVisibilitiesConcatQuads ++ creatorsQuads ++ keywordsQuads ++ imagesQuads ++ linksQuads
  }
}<|MERGE_RESOLUTION|>--- conflicted
+++ resolved
@@ -120,17 +120,10 @@
       (info.topmostSameAs -> info.links.toList).asQuads
 
     Set(
-<<<<<<< HEAD
-      searchInfoQuad(rdf / "type", DatasetSearchInfoOntology.typeDef.clazz.id).some,
-      searchInfoQuad(DatasetSearchInfoOntology.nameProperty.id, info.name.asObject).some,
-      searchInfoQuad(DatasetSearchInfoOntology.slugProperty.id, info.slug.asObject).some,
-      searchInfoQuad(DatasetSearchInfoOntology.visibilityProperty.id, info.visibility.asObject).some,
-      searchInfoQuad(DatasetSearchInfoOntology.visibilityProperty.id, info.visibility.asObject).some,
-=======
       searchInfoQuad(rdf / "type", typeDef.clazz.id).some,
-      searchInfoQuad(slugProperty.id, info.name.asObject).some,
+      searchInfoQuad(nameProperty.id, info.name.asObject).some,
+      searchInfoQuad(slugProperty.id, info.slug.asObject).some,
       searchInfoQuad(visibilityProperty.id, info.visibility.asObject).some,
->>>>>>> 5c36edc4
       createdOrPublishedQuad.some,
       maybeDateModifiedQuad,
       maybeDescriptionQuad,
