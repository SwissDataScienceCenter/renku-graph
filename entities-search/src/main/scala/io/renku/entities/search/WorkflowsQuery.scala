/*
 * Copyright 2023 Swiss Data Science Center (SDSC)
 * A partnership between École Polytechnique Fédérale de Lausanne (EPFL) and
 * Eidgenössische Technische Hochschule Zürich (ETHZ).
 *
 * Licensed under the Apache License, Version 2.0 (the "License");
 * you may not use this file except in compliance with the License.
 * You may obtain a copy of the License at
 *
 *     http://www.apache.org/licenses/LICENSE-2.0
 *
 * Unless required by applicable law or agreed to in writing, software
 * distributed under the License is distributed on an "AS IS" BASIS,
 * WITHOUT WARRANTIES OR CONDITIONS OF ANY KIND, either express or implied.
 * See the License for the specific language governing permissions and
 * limitations under the License.
 */

package io.renku.entities.search

import cats.data.NonEmptyList
import cats.syntax.all._
import io.circe.{Decoder, DecodingFailure}
import io.renku.entities.search.Criteria.Filters.EntityType
import io.renku.entities.search.model.Entity.Workflow.WorkflowType
import io.renku.entities.search.model.{Entity, MatchingScore}
import io.renku.graph.model.entities.{CompositePlan, StepPlan}
import io.renku.graph.model.{plans, projects}
import io.renku.http.server.security.model.AuthUser
import io.renku.projectauth.util.SparqlSnippets
import io.renku.triplesstore.client.sparql.{Fragment, LuceneQuery, VarName}
import io.renku.triplesstore.client.syntax._

private case object WorkflowsQuery extends EntityQuery[model.Entity.Workflow] {

  override val entityType: EntityType = EntityType.Workflow

  override val selectVariables: Set[String] = Set("?entityType",
                                                  "?matchingScore",
                                                  "?wkId",
                                                  "?name",
                                                  "?date",
                                                  "?maybeDescription",
                                                  "?keywords",
                                                  "?projectIdVisibilities",
                                                  "?workflowTypes"
  )

  private val authSnippets = SparqlSnippets(VarName("projectId"))

<<<<<<< HEAD
  override def query(criteria: Criteria): Option[String] = (criteria.filters whenRequesting entityType) {
=======
  override def query(criteria: Criteria): Option[Fragment] = (criteria.filters whenRequesting entityType) {
>>>>>>> 4a211619
    import criteria._
    // format: off
    sparql"""|{
        |  SELECT ?entityType ?matchingScore ?wkId ?name ?date ?maybeDescription ?keywords ?projectIdVisibilities ?workflowTypes
        |  WHERE {
        |    {
        |      SELECT ?matchingScore ?wkId ?name ?date ?maybeDescription
        |        (GROUP_CONCAT(DISTINCT ?keyword; separator=',') AS ?keywords)
        |        (GROUP_CONCAT(DISTINCT ?projectIdVisibility; separator=',') AS ?projectIdVisibilities)
        |        (GROUP_CONCAT(DISTINCT ?workflowType; separator=',') AS ?workflowTypes)
        |      WHERE {
        |        {
        |          SELECT ?wkId ?projectId ?matchingScore
        |            (GROUP_CONCAT(DISTINCT ?childProjectId; separator='|') AS ?childProjectsIds)
        |            (GROUP_CONCAT(DISTINCT ?projectIdWhereInvalidated; separator='|') AS ?projectsIdsWhereInvalidated)
        |          WHERE {
        |            ${filters.foldQuery(withQuerySnippet, withoutQuerySnippet)}
        |            
        |            OPTIONAL {
        |              GRAPH ?childProjectId {
        |                ?childWkId prov:wasDerivedFrom ?wkId;
        |                           ^renku:hasPlan ?childProjectId
        |              }
        |            }
        |            OPTIONAL {
        |              GRAPH ?projectIdWhereInvalidated {
        |                ?wkId prov:invalidatedAtTime ?invalidationTime;
        |                      ^renku:hasPlan ?projectIdWhereInvalidated
        |              }
        |            }
        |          }
        |          GROUP BY ?wkId ?projectId ?matchingScore
        |        }
        |
        |        FILTER (IF (BOUND(?childProjectsIds), !CONTAINS(STR(?childProjectsIds), STR(?projectId)), true))
        |        FILTER (IF (BOUND(?projectsIdsWhereInvalidated), !CONTAINS(STR(?projectsIdsWhereInvalidated), STR(?projectId)), true))
        |
        |        ${accessRightsAndVisibility(criteria.maybeUser, criteria.filters)}
        |
        |        GRAPH ?projectId {
        |          ?wkId a prov:Plan;
        |                a ?workflowType;
        |                schema:name ?name;
        |                schema:dateCreated ?date;
        |                ^renku:hasPlan ?projectId.
        |          ?projectId renku:projectNamespace ?namespace.
        |          ?projectId renku:projectVisibility ?visibility.
        |          ${maybeFilterOnVisibilities(filters.visibilities)}
        |          BIND (CONCAT(STR(?projectId), STR('::'), STR(?visibility)) AS ?projectIdVisibility)
        |          ${filters.maybeOnNamespace(VarName("namespace"))}
        |          ${filters.maybeOnDateCreated(VarName("date"))}
        |          OPTIONAL { ?wkId schema:description ?maybeDescription }
        |          OPTIONAL { ?wkId schema:keywords ?keyword }
        |        }
        |      }
        |      GROUP BY ?wkId ?matchingScore ?name ?date ?maybeDescription
        |    }
        |    BIND ('workflow' AS ?entityType)
        |  }
        |}
        |""".stripMargin
    // format: on
  }

  private def accessRightsAndVisibility(maybeUser: Option[AuthUser], filters: Criteria.Filters): Fragment =
    filters.maybeOwned match {
      case Some(Criteria.Filters.Owned(ownerId)) =>
        authSnippets.ownedProjects(ownerId)
      case None =>
        authSnippets.visibleProjects(maybeUser.map(_.id), filters.visibilities)
    }

  private lazy val maybeFilterOnVisibilities: Set[projects.Visibility] => Fragment = {
    case vis if vis.nonEmpty => fr"""VALUES (?visibility) {${vis.map(_.value)}}."""
    case _                   => Fragment.empty
  }

  private def withoutQuerySnippet: Fragment =
    sparql"""
            |BIND (xsd:float(1.0) AS ?matchingScore)
            |GRAPH ?projectId {
            |   ?wkId a prov:Plan;
            |         ^renku:hasPlan ?projectId.
            |}
            |""".stripMargin

  private def withQuerySnippet(query: LuceneQuery) =
    sparql"""
            |{
            |  SELECT ?wkId (MAX(?score) AS ?matchingScore) (SAMPLE(?projId) AS ?projectId)
            |  WHERE {
            |    (?wkId ?score) text:query (schema:name schema:keywords schema:description $query).
            |    GRAPH ?g {
            |      ?wkId a prov:Plan;
            |            ^renku:hasPlan ?projId
            |      }
            |    }
            |    GROUP BY ?wkId
            |}
            |""".stripMargin

  override def decoder[EE >: Entity.Workflow]: Decoder[EE] = { implicit cursor =>
    import DecodingTools._
    import cats.syntax.all._
    import io.renku.tinytypes.json.TinyTypeDecoders._

    lazy val toListOfProjectIdsAndVisibilities
        : Option[String] => Decoder.Result[NonEmptyList[(projects.ResourceId, projects.Visibility)]] =
      _.map(
        _.split(",")
          .map(_.trim)
          .map { case s"$projectId::$visibility" =>
            (projects.ResourceId.from(projectId) -> projects.Visibility.from(visibility)).mapN((_, _))
          }
          .toList
          .sequence
          .leftMap(ex => DecodingFailure(ex.getMessage, Nil))
          .map {
            case head :: tail => NonEmptyList.of(head, tail: _*).some
            case Nil          => None
          }
      ).getOrElse(Option.empty[NonEmptyList[(projects.ResourceId, projects.Visibility)]].asRight)
        .flatMap {
          case Some(tuples) => tuples.asRight
          case None         => DecodingFailure("Plan's project and visibility not found", Nil).asLeft
        }

    lazy val selectBroaderVisibility: NonEmptyList[(projects.ResourceId, projects.Visibility)] => projects.Visibility =
      list =>
        list
          .find(_._2 == projects.Visibility.Public)
          .orElse(list.find(_._2 == projects.Visibility.Internal))
          .map(_._2)
          .getOrElse(projects.Visibility.Private)

    for {
      matchingScore <- extract[MatchingScore]("matchingScore")
      name          <- extract[plans.Name]("name")
      dateCreated   <- extract[plans.DateCreated]("date")
      visibility <- extract[Option[String]]("projectIdVisibilities")
                      .flatMap(toListOfProjectIdsAndVisibilities)
                      .map(selectBroaderVisibility)
      keywords <- extract[Option[String]]("keywords") >>= toListOf[plans.Keyword, plans.Keyword.type]()(plans.Keyword)
      maybeDescription <- extract[Option[plans.Description]]("maybeDescription")
      workflowTypes    <- extract[WorkflowType]("workflowTypes")
    } yield Entity.Workflow(matchingScore, name, visibility, dateCreated, keywords, maybeDescription, workflowTypes)
  }

  private def workflowTypeFromString(str: String): Either[String, WorkflowType] =
    str match {
      case _ if str.contains(CompositePlan.Ontology.typeDef.clazz.id.show) =>
        Right(WorkflowType.Composite)
      case _ if str.contains(StepPlan.ontology.clazz.id.show) =>
        Right(WorkflowType.Step)
      case _ =>
        Left(s"Unknown workflowType value: $str")
    }

  implicit val workflowTypeDecoder: Decoder[WorkflowType] =
    Decoder.decodeString.emap(workflowTypeFromString)
}<|MERGE_RESOLUTION|>--- conflicted
+++ resolved
@@ -48,11 +48,7 @@
 
   private val authSnippets = SparqlSnippets(VarName("projectId"))
 
-<<<<<<< HEAD
-  override def query(criteria: Criteria): Option[String] = (criteria.filters whenRequesting entityType) {
-=======
   override def query(criteria: Criteria): Option[Fragment] = (criteria.filters whenRequesting entityType) {
->>>>>>> 4a211619
     import criteria._
     // format: off
     sparql"""|{
