/*
 * Copyright 2023 Swiss Data Science Center (SDSC)
 * A partnership between École Polytechnique Fédérale de Lausanne (EPFL) and
 * Eidgenössische Technische Hochschule Zürich (ETHZ).
 *
 * Licensed under the Apache License, Version 2.0 (the "License");
 * you may not use this file except in compliance with the License.
 * You may obtain a copy of the License at
 *
 *     http://www.apache.org/licenses/LICENSE-2.0
 *
 * Unless required by applicable law or agreed to in writing, software
 * distributed under the License is distributed on an "AS IS" BASIS,
 * WITHOUT WARRANTIES OR CONDITIONS OF ANY KIND, either express or implied.
 * See the License for the specific language governing permissions and
 * limitations under the License.
 */

package io.renku.entities.search

import cats.data.NonEmptyList
import cats.syntax.all._
import io.circe.{Decoder, DecodingFailure}
import io.renku.entities.search.Criteria.Filters
import io.renku.entities.search.model.{Entity, MatchingScore}
import io.renku.entities.searchgraphs.concatSeparator
import io.renku.graph.model._
import io.renku.graph.model.projects.Visibility
import io.renku.http.server.security.model.AuthUser
import io.renku.projectauth.util.SparqlSnippets
import io.renku.triplesstore.client.sparql.{Fragment, LuceneQuery, VarName}
import io.renku.triplesstore.client.syntax._

object DatasetsQuery extends EntityQuery[Entity.Dataset] {
  override val entityType: Filters.EntityType = Filters.EntityType.Dataset

  val matchingScoreVar        = VarName("matchingScore")
  val slugVar                 = VarName("slug")
  val nameVar                 = VarName("name")
  val idsSlugsVisibilitiesVar = VarName("idsSlugsVisibilities")
  val sameAsVar               = VarName("sameAs")
  val maybeDateCreatedVar     = VarName("maybeDateCreated")
  val maybeDatePublishedVar   = VarName("maybeDatePublished")
  val maybeDateModified       = VarName("maybeDateModified")
  val dateVar                 = VarName("date")
  val creatorsNamesVar        = VarName("creatorsNames")
  val maybeDescriptionVar     = VarName("maybeDescription")
  val keywordsVar             = VarName("keywords")
  val imagesVar               = VarName("images")

  private val authSnippets = SparqlSnippets(VarName("projId"))

  override val selectVariables = Set(
    entityTypeVar,
    matchingScoreVar,
    slugVar,
    nameVar,
    idsSlugsVisibilitiesVar,
    sameAsVar,
    maybeDateCreatedVar,
    maybeDatePublishedVar,
    maybeDateModified,
    dateVar,
    creatorsNamesVar,
    maybeDescriptionVar,
    keywordsVar,
    imagesVar
  ).map(_.name)

  override def query(criteria: Criteria): Option[String] =
    criteria.filters.whenRequesting(entityType) {
      fr"""{
          |SELECT DISTINCT $entityTypeVar
          |       $matchingScoreVar
          |       $slugVar
          |       $nameVar
          |       $idsSlugsVisibilitiesVar
          |       $sameAsVar
          |       $maybeDateCreatedVar
          |       $maybeDatePublishedVar
          |       $maybeDateModified
          |       $dateVar
          |       $creatorsNamesVar
          |       $maybeDescriptionVar
          |       $keywordsVar
          |       $imagesVar
          |WHERE {
          |  BIND ('dataset' AS $entityTypeVar)
          |
          |  { # start sub select
          |    SELECT DISTINCT $sameAsVar $matchingScoreVar
          |      $creatorsNamesVar
          |      $idsSlugsVisibilitiesVar
          |      $keywordsVar
          |      $imagesVar
          |    WHERE {
          |      # textQuery
          |      ${textQueryPart(criteria.filters.maybeQuery)}
          |
          |      GRAPH schema:Dataset {
          |        #creator
          |        $sameAsVar renku:creatorsNamesConcat $creatorsNamesVar;
          |                   renku:projectsVisibilitiesConcat $idsSlugsVisibilitiesVar.
          |
          |        OPTIONAL { $sameAsVar renku:keywordsConcat $keywordsVar }
          |        OPTIONAL { $sameAsVar renku:imagesConcat $imagesVar }
          |
          |        # resolve project
          |        $resolveProject
          |      }
          |
          |      GRAPH ?projId {
          |        # project namespaces
          |        ${namespacesPart(criteria.filters.namespaces)}
          |
          |        # access restriction
          |        ${accessRightsAndVisibility(criteria.maybeUser, criteria.filters.visibilities)}
          |      }
          |    }
          |  }# end sub select
          |
          |  ${creatorsPart(criteria.filters.creators)}
          |
          |  GRAPH schema:Dataset {
          |    # name
          |    $sameAsVar renku:slug $slugVar;
          |               schema:name $nameVar.
          |
          |    #description
          |    $description
          |
          |    # dates
          |    ${datesPart(criteria.filters.maybeSince, criteria.filters.maybeUntil)}
          |  }
          |}
          |}
          |""".stripMargin.sparql
    }

  private def accessRightsAndVisibility(maybeUser: Option[AuthUser], visibilities: Set[Visibility]): Fragment =
    sparql"""
            |?projId renku:projectVisibility ?visibility .
            |${authSnippets.visibleProjects(maybeUser.map(_.id), visibilities)}
            """

  private def resolveProject: Fragment =
    fr"""|    $sameAsVar a renku:DiscoverableDataset;
         |               renku:datasetProjectLink / renku:project ?projId.
         |""".stripMargin

  private def datesPart(maybeSince: Option[Filters.Since], maybeUntil: Option[Filters.Until]): Fragment = {
    val sinceLocal =
      maybeSince.map(_.value).map(d => fr"$d")
    val untilLocal =
      maybeUntil.map(_.value).map(d => fr"$d")

    def dateCond = {
      val cond =
        List(
          sinceLocal.map(s => fr"$dateVar >= $s"),
          untilLocal.map(s => fr"$dateVar <= $s")
        ).flatten.intercalate(fr" && ")

      if (cond.isEmpty) Fragment.empty
      else fr"FILTER ($cond)"
    }
    // To make sure comparing dates with the same timezone, we strip the timezone from
    // the dateCreated dateTime. The datePublished and the date given in the query is a
    // localdate without a timezone
    fr"""|    OPTIONAL {
         |      $sameAsVar schema:dateCreated $maybeDateCreatedVar.
         |      BIND (xsd:date(substr(str($maybeDateCreatedVar), 1, 10)) AS ?createdAt)
         |    }
         |    OPTIONAL {
         |      $sameAsVar schema:datePublished $maybeDatePublishedVar
         |      BIND (xsd:date($maybeDatePublishedVar) AS ?publishedAt)
         |    }
         |    OPTIONAL {
         |      $sameAsVar schema:dateModified $maybeDateModified.
         |      BIND (xsd:date(substr(str($maybeDateModified), 1, 10)) AS ?modifiedAt)
         |    }
         |    BIND(IF (BOUND(?modifiedAt), ?modifiedAt,
         |            IF (BOUND(?createdAt), ?createdAt, ?publishedAt)) AS $dateVar
         |        )
         |
         |    $dateCond
         |""".stripMargin
  }

  private def description: Fragment =
    fr"""| OPTIONAL {
         |   $sameAsVar schema:description $maybeDescriptionVar
         | }""".stripMargin

  private def namespacesPart(ns: Set[projects.Namespace]): Fragment = {
    val matchFrag =
      if (ns.isEmpty) Fragment.empty
      else fr"Values (?namespace) { ${ns.map(_.value)}  }"

    fr"""|  ?projId renku:slug ?projectSlug;
         |          renku:projectNamespace ?namespace.
         |  $matchFrag
      """.stripMargin
  }

  private def creatorsPart(creators: Set[persons.Name]): Fragment = {
    val matchFrag =
      creators
        .map(c => fr"CONTAINS(LCASE($creatorsNamesVar), ${c.value.toLowerCase})")
        .toList
        .intercalate(Fragment(" || "))

    if (creators.isEmpty) {
      Fragment.empty
    } else
      fr"""FILTER (IF (BOUND($creatorsNamesVar), $matchFrag, false))""".stripMargin
  }

  private def textQueryPart(mq: Option[Filters.Query]): Fragment =
    mq match {
      case Some(q) =>
        val luceneQuery = LuceneQuery.fuzzy(q.value)
        fr"""|{
             |  SELECT $sameAsVar (MAX(?score) AS $matchingScoreVar)
             |  WHERE {
             |    Graph schema:Dataset {
<<<<<<< HEAD
             |      (?id ?score) text:query (schema:name renku:slug schema:keywords schema:description $luceneQuery).
=======
             |      (?id ?score) text:query (renku:slug renku:keywordsConcat schema:description schema:name $luceneQuery).
>>>>>>> 5c36edc4
             |     {
             |       $sameAsVar a renku:DiscoverableDataset;
             |                  schema:creator ?id
             |     } UNION {
             |       ?id a renku:DiscoverableDataset
             |       BIND (?id AS $sameAsVar)
             |     }
             |    }
             |  }
             | group by $sameAsVar
             |}""".stripMargin

      case None =>
        fr"""|  Bind (xsd:float(1.0) as $matchingScoreVar)
             |  Graph schema:Dataset {
             |    $sameAsVar a renku:DiscoverableDataset.
             |  }
            """.stripMargin
    }

  override def decoder[EE >: Entity.Dataset]: Decoder[EE] = { implicit cursor =>
    import DecodingTools._
    import io.renku.tinytypes.json.TinyTypeDecoders._

    lazy val toListOfIdsSlugsAndVisibilities
        : Option[String] => Decoder.Result[NonEmptyList[(projects.Slug, projects.Visibility)]] =
      _.map(
        _.split(concatSeparator)
          .map(_.trim)
          .map { case s"$projectSlug:$visibility" =>
            (projects.Slug.from(projectSlug), projects.Visibility.from(visibility)).mapN((_, _))
          }
          .toList
          .sequence
          .leftMap(ex => DecodingFailure(ex.getMessage, Nil))
          .map {
            case head :: tail => NonEmptyList.of(head, tail: _*).some
            case Nil          => None
          }
      ).getOrElse(Option.empty[NonEmptyList[(projects.Slug, projects.Visibility)]].asRight)
        .flatMap {
          case Some(tuples) => tuples.asRight
          case None         => DecodingFailure("DS's project slug and visibility not found", Nil).asLeft
        }

    for {
      matchingScore <- read[MatchingScore](matchingScoreVar)
      slug          <- read[datasets.Slug](slugVar)
      name          <- read[datasets.Name](nameVar)
      sameAs        <- read[datasets.TopmostSameAs](sameAsVar)
      slugAndVisibility <- read[Option[String]](idsSlugsVisibilitiesVar)
                             .flatMap(toListOfIdsSlugsAndVisibilities)
                             .map(_.toList.maxBy(_._2))
      maybeDateCreated   <- read[Option[datasets.DateCreated]](maybeDateCreatedVar)
      maybeDatePublished <- read[Option[datasets.DatePublished]](maybeDatePublishedVar)
      maybeDateModified  <- read[Option[datasets.DateCreated]](maybeDateModified)
      date <-
        Either.fromOption(maybeDateCreated.orElse(maybeDatePublished), ifNone = DecodingFailure("No dataset date", Nil))
      creators <- read[Option[String]](creatorsNamesVar) >>= toListOf[persons.Name, persons.Name.type](concatSeparator)
      keywords <-
        read[Option[String]](keywordsVar) >>= toListOf[datasets.Keyword, datasets.Keyword.type](concatSeparator)
      maybeDesc <- read[Option[datasets.Description]](maybeDescriptionVar)
      images    <- read[Option[String]](imagesVar) >>= toListOfImageUris(concatSeparator)
    } yield Entity.Dataset(
      matchingScore,
      sameAs,
      slug,
      name,
      slugAndVisibility._2,
      date,
      maybeDateModified.map(d => datasets.DateModified(d.value)),
      creators,
      keywords,
      maybeDesc,
      images,
      slugAndVisibility._1
    )
  }
}<|MERGE_RESOLUTION|>--- conflicted
+++ resolved
@@ -224,11 +224,7 @@
              |  SELECT $sameAsVar (MAX(?score) AS $matchingScoreVar)
              |  WHERE {
              |    Graph schema:Dataset {
-<<<<<<< HEAD
-             |      (?id ?score) text:query (schema:name renku:slug schema:keywords schema:description $luceneQuery).
-=======
-             |      (?id ?score) text:query (renku:slug renku:keywordsConcat schema:description schema:name $luceneQuery).
->>>>>>> 5c36edc4
+             |      (?id ?score) text:query (schema:name renku:slug renku:keywordsConcat schema:description $luceneQuery).
              |     {
              |       $sameAsVar a renku:DiscoverableDataset;
              |                  schema:creator ?id
