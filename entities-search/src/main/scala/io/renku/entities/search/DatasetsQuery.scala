/*
 * Copyright 2023 Swiss Data Science Center (SDSC)
 * A partnership between École Polytechnique Fédérale de Lausanne (EPFL) and
 * Eidgenössische Technische Hochschule Zürich (ETHZ).
 *
 * Licensed under the Apache License, Version 2.0 (the "License");
 * you may not use this file except in compliance with the License.
 * You may obtain a copy of the License at
 *
 *     http://www.apache.org/licenses/LICENSE-2.0
 *
 * Unless required by applicable law or agreed to in writing, software
 * distributed under the License is distributed on an "AS IS" BASIS,
 * WITHOUT WARRANTIES OR CONDITIONS OF ANY KIND, either express or implied.
 * See the License for the specific language governing permissions and
 * limitations under the License.
 */

package io.renku.entities.search

import cats.data.NonEmptyList
import cats.syntax.all._
import io.circe.{Decoder, DecodingFailure}
import io.renku.entities.search.Criteria.Filters
import io.renku.entities.search.model.{Entity, MatchingScore}
import io.renku.entities.searchgraphs.concatSeparator
import io.renku.graph.model._
import io.renku.http.server.security.model.AuthUser
import io.renku.projectauth.util.SparqlSnippets
import io.renku.triplesstore.client.sparql.{Fragment, LuceneQuery, VarName}
import io.renku.triplesstore.client.syntax._

object DatasetsQuery extends EntityQuery[Entity.Dataset] {
  override val entityType: Filters.EntityType = Filters.EntityType.Dataset

<<<<<<< HEAD
  val matchingScoreVar        = VarName("matchingScore")
  val slugVar                 = VarName("slug")
  val nameVar                 = VarName("name")
  val idsSlugsVisibilitiesVar = VarName("idsSlugsVisibilities")
  val sameAsVar               = VarName("sameAs")
  val maybeDateCreatedVar     = VarName("maybeDateCreated")
  val maybeDatePublishedVar   = VarName("maybeDatePublished")
  val maybeDateModified       = VarName("maybeDateModified")
  val dateVar                 = VarName("date")
  val creatorsNamesVar        = VarName("creatorsNames")
  val maybeDescriptionVar     = VarName("maybeDescription")
  val keywordsVar             = VarName("keywords")
  val imagesVar               = VarName("images")
=======
  private val matchingScoreVar        = VarName("matchingScore")
  private val nameVar                 = VarName("name")
  private val idsSlugsVisibilitiesVar = VarName("idsSlugsVisibilities")
  private val sameAsVar               = VarName("sameAs")
  private val maybeDateCreatedVar     = VarName("maybeDateCreated")
  private val maybeDatePublishedVar   = VarName("maybeDatePublished")
  private val maybeDateModified       = VarName("maybeDateModified")
  private val dateVar                 = VarName("date")
  private val creatorsNamesVar        = VarName("creatorsNames")
  private val maybeDescriptionVar     = VarName("maybeDescription")
  private val keywordsVar             = VarName("keywords")
  private val imagesVar               = VarName("images")
>>>>>>> 4a211619

  private val projIdVar    = VarName("projId")
  private val authSnippets = SparqlSnippets(projIdVar)

  override val selectVariables: Set[String] = Set(
    entityTypeVar,
    matchingScoreVar,
    slugVar,
    nameVar,
    idsSlugsVisibilitiesVar,
    sameAsVar,
    maybeDateCreatedVar,
    maybeDatePublishedVar,
    maybeDateModified,
    dateVar,
    creatorsNamesVar,
    maybeDescriptionVar,
    keywordsVar,
    imagesVar
  ).map(_.name)

  override def query(criteria: Criteria): Option[Fragment] =
    criteria.filters.whenRequesting(entityType) {
      fr"""{
          |SELECT DISTINCT $entityTypeVar
          |       $matchingScoreVar
          |       $slugVar
          |       $nameVar
          |       $idsSlugsVisibilitiesVar
          |       $sameAsVar
          |       $maybeDateCreatedVar
          |       $maybeDatePublishedVar
          |       $maybeDateModified
          |       $dateVar
          |       $creatorsNamesVar
          |       $maybeDescriptionVar
          |       $keywordsVar
          |       $imagesVar
          |WHERE {
          |  BIND ('dataset' AS $entityTypeVar)
          |
          |  { # start sub select
          |    SELECT DISTINCT $sameAsVar $matchingScoreVar
          |      $creatorsNamesVar
          |      $idsSlugsVisibilitiesVar
          |      $keywordsVar
          |      $imagesVar
          |    WHERE {
          |      # textQuery
          |      ${textQueryPart(criteria.filters.maybeQuery)}
          |
          |      GRAPH schema:Dataset {
          |        #creator
          |        $sameAsVar renku:creatorsNamesConcat $creatorsNamesVar;
          |                   renku:projectsVisibilitiesConcat $idsSlugsVisibilitiesVar.
          |
          |        OPTIONAL { $sameAsVar renku:keywordsConcat $keywordsVar }
          |        OPTIONAL { $sameAsVar renku:imagesConcat $imagesVar }
          |
          |        # resolve project
          |        $resolveProject
          |      }
          |
          |      GRAPH ?projId {
          |        # project namespaces
          |        ${namespacesPart(criteria.filters.namespaces)}
          |
          |        # access restriction
          |        ${accessRightsAndVisibility(criteria.maybeUser, criteria.filters)}
          |      }
          |    }
          |  }# end sub select
          |
          |  ${creatorsPart(criteria.filters.creators)}
          |
          |  GRAPH schema:Dataset {
          |    # name
          |    $sameAsVar renku:slug $slugVar;
          |               schema:name $nameVar.
          |
          |    #description
          |    $description
          |
          |    # dates
          |    ${datesPart(criteria.filters.maybeSince, criteria.filters.maybeUntil)}
          |  }
          |}
          |}
          |""".stripMargin
    }

  private def accessRightsAndVisibility(maybeUser: Option[AuthUser], filters: Criteria.Filters): Fragment =
    filters.maybeOwned match {
      case Some(Criteria.Filters.Owned(ownerId)) =>
        fr"""|$projIdVar renku:projectVisibility ?visibility .
             |${visibilitiesPart(filters.visibilities)}
             |${authSnippets.ownedProjects(ownerId)}
             |""".stripMargin
      case None =>
        fr"""|$projIdVar renku:projectVisibility ?visibility .
             |${authSnippets.visibleProjects(maybeUser.map(_.id), filters.visibilities)}
             |""".stripMargin
    }

  private lazy val visibilitiesPart: Set[projects.Visibility] => Fragment = {
    case vis if vis.nonEmpty => fr"""VALUES (?visibility) {${vis.map(_.value)}}."""
    case _                   => Fragment.empty
  }

  private def resolveProject: Fragment =
    fr"""|    $sameAsVar a renku:DiscoverableDataset;
         |               renku:datasetProjectLink / renku:project ?projId.
         |""".stripMargin

  private def datesPart(maybeSince: Option[Filters.Since], maybeUntil: Option[Filters.Until]): Fragment = {
    val sinceLocal =
      maybeSince.map(_.value).map(d => fr"$d")
    val untilLocal =
      maybeUntil.map(_.value).map(d => fr"$d")

    def dateCond = {
      val cond =
        List(
          sinceLocal.map(s => fr"$dateVar >= $s"),
          untilLocal.map(s => fr"$dateVar <= $s")
        ).flatten.intercalate(fr" && ")

      if (cond.isEmpty) Fragment.empty
      else fr"FILTER ($cond)"
    }
    // To make sure comparing dates with the same timezone, we strip the timezone from
    // the dateCreated dateTime. The datePublished and the date given in the query is a
    // localdate without a timezone
    fr"""|    OPTIONAL {
         |      $sameAsVar schema:dateCreated $maybeDateCreatedVar.
         |      BIND (xsd:date(substr(str($maybeDateCreatedVar), 1, 10)) AS ?createdAt)
         |    }
         |    OPTIONAL {
         |      $sameAsVar schema:datePublished $maybeDatePublishedVar
         |      BIND (xsd:date($maybeDatePublishedVar) AS ?publishedAt)
         |    }
         |    OPTIONAL {
         |      $sameAsVar schema:dateModified $maybeDateModified.
         |      BIND (xsd:date(substr(str($maybeDateModified), 1, 10)) AS ?modifiedAt)
         |    }
         |    BIND(IF (BOUND(?modifiedAt), ?modifiedAt,
         |            IF (BOUND(?createdAt), ?createdAt, ?publishedAt)) AS $dateVar
         |        )
         |
         |    $dateCond
         |""".stripMargin
  }

  private def description: Fragment =
    fr"""| OPTIONAL {
         |   $sameAsVar schema:description $maybeDescriptionVar
         | }""".stripMargin

  private def namespacesPart(ns: Set[projects.Namespace]): Fragment = {
    val matchFrag =
      if (ns.isEmpty) Fragment.empty
      else fr"Values (?namespace) { ${ns.map(_.value)}  }"

    fr"""|  ?projId renku:slug ?projectSlug;
         |          renku:projectNamespace ?namespace.
         |  $matchFrag
      """.stripMargin
  }

  private def creatorsPart(creators: Set[persons.Name]): Fragment = {
    val matchFrag =
      creators
        .map(c => fr"CONTAINS(LCASE($creatorsNamesVar), ${c.value.toLowerCase})")
        .toList
        .intercalate(Fragment(" || "))

    if (creators.isEmpty) {
      Fragment.empty
    } else
      fr"""FILTER (IF (BOUND($creatorsNamesVar), $matchFrag, false))""".stripMargin
  }

  private def textQueryPart(mq: Option[Filters.Query]): Fragment =
    mq match {
      case Some(q) =>
        val luceneQuery = LuceneQuery.fuzzy(q.value)
        fr"""|{
             |  SELECT $sameAsVar (MAX(?score) AS $matchingScoreVar)
             |  WHERE {
             |    Graph schema:Dataset {
             |      (?id ?score) text:query (schema:name renku:slug renku:keywordsConcat schema:description $luceneQuery).
             |     {
             |       $sameAsVar a renku:DiscoverableDataset;
             |                  schema:creator ?id
             |     } UNION {
             |       ?id a renku:DiscoverableDataset
             |       BIND (?id AS $sameAsVar)
             |     }
             |    }
             |  }
             | group by $sameAsVar
             |}""".stripMargin

      case None =>
        fr"""|  Bind (xsd:float(1.0) as $matchingScoreVar)
             |  Graph schema:Dataset {
             |    $sameAsVar a renku:DiscoverableDataset.
             |  }
            """.stripMargin
    }

  override def decoder[EE >: Entity.Dataset]: Decoder[EE] = { implicit cursor =>
    import DecodingTools._
    import io.renku.tinytypes.json.TinyTypeDecoders._

    lazy val toListOfIdsSlugsAndVisibilities
        : Option[String] => Decoder.Result[NonEmptyList[(projects.Slug, projects.Visibility)]] =
      _.map(
        _.split(concatSeparator)
          .map(_.trim)
          .map { case s"$projectSlug:$visibility" =>
            (projects.Slug.from(projectSlug), projects.Visibility.from(visibility)).mapN((_, _))
          }
          .toList
          .sequence
          .leftMap(ex => DecodingFailure(ex.getMessage, Nil))
          .map {
            case head :: tail => NonEmptyList.of(head, tail: _*).some
            case Nil          => None
          }
      ).getOrElse(Option.empty[NonEmptyList[(projects.Slug, projects.Visibility)]].asRight)
        .flatMap {
          case Some(tuples) => tuples.asRight
          case None         => DecodingFailure("DS's project slug and visibility not found", Nil).asLeft
        }

    for {
      matchingScore <- read[MatchingScore](matchingScoreVar)
      slug          <- read[datasets.Slug](slugVar)
      name          <- read[datasets.Name](nameVar)
      sameAs        <- read[datasets.TopmostSameAs](sameAsVar)
      slugAndVisibility <- read[Option[String]](idsSlugsVisibilitiesVar)
                             .flatMap(toListOfIdsSlugsAndVisibilities)
                             .map(_.toList.maxBy(_._2))
      maybeDateCreated   <- read[Option[datasets.DateCreated]](maybeDateCreatedVar)
      maybeDatePublished <- read[Option[datasets.DatePublished]](maybeDatePublishedVar)
      maybeDateModified  <- read[Option[datasets.DateCreated]](maybeDateModified)
      date <-
        Either.fromOption(maybeDateCreated.orElse(maybeDatePublished), ifNone = DecodingFailure("No dataset date", Nil))
      creators <- read[Option[String]](creatorsNamesVar) >>= toListOf[persons.Name, persons.Name.type](concatSeparator)
      keywords <-
        read[Option[String]](keywordsVar) >>= toListOf[datasets.Keyword, datasets.Keyword.type](concatSeparator)
      maybeDesc <- read[Option[datasets.Description]](maybeDescriptionVar)
      images    <- read[Option[String]](imagesVar) >>= toListOfImageUris(concatSeparator)
    } yield Entity.Dataset(
      matchingScore,
      sameAs,
      slug,
      name,
      slugAndVisibility._2,
      date,
      maybeDateModified.map(d => datasets.DateModified(d.value)),
      creators,
      keywords,
      maybeDesc,
      images,
      slugAndVisibility._1
    )
  }
}<|MERGE_RESOLUTION|>--- conflicted
+++ resolved
@@ -33,22 +33,8 @@
 object DatasetsQuery extends EntityQuery[Entity.Dataset] {
   override val entityType: Filters.EntityType = Filters.EntityType.Dataset
 
-<<<<<<< HEAD
-  val matchingScoreVar        = VarName("matchingScore")
-  val slugVar                 = VarName("slug")
-  val nameVar                 = VarName("name")
-  val idsSlugsVisibilitiesVar = VarName("idsSlugsVisibilities")
-  val sameAsVar               = VarName("sameAs")
-  val maybeDateCreatedVar     = VarName("maybeDateCreated")
-  val maybeDatePublishedVar   = VarName("maybeDatePublished")
-  val maybeDateModified       = VarName("maybeDateModified")
-  val dateVar                 = VarName("date")
-  val creatorsNamesVar        = VarName("creatorsNames")
-  val maybeDescriptionVar     = VarName("maybeDescription")
-  val keywordsVar             = VarName("keywords")
-  val imagesVar               = VarName("images")
-=======
   private val matchingScoreVar        = VarName("matchingScore")
+  private val slugVar                 = VarName("slug")
   private val nameVar                 = VarName("name")
   private val idsSlugsVisibilitiesVar = VarName("idsSlugsVisibilities")
   private val sameAsVar               = VarName("sameAs")
@@ -60,7 +46,6 @@
   private val maybeDescriptionVar     = VarName("maybeDescription")
   private val keywordsVar             = VarName("keywords")
   private val imagesVar               = VarName("images")
->>>>>>> 4a211619
 
   private val projIdVar    = VarName("projId")
   private val authSnippets = SparqlSnippets(projIdVar)
