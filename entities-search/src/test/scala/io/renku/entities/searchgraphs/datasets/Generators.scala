--- conflicted
+++ resolved
@@ -43,11 +43,7 @@
     links              <- linkObjectsGen(topmostSameAs).toGeneratorOfNonEmptyList()
   } yield DatasetSearchInfo(topmostSameAs,
                             name,
-<<<<<<< HEAD
                             slug,
-                            visibility,
-=======
->>>>>>> 5c36edc4
                             createdOrPublished,
                             maybeDateModified,
                             creators,
@@ -67,6 +63,7 @@
   implicit lazy val modelDatasetSearchInfoObjects: Gen[ModelDatasetSearchInfo] = for {
     topmostSameAs      <- datasetTopmostSameAs
     name               <- datasetNames
+    slug               <- datasetSlugs
     createdOrPublished <- datasetCreatedOrPublished
     maybeDateModified  <- datasetModifiedDates(notYoungerThan = createdOrPublished).toGeneratorOfOptions
     creators           <- creators.toGeneratorOfNonEmptyList(max = 2)
@@ -76,6 +73,7 @@
     link               <- linkObjectsGen(topmostSameAs)
   } yield ModelDatasetSearchInfo(topmostSameAs,
                                  name,
+                                 slug,
                                  createdOrPublished,
                                  maybeDateModified,
                                  creators,
