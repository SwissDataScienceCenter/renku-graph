/*
 * Copyright 2023 Swiss Data Science Center (SDSC)
 * A partnership between École Polytechnique Fédérale de Lausanne (EPFL) and
 * Eidgenössische Technische Hochschule Zürich (ETHZ).
 *
 * Licensed under the Apache License, Version 2.0 (the "License");
 * you may not use this file except in compliance with the License.
 * You may obtain a copy of the License at
 *
 *     http://www.apache.org/licenses/LICENSE-2.0
 *
 * Unless required by applicable law or agreed to in writing, software
 * distributed under the License is distributed on an "AS IS" BASIS,
 * WITHOUT WARRANTIES OR CONDITIONS OF ANY KIND, either express or implied.
 * See the License for the specific language governing permissions and
 * limitations under the License.
 */

package io.renku.entities.searchgraphs.datasets

import cats.syntax.all._
import io.renku.entities.searchgraphs.datasets.Generators._
import io.renku.generators.Generators.Implicits._
import io.renku.graph.model.datasets
import org.scalatest.matchers.should
import org.scalatest.wordspec.AnyWordSpec
import org.scalatestplus.scalacheck.ScalaCheckPropertyChecks

class DatasetSearchInfoSpec extends AnyWordSpec with should.Matchers with ScalaCheckPropertyChecks {

  "visibility" should {

    "return the max visibility from all the links" in {

      val info = datasetSearchInfoObjects.generateOne

      info.visibility shouldBe info.links.map(_.visibility).sorted.last
    }
  }

  "show" should {

    "return String representation of the Info" in {
      forAll(datasetSearchInfoObjects) {
        case info @ DatasetSearchInfo(topSameAs,
                                      name,
<<<<<<< HEAD
                                      slug,
                                      visibility,
=======
>>>>>>> 5c36edc4
                                      createdOrPublished,
                                      maybeDateModified,
                                      creators,
                                      keywords,
                                      maybeDescription,
                                      images,
                                      links
            ) =>
          info.show shouldBe List(
            show"topmostSameAs = $topSameAs".some,
            show"name = $name".some,
<<<<<<< HEAD
            show"slug = $slug".some,
            show"visibility = $visibility".some,
=======
            show"visibility = ${info.visibility}".some,
>>>>>>> 5c36edc4
            createdOrPublished match {
              case d: datasets.DateCreated   => show"dateCreated = $d".some
              case d: datasets.DatePublished => show"datePublished = $d".some
            },
            maybeDateModified.map(d => show"dateModified = $d"),
            show"creators = [${creators.mkString_("; ")}]".some,
            keywords match {
              case Nil => None
              case k   => show"keywords = [${k.mkString("; ")}]".some
            },
            maybeDescription.map(d => show"description = $d"),
            images match {
              case Nil => None
              case i   => show"images = [${i.sortBy(_.position).map(_.uri).mkString_("; ")}]".some
            },
            show"links = [${links.mkString_("; ")}]".some
          ).flatten.mkString(", ")
      }
    }
  }
}<|MERGE_RESOLUTION|>--- conflicted
+++ resolved
@@ -44,11 +44,7 @@
       forAll(datasetSearchInfoObjects) {
         case info @ DatasetSearchInfo(topSameAs,
                                       name,
-<<<<<<< HEAD
                                       slug,
-                                      visibility,
-=======
->>>>>>> 5c36edc4
                                       createdOrPublished,
                                       maybeDateModified,
                                       creators,
@@ -60,12 +56,8 @@
           info.show shouldBe List(
             show"topmostSameAs = $topSameAs".some,
             show"name = $name".some,
-<<<<<<< HEAD
             show"slug = $slug".some,
-            show"visibility = $visibility".some,
-=======
             show"visibility = ${info.visibility}".some,
->>>>>>> 5c36edc4
             createdOrPublished match {
               case d: datasets.DateCreated   => show"dateCreated = $d".some
               case d: datasets.DatePublished => show"datePublished = $d".some
