--- conflicted
+++ resolved
@@ -39,7 +39,7 @@
 
 class EncodersSpec extends AnyWordSpec with should.Matchers with ScalaCheckPropertyChecks {
 
-  import io.renku.entities.searchgraphs.datasets.commands.Encoders._
+  import Encoders._
 
   "imageEncoder" should {
 
@@ -91,30 +91,11 @@
 
     "turn a SearchInfo object into a Set of relevant Quads" in {
 
-<<<<<<< HEAD
-      val searchInfo = datasetSearchInfoObjects.generateOne
-
-      searchInfo.asQuads shouldBe Set(
-        DatasetsQuad(searchInfo.topmostSameAs, rdf / "type", renku / "DiscoverableDataset"),
-        DatasetsQuad(searchInfo.topmostSameAs, DatasetSearchInfoOntology.nameProperty.id, searchInfo.name.asObject),
-        DatasetsQuad(searchInfo.topmostSameAs, DatasetSearchInfoOntology.slugProperty.id, searchInfo.slug.asObject),
-        DatasetsQuad(searchInfo.topmostSameAs,
-                     DatasetSearchInfoOntology.visibilityProperty.id,
-                     searchInfo.visibility.asObject
-        ),
-        createdOrPublishedToQuad(searchInfo.topmostSameAs)(searchInfo.createdOrPublished)
-      ) ++
-        maybeDateModifiedToQuad(searchInfo.topmostSameAs)(searchInfo.maybeDateModified) ++
-        creatorsToQuads(searchInfo) ++
-        keywordsToQuads(searchInfo) ++
-        maybeDescToQuad(searchInfo.topmostSameAs)(searchInfo.maybeDescription) ++
-        imagesToQuads(searchInfo) ++
-        linksToQuads(searchInfo)
-=======
       forAll(datasetSearchInfoObjects) { searchInfo =>
         searchInfo.asQuads shouldBe Set(
           DatasetsQuad(searchInfo.topmostSameAs, rdf / "type", renku / "DiscoverableDataset"),
-          DatasetsQuad(searchInfo.topmostSameAs, slugProperty.id, searchInfo.name.asObject),
+          DatasetsQuad(searchInfo.topmostSameAs, nameProperty.id, searchInfo.name.asObject),
+          DatasetsQuad(searchInfo.topmostSameAs, slugProperty.id, searchInfo.slug.asObject),
           DatasetsQuad(searchInfo.topmostSameAs, visibilityProperty.id, searchInfo.visibility.asObject),
           createdOrPublishedToQuad(searchInfo.topmostSameAs)(searchInfo.createdOrPublished),
           DatasetsQuad(searchInfo.topmostSameAs, creatorsNamesConcatProperty.id, creatorsNamesConcat(searchInfo)),
@@ -132,7 +113,6 @@
           imagesToQuads(searchInfo) ++
           linksToQuads(searchInfo)
       }
->>>>>>> 5c36edc4
     }
   }
 
