/*
 * Copyright 2020 Swiss Data Science Center (SDSC)
 * A partnership between École Polytechnique Fédérale de Lausanne (EPFL) and
 * Eidgenössische Technische Hochschule Zürich (ETHZ).
 *
 * Licensed under the Apache License, Version 2.0 (the "License");
 * you may not use this file except in compliance with the License.
 * You may obtain a copy of the License at
 *
 *     http://www.apache.org/licenses/LICENSE-2.0
 *
 * Unless required by applicable law or agreed to in writing, software
 * distributed under the License is distributed on an "AS IS" BASIS,
 * WITHOUT WARRANTIES OR CONDITIONS OF ANY KIND, either express or implied.
 * See the License for the specific language governing permissions and
 * limitations under the License.
 */

package ch.datascience.dbeventlog.commands

import java.time.Instant

import cats.MonadError
import cats.data.OptionT
import cats.effect.{Bracket, ContextShift, IO}
import cats.implicits._
import ch.datascience.db.DbTransactor
import ch.datascience.dbeventlog.EventStatus._
<<<<<<< HEAD
import ch.datascience.dbeventlog.{EventLogDB, EventStatus, ExecutionDate}
import ch.datascience.graph.model.events.CommitId
import ch.datascience.graph.model.projects.Id
=======
import ch.datascience.dbeventlog.{EventLogDB, EventStatus}
import ch.datascience.graph.model.events.ProjectId
>>>>>>> 59719c05
import doobie.implicits._
import eu.timepit.refined.api.RefType.applyRef
import eu.timepit.refined.api.Refined
import eu.timepit.refined.numeric.NonNegative

import scala.language.higherKinds
import scala.math.BigDecimal.RoundingMode

class EventLogProcessingStatus[Interpretation[_]](
    transactor: DbTransactor[Interpretation, EventLogDB],
    now:        () => Instant = () => Instant.now
)(implicit ME:  Bracket[Interpretation, Throwable]) {

<<<<<<< HEAD
  import EventLogProcessingStatus._

  def fetchStatus(projectId: Id): OptionT[Interpretation, ProcessingStatus] =
    for {
      latestEvent           <- findTheLatestEvent(projectId)
      events                <- addPreviousFromTheSameBatch(projectId, latestEvent, List(latestEvent))
      maybeProcessingStatus <- toProcessingStatus(events)
    } yield maybeProcessingStatus

  private def findTheLatestEvent(projectId: Id): OptionT[Interpretation, Event] = OptionT(sql"""
      select event_id, status, execution_date 
      from event_log
      where project_id = $projectId
      order by execution_date desc
      limit 1
  """.query[Event].option.transact(transactor.get))

  private def addPreviousFromTheSameBatch(projectId:      Id,
                                          previousEvent:  Event,
                                          previousEvents: List[Event]): OptionT[Interpretation, List[Event]] =
    OptionT.liftF {
      findPreviousFromTheSameBatch(projectId, previousEvent)
        .flatMap(foundEvent => addPreviousFromTheSameBatch(projectId, foundEvent, previousEvents :+ foundEvent))
        .getOrElse(previousEvents)
    }

  private def findPreviousFromTheSameBatch(projectId: Id, previousEvent: Event) = OptionT {
    sql"""
        select event_id, status, execution_date
=======
  def fetchStatus(projectId: ProjectId): OptionT[Interpretation, ProcessingStatus] = OptionT {
    latestBatchStatues(projectId) flatMap toProcessingStatus
  }

  private def latestBatchStatues(projectId: ProjectId) = sql"""
    select log.status
    from event_log log
    inner join (
        select batch_date
>>>>>>> 59719c05
        from event_log
        where project_id = $projectId
        order by batch_date desc
        limit 1
      ) max_batch_date on log.batch_date = max_batch_date.batch_date  
    where log.project_id = $projectId
  """.query[EventStatus].to[List].transact(transactor.get)

  private def toProcessingStatus(statuses: List[EventStatus]) =
    statuses.foldLeft(0 -> 0) {
      case ((done, total), status) if status == TriplesStore || status == NonRecoverableFailure =>
        (done + 1) -> (total + 1)
      case ((done, total), _) => done -> (total + 1)
    } match {
      case (0, 0)        => Option.empty[ProcessingStatus].pure[Interpretation]
      case (done, total) => ProcessingStatus.from(done, total)(ME) map Option.apply
    }
}

class IOEventLogProcessingStatus(
    transactor:          DbTransactor[IO, EventLogDB]
)(implicit contextShift: ContextShift[IO])
    extends EventLogProcessingStatus[IO](transactor)

import ProcessingStatus._

final case class ProcessingStatus private (
    done:     Done,
    total:    Total,
    progress: Progress
)

object ProcessingStatus {

  type Done     = Int Refined NonNegative
  type Total    = Int Refined NonNegative
  type Progress = Double Refined NonNegative

  def from[Interpretation[_]](
      done:      Int,
      total:     Int
  )(implicit ME: MonadError[Interpretation, Throwable]): Interpretation[ProcessingStatus] =
    for {
      validDone  <- applyRef[Done](done) getOrError [Interpretation] "ProcessingStatus's 'done' cannot be negative"
      validTotal <- applyRef[Total](total) getOrError [Interpretation] "ProcessingStatus's 'total' cannot be negative"
      _          <- checkDoneLessThanTotal[Interpretation](validDone, validTotal)
      progress   <- progressFrom[Interpretation](validDone, validTotal)
    } yield new ProcessingStatus(validDone, validTotal, progress)

  private implicit class RefTypeOps[V](maybeValue: Either[String, V]) {
    def getOrError[Interpretation[_]](
        message:   String
    )(implicit ME: MonadError[Interpretation, Throwable]): Interpretation[V] =
      maybeValue.fold(
        _ => ME.raiseError[V](new IllegalArgumentException(message)),
        ME.pure
      )
  }

  private def checkDoneLessThanTotal[Interpretation[_]](
      done:      Done,
      total:     Total
  )(implicit ME: MonadError[Interpretation, Throwable]): Interpretation[Unit] =
    if (done.value <= total.value) ME.unit
    else ME.raiseError(new IllegalArgumentException("ProcessingStatus with 'done' > 'total' makes no sense"))

  private def progressFrom[Interpretation[_]](
      done:      Done,
      total:     Total
  )(implicit ME: MonadError[Interpretation, Throwable]): Interpretation[Progress] = {
    val progress =
      if (total.value == 0) 100d
      else BigDecimal((done.value.toDouble / total.value) * 100).setScale(2, RoundingMode.HALF_DOWN).toDouble
    applyRef[Progress](progress) getOrError [Interpretation] s"ProcessingStatus with 'progress' $progress makes no sense"
  }
}<|MERGE_RESOLUTION|>--- conflicted
+++ resolved
@@ -26,14 +26,8 @@
 import cats.implicits._
 import ch.datascience.db.DbTransactor
 import ch.datascience.dbeventlog.EventStatus._
-<<<<<<< HEAD
-import ch.datascience.dbeventlog.{EventLogDB, EventStatus, ExecutionDate}
-import ch.datascience.graph.model.events.CommitId
+import ch.datascience.dbeventlog.{EventLogDB, EventStatus}
 import ch.datascience.graph.model.projects.Id
-=======
-import ch.datascience.dbeventlog.{EventLogDB, EventStatus}
-import ch.datascience.graph.model.events.ProjectId
->>>>>>> 59719c05
 import doobie.implicits._
 import eu.timepit.refined.api.RefType.applyRef
 import eu.timepit.refined.api.Refined
@@ -47,52 +41,20 @@
     now:        () => Instant = () => Instant.now
 )(implicit ME:  Bracket[Interpretation, Throwable]) {
 
-<<<<<<< HEAD
-  import EventLogProcessingStatus._
-
-  def fetchStatus(projectId: Id): OptionT[Interpretation, ProcessingStatus] =
-    for {
-      latestEvent           <- findTheLatestEvent(projectId)
-      events                <- addPreviousFromTheSameBatch(projectId, latestEvent, List(latestEvent))
-      maybeProcessingStatus <- toProcessingStatus(events)
-    } yield maybeProcessingStatus
-
-  private def findTheLatestEvent(projectId: Id): OptionT[Interpretation, Event] = OptionT(sql"""
-      select event_id, status, execution_date 
-      from event_log
-      where project_id = $projectId
-      order by execution_date desc
-      limit 1
-  """.query[Event].option.transact(transactor.get))
-
-  private def addPreviousFromTheSameBatch(projectId:      Id,
-                                          previousEvent:  Event,
-                                          previousEvents: List[Event]): OptionT[Interpretation, List[Event]] =
-    OptionT.liftF {
-      findPreviousFromTheSameBatch(projectId, previousEvent)
-        .flatMap(foundEvent => addPreviousFromTheSameBatch(projectId, foundEvent, previousEvents :+ foundEvent))
-        .getOrElse(previousEvents)
-    }
-
-  private def findPreviousFromTheSameBatch(projectId: Id, previousEvent: Event) = OptionT {
-    sql"""
-        select event_id, status, execution_date
-=======
-  def fetchStatus(projectId: ProjectId): OptionT[Interpretation, ProcessingStatus] = OptionT {
+  def fetchStatus(projectId: Id): OptionT[Interpretation, ProcessingStatus] = OptionT {
     latestBatchStatues(projectId) flatMap toProcessingStatus
   }
 
-  private def latestBatchStatues(projectId: ProjectId) = sql"""
+  private def latestBatchStatues(projectId: Id) = sql"""
     select log.status
     from event_log log
     inner join (
         select batch_date
->>>>>>> 59719c05
         from event_log
         where project_id = $projectId
         order by batch_date desc
         limit 1
-      ) max_batch_date on log.batch_date = max_batch_date.batch_date  
+      ) max_batch_date on log.batch_date = max_batch_date.batch_date
     where log.project_id = $projectId
   """.query[EventStatus].to[List].transact(transactor.get)
 
