--- conflicted
+++ resolved
@@ -61,12 +61,8 @@
                            eventDate:     CommittedDate,
                            eventBody:     EventBody,
                            createdDate:   CreatedDate = CreatedDate(Instant.now),
-<<<<<<< HEAD
+                           batchDate:     BatchDate = BatchDate(Instant.now),
                            projectPath:   Path = projectPaths.generateOne,
-=======
-                           batchDate:     BatchDate = BatchDate(Instant.now),
-                           projectPath:   ProjectPath = projectPaths.generateOne,
->>>>>>> 59719c05
                            maybeMessage:  Option[EventMessage] = None): Unit = execute {
     maybeMessage match {
       case None =>
