<<<<<<< HEAD
version in ThisBuild := "1.27.4"
=======
version in ThisBuild := "1.27.3"
>>>>>>> 1c5829e1
<|MERGE_RESOLUTION|>--- conflicted
+++ resolved
@@ -1,5 +1 @@
-<<<<<<< HEAD
 version in ThisBuild := "1.27.4"
-=======
-version in ThisBuild := "1.27.3"
->>>>>>> 1c5829e1
