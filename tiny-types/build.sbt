/*
 * Copyright 2019 Swiss Data Science Center (SDSC)
 * A partnership between École Polytechnique Fédérale de Lausanne (EPFL) and
 * Eidgenössische Technische Hochschule Zürich (ETHZ).
 *
 * Licensed under the Apache License, Version 2.0 (the "License");
 * you may not use this file except in compliance with the License.
 * You may obtain a copy of the License at
 *
 *     http://www.apache.org/licenses/LICENSE-2.0
 *
 * Unless required by applicable law or agreed to in writing, software
 * distributed under the License is distributed on an "AS IS" BASIS,
 * WITHOUT WARRANTIES OR CONDITIONS OF ANY KIND, either express or implied.
 * See the License for the specific language governing permissions and
 * limitations under the License.
 */

organization := "io.renku"
name := "tiny-types"

libraryDependencies += "eu.timepit" %% "refined" % "0.10.1"

val circeVersion       = "0.14.3"
val circeOpticsVersion = "0.14.1"
libraryDependencies += "io.circe" %% "circe-core"    % circeVersion
libraryDependencies += "io.circe" %% "circe-literal" % circeVersion
libraryDependencies += "io.circe" %% "circe-generic" % circeVersion
libraryDependencies += "io.circe" %% "circe-optics"  % circeOpticsVersion
libraryDependencies += "io.circe" %% "circe-parser"  % circeVersion

libraryDependencies += "io.renku" %% "jsonld4s" % "0.5.0"

val catsVersion = "2.8.0"
libraryDependencies += "org.typelevel" %% "cats-core" % catsVersion
libraryDependencies += "org.typelevel" %% "cats-free" % catsVersion

<<<<<<< HEAD
libraryDependencies += "org.scalacheck"    %% "scalacheck"      % "1.17.0"  % Test
libraryDependencies += "org.scalatest"     %% "scalatest"       % "3.2.13"  % Test
=======
libraryDependencies += "org.scalacheck"    %% "scalacheck"      % "1.16.0"  % Test
libraryDependencies += "org.scalatest"     %% "scalatest"       % "3.2.14"  % Test
>>>>>>> 0c0ade2e
libraryDependencies += "org.scalatestplus" %% "scalacheck-1-14" % "3.2.2.0" % Test<|MERGE_RESOLUTION|>--- conflicted
+++ resolved
@@ -35,11 +35,6 @@
 libraryDependencies += "org.typelevel" %% "cats-core" % catsVersion
 libraryDependencies += "org.typelevel" %% "cats-free" % catsVersion
 
-<<<<<<< HEAD
 libraryDependencies += "org.scalacheck"    %% "scalacheck"      % "1.17.0"  % Test
-libraryDependencies += "org.scalatest"     %% "scalatest"       % "3.2.13"  % Test
-=======
-libraryDependencies += "org.scalacheck"    %% "scalacheck"      % "1.16.0"  % Test
 libraryDependencies += "org.scalatest"     %% "scalatest"       % "3.2.14"  % Test
->>>>>>> 0c0ade2e
 libraryDependencies += "org.scalatestplus" %% "scalacheck-1-14" % "3.2.2.0" % Test