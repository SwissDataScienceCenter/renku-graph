--- conflicted
+++ resolved
@@ -19,10 +19,6 @@
 name := "token-repository"
 
 libraryDependencies += "ch.qos.logback" % "logback-classic" % "1.2.3"
-<<<<<<< HEAD
-libraryDependencies += "io.sentry"      % "sentry-logback"  % "1.7.23"
-=======
->>>>>>> 5ed7ed4b
 
 val doobieVersion = "0.7.0"
 libraryDependencies += "org.tpolecat" %% "doobie-core"     % doobieVersion
