/*
 * Copyright 2020 Swiss Data Science Center (SDSC)
 * A partnership between École Polytechnique Fédérale de Lausanne (EPFL) and
 * Eidgenössische Technische Hochschule Zürich (ETHZ).
 *
 * Licensed under the Apache License, Version 2.0 (the "License");
 * you may not use this file except in compliance with the License.
 * You may obtain a copy of the License at
 *
 *     http://www.apache.org/licenses/LICENSE-2.0
 *
 * Unless required by applicable law or agreed to in writing, software
 * distributed under the License is distributed on an "AS IS" BASIS,
 * WITHOUT WARRANTIES OR CONDITIONS OF ANY KIND, either express or implied.
 * See the License for the specific language governing permissions and
 * limitations under the License.
 */

package ch.datascience.tokenrepository.repository.deletion

import cats.MonadError
import cats.effect.{ContextShift, Effect, IO}
import cats.implicits._
import ch.datascience.controllers.ErrorMessage
import ch.datascience.controllers.ErrorMessage._
import ch.datascience.db.DbTransactor
import ch.datascience.graph.model.projects.Id
import ch.datascience.tokenrepository.repository.ProjectsTokensDB
import io.chrisdavenport.log4cats.Logger
import org.http4s.Response
import org.http4s.dsl.Http4sDsl

import scala.language.higherKinds
import scala.util.control.NonFatal

class DeleteTokenEndpoint[Interpretation[_]: Effect](
    tokenRemover: TokenRemover[Interpretation],
    logger:       Logger[Interpretation]
)(implicit ME:    MonadError[Interpretation, Throwable])
    extends Http4sDsl[Interpretation] {

  def deleteToken(projectId: Id): Interpretation[Response[Interpretation]] =
    tokenRemover
      .delete(projectId)
      .flatMap(_ => NoContent())
      .recoverWith(httpResult(projectId))

  private def httpResult(projectId: Id): PartialFunction[Throwable, Interpretation[Response[Interpretation]]] = {
    case NonFatal(exception) =>
      val errorMessage = ErrorMessage(s"Deleting token for projectId: $projectId failed")
      logger.error(exception)(errorMessage.value)
      InternalServerError(errorMessage)
  }
}

object IODeleteTokenEndpoint {
  def apply(
      transactor:          DbTransactor[IO, ProjectsTokensDB],
      logger:              Logger[IO]
<<<<<<< HEAD
  )(implicit contextShift: ContextShift[IO]): IO[DeleteTokenEndpoint[IO]] =
    new DeleteTokenEndpoint[IO](new TokenRemover[IO](transactor), logger).pure[IO]
=======
  )(implicit contextShift: ContextShift[IO]) = IO {
    new DeleteTokenEndpoint[IO](new TokenRemover[IO](transactor), logger)
  }
>>>>>>> 92f386cb
}<|MERGE_RESOLUTION|>--- conflicted
+++ resolved
@@ -57,12 +57,7 @@
   def apply(
       transactor:          DbTransactor[IO, ProjectsTokensDB],
       logger:              Logger[IO]
-<<<<<<< HEAD
-  )(implicit contextShift: ContextShift[IO]): IO[DeleteTokenEndpoint[IO]] =
-    new DeleteTokenEndpoint[IO](new TokenRemover[IO](transactor), logger).pure[IO]
-=======
   )(implicit contextShift: ContextShift[IO]) = IO {
     new DeleteTokenEndpoint[IO](new TokenRemover[IO](transactor), logger)
   }
->>>>>>> 92f386cb
 }