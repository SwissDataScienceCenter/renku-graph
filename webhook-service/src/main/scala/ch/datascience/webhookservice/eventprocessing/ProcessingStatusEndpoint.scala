--- conflicted
+++ resolved
@@ -30,15 +30,7 @@
 import ch.datascience.dbeventlog.commands.{EventLogProcessingStatus, IOEventLogProcessingStatus, ProcessingStatus}
 import ch.datascience.graph.gitlab.GitLab
 import ch.datascience.graph.model.events._
-<<<<<<< HEAD
-<<<<<<< HEAD
-import ch.datascience.webhookservice.hookvalidation.HookValidator.HookValidationResult
-=======
 import ch.datascience.webhookservice.hookvalidation.HookValidator.{HookValidationResult, NoAccessTokenException}
->>>>>>> 2af18b6... fix: status endpoint to return NOT_FOUND when no hook for a project
-=======
-import ch.datascience.webhookservice.hookvalidation.HookValidator.{HookValidationResult, NoAccessTokenException}
->>>>>>> 2af18b65
 import ch.datascience.webhookservice.hookvalidation.{HookValidator, IOHookValidator}
 import io.circe.Encoder
 import io.circe.literal._
@@ -64,20 +56,6 @@
 
   def fetchProcessingStatus(projectId: ProjectId): Interpretation[Response[Interpretation]] = {
     for {
-<<<<<<< HEAD
-<<<<<<< HEAD
-      _        <- OptionT(validateHook(projectId, maybeAccessToken = None) map hookDoesNotExistToNone)
-      response <- fetchStatus(projectId) semiflatMap (processingStatus => Ok(processingStatus.asJson))
-    } yield response
-  } getOrElseF NotFound(InfoMessage(s"Project: $projectId not found")) recoverWith httpResponse
-
-  private lazy val hookDoesNotExistToNone: HookValidationResult => Option[Unit] = {
-    case HookExists => Some(())
-    case _          => None
-  }
-=======
-=======
->>>>>>> 2af18b65
       _        <- OptionT(validateHook(projectId, maybeAccessToken = None) map hookMissingToNone recover noAccessTokenToNone)
       response <- fetchStatus(projectId) semiflatMap (processingStatus => Ok(processingStatus.asJson))
     } yield response
@@ -91,10 +69,6 @@
   private lazy val noAccessTokenToNone: PartialFunction[Throwable, Option[Unit]] = {
     case NoAccessTokenException(_) => None
   }
-<<<<<<< HEAD
->>>>>>> 2af18b6... fix: status endpoint to return NOT_FOUND when no hook for a project
-=======
->>>>>>> 2af18b65
 
   private lazy val httpResponse: PartialFunction[Throwable, Interpretation[Response[Interpretation]]] = {
     case NonFatal(exception) => InternalServerError(ErrorMessage(exception.getMessage))
