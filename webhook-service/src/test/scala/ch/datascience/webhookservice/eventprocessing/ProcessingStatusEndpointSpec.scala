--- conflicted
+++ resolved
@@ -32,14 +32,7 @@
 import ch.datascience.http.client.AccessToken
 import ch.datascience.http.server.EndpointTester._
 import ch.datascience.webhookservice.hookvalidation.HookValidator.HookValidationResult.{HookExists, HookMissing}
-<<<<<<< HEAD
-<<<<<<< HEAD
-=======
 import ch.datascience.webhookservice.hookvalidation.HookValidator.NoAccessTokenException
->>>>>>> 2af18b6... fix: status endpoint to return NOT_FOUND when no hook for a project
-=======
-import ch.datascience.webhookservice.hookvalidation.HookValidator.NoAccessTokenException
->>>>>>> 2af18b65
 import ch.datascience.webhookservice.hookvalidation.IOHookValidator
 import io.circe.Json
 import io.circe.literal._
@@ -119,59 +112,12 @@
         .validateHook(_: ProjectId, _: Option[AccessToken]))
         .expects(projectId, None)
         .returning(context.raiseError(NoAccessTokenException("error")))
-<<<<<<< HEAD
 
       val response = fetchProcessingStatus(projectId).unsafeRunSync()
 
       response.status                 shouldBe NotFound
       response.contentType            shouldBe Some(`Content-Type`(application.json))
       response.as[Json].unsafeRunSync shouldBe InfoMessage(s"Progress status for project '$projectId' not found").asJson
-    }
-
-    "return INTERNAL_SERVER_ERROR when checking if the webhook exists fails" in new TestCase {
-
-      val exception = exceptions.generateOne
-      (hookValidator
-        .validateHook(_: ProjectId, _: Option[AccessToken]))
-        .expects(projectId, None)
-        .returning(context.raiseError(exception))
-
-      val response = fetchProcessingStatus(projectId).unsafeRunSync()
-
-      response.status                 shouldBe InternalServerError
-      response.contentType            shouldBe Some(`Content-Type`(application.json))
-      response.as[Json].unsafeRunSync shouldBe ErrorMessage(exception.getMessage).asJson
-    }
-
-    "return NOT_FOUND if the webhook does not exist" in new TestCase {
-
-      (hookValidator
-        .validateHook(_: ProjectId, _: Option[AccessToken]))
-        .expects(projectId, None)
-        .returning(context.pure(HookMissing))
-=======
->>>>>>> 2af18b65
-
-      val response = fetchProcessingStatus(projectId).unsafeRunSync()
-
-      response.status                 shouldBe NotFound
-      response.contentType            shouldBe Some(`Content-Type`(application.json))
-      response.as[Json].unsafeRunSync shouldBe InfoMessage(s"Progress status for project '$projectId' not found").asJson
-    }
-
-    "return INTERNAL_SERVER_ERROR when checking if the webhook exists fails" in new TestCase {
-
-      val exception = exceptions.generateOne
-      (hookValidator
-        .validateHook(_: ProjectId, _: Option[AccessToken]))
-        .expects(projectId, None)
-        .returning(context.raiseError(exception))
-
-      val response = fetchProcessingStatus(projectId).unsafeRunSync()
-
-      response.status                 shouldBe InternalServerError
-      response.contentType            shouldBe Some(`Content-Type`(application.json))
-      response.as[Json].unsafeRunSync shouldBe ErrorMessage(exception.getMessage).asJson
     }
 
     "return INTERNAL_SERVER_ERROR when checking if the webhook exists fails" in new TestCase {
