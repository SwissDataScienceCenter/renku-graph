--- conflicted
+++ resolved
@@ -29,11 +29,7 @@
 import ch.datascience.http.client.AccessToken
 import ch.datascience.http.client.RestClientError.UnauthorizedException
 import ch.datascience.interpreters.TestLogger
-<<<<<<< HEAD
 import ch.datascience.interpreters.TestLogger.Level.Error
-=======
-import ch.datascience.interpreters.TestLogger.Level.{Error, Info}
->>>>>>> e8acfaff
 import ch.datascience.webhookservice.generators.WebhookServiceGenerators._
 import ch.datascience.webhookservice.hookvalidation.HookValidator.HookValidationResult.{HookExists, HookMissing}
 import ch.datascience.webhookservice.project.ProjectVisibility._
@@ -171,41 +167,6 @@
     }
   }
 
-<<<<<<< HEAD
-  "validateHook - neither Private nor Public project" should {
-
-    "fail with unsupported error" in new TestCase {
-
-      val projectInfo = projectInfos.generateOne.copy(visibility = Internal)
-      val projectId   = projectInfo.id
-
-      (projectInfoFinder
-        .findProjectInfo(_: ProjectId, _: Option[AccessToken]))
-        .expects(projectId, Some(givenAccessToken))
-        .returning(context.raiseError(UnauthorizedException))
-
-      val storedAccessToken = accessTokens.generateOne
-      (accessTokenFinder
-        .findAccessToken(_: ProjectId))
-        .expects(projectId)
-        .returning(context.pure(Some(storedAccessToken)))
-
-      (projectInfoFinder
-        .findProjectInfo(_: ProjectId, _: Option[AccessToken]))
-        .expects(projectId, Some(storedAccessToken))
-        .returning(context.pure(projectInfo))
-
-      val Failure(exception) = validator.validateHook(projectId, givenAccessToken)
-
-      exception            shouldBe an[UnsupportedOperationException]
-      exception.getMessage shouldBe s"Hook validation not supported for '${projectInfo.visibility}' projects"
-
-      logger.loggedOnly(Error(s"Hook validation fails for project with id $projectId", exception))
-    }
-  }
-
-=======
->>>>>>> e8acfaff
   "validateHook - Public project" should {
 
     "succeed with HookExists if there's a hook" in new TestCase {
@@ -315,17 +276,10 @@
         val projectInfo = projectInfos.generateOne.copy(visibility = visibility)
         val projectId   = projectInfo.id
 
-<<<<<<< HEAD
-      (projectInfoFinder
-        .findProjectInfo(_: ProjectId, _: Option[AccessToken]))
-        .expects(projectId, Some(givenAccessToken))
-        .returning(context.pure(projectInfo))
-=======
-        (projectInfoFinder
-          .findProjectInfo(_: ProjectId, _: AccessToken))
-          .expects(projectId, givenAccessToken)
-          .returning(context.pure(projectInfo))
->>>>>>> e8acfaff
+        (projectInfoFinder
+          .findProjectInfo(_: ProjectId, _: Option[AccessToken]))
+          .expects(projectId, Some(givenAccessToken))
+          .returning(context.pure(projectInfo))
 
         val projectHookUrl = projectHookUrls.generateOne
         (projectHookUrlFinder.findProjectHookUrl _)
@@ -344,30 +298,18 @@
 
         validator.validateHook(projectId, givenAccessToken) shouldBe context.pure(HookExists)
 
-<<<<<<< HEAD
-      logger.expectNoLogs()
-    }
-=======
-        logger.loggedOnly(Info(s"Hook exists for project with id $projectId"))
-      }
->>>>>>> e8acfaff
+        logger.expectNoLogs()
+      }
 
       "succeed with HookMissing and delete the access token if there's no hook" in new TestCase {
 
         val projectInfo = projectInfos.generateOne.copy(visibility = visibility)
         val projectId   = projectInfo.id
 
-<<<<<<< HEAD
-      (projectInfoFinder
-        .findProjectInfo(_: ProjectId, _: Option[AccessToken]))
-        .expects(projectId, Some(givenAccessToken))
-        .returning(context.pure(projectInfo))
-=======
-        (projectInfoFinder
-          .findProjectInfo(_: ProjectId, _: AccessToken))
-          .expects(projectId, givenAccessToken)
-          .returning(context.pure(projectInfo))
->>>>>>> e8acfaff
+        (projectInfoFinder
+          .findProjectInfo(_: ProjectId, _: Option[AccessToken]))
+          .expects(projectId, Some(givenAccessToken))
+          .returning(context.pure(projectInfo))
 
         val projectHookUrl = projectHookUrls.generateOne
         (projectHookUrlFinder.findProjectHookUrl _)
@@ -386,30 +328,18 @@
 
         validator.validateHook(projectId, givenAccessToken) shouldBe context.pure(HookMissing)
 
-<<<<<<< HEAD
-      logger.expectNoLogs()
-    }
-=======
-        logger.loggedOnly(Info(s"Hook missing for project with id $projectId"))
-      }
->>>>>>> e8acfaff
+        logger.expectNoLogs()
+      }
 
       "fail if finding project hook url fails" in new TestCase {
 
         val projectInfo = projectInfos.generateOne.copy(visibility = visibility)
         val projectId   = projectInfo.id
 
-<<<<<<< HEAD
-      (projectInfoFinder
-        .findProjectInfo(_: ProjectId, _: Option[AccessToken]))
-        .expects(projectId, Some(givenAccessToken))
-        .returning(context.pure(projectInfo))
-=======
-        (projectInfoFinder
-          .findProjectInfo(_: ProjectId, _: AccessToken))
-          .expects(projectId, givenAccessToken)
-          .returning(context.pure(projectInfo))
->>>>>>> e8acfaff
+        (projectInfoFinder
+          .findProjectInfo(_: ProjectId, _: Option[AccessToken]))
+          .expects(projectId, Some(givenAccessToken))
+          .returning(context.pure(projectInfo))
 
         val exception: Exception    = exceptions.generateOne
         val error:     Try[Nothing] = context.raiseError(exception)
@@ -427,17 +357,10 @@
         val projectInfo = projectInfos.generateOne.copy(visibility = visibility)
         val projectId   = projectInfo.id
 
-<<<<<<< HEAD
-      (projectInfoFinder
-        .findProjectInfo(_: ProjectId, _: Option[AccessToken]))
-        .expects(projectId, Some(givenAccessToken))
-        .returning(context.pure(projectInfo))
-=======
-        (projectInfoFinder
-          .findProjectInfo(_: ProjectId, _: AccessToken))
-          .expects(projectId, givenAccessToken)
-          .returning(context.pure(projectInfo))
->>>>>>> e8acfaff
+        (projectInfoFinder
+          .findProjectInfo(_: ProjectId, _: Option[AccessToken]))
+          .expects(projectId, Some(givenAccessToken))
+          .returning(context.pure(projectInfo))
 
         val projectHookUrl = projectHookUrls.generateOne
         (projectHookUrlFinder.findProjectHookUrl _)
@@ -461,17 +384,10 @@
         val projectInfo = projectInfos.generateOne.copy(visibility = visibility)
         val projectId   = projectInfo.id
 
-<<<<<<< HEAD
-      (projectInfoFinder
-        .findProjectInfo(_: ProjectId, _: Option[AccessToken]))
-        .expects(projectId, Some(givenAccessToken))
-        .returning(context.pure(projectInfo))
-=======
-        (projectInfoFinder
-          .findProjectInfo(_: ProjectId, _: AccessToken))
-          .expects(projectId, givenAccessToken)
-          .returning(context.pure(projectInfo))
->>>>>>> e8acfaff
+        (projectInfoFinder
+          .findProjectInfo(_: ProjectId, _: Option[AccessToken]))
+          .expects(projectId, Some(givenAccessToken))
+          .returning(context.pure(projectInfo))
 
         val projectHookUrl = projectHookUrls.generateOne
         (projectHookUrlFinder.findProjectHookUrl _)
@@ -500,17 +416,10 @@
         val projectInfo = projectInfos.generateOne.copy(visibility = visibility)
         val projectId   = projectInfo.id
 
-<<<<<<< HEAD
-      (projectInfoFinder
-        .findProjectInfo(_: ProjectId, _: Option[AccessToken]))
-        .expects(projectId, Some(givenAccessToken))
-        .returning(context.pure(projectInfo))
-=======
-        (projectInfoFinder
-          .findProjectInfo(_: ProjectId, _: AccessToken))
-          .expects(projectId, givenAccessToken)
-          .returning(context.pure(projectInfo))
->>>>>>> e8acfaff
+        (projectInfoFinder
+          .findProjectInfo(_: ProjectId, _: Option[AccessToken]))
+          .expects(projectId, Some(givenAccessToken))
+          .returning(context.pure(projectInfo))
 
         val projectHookUrl = projectHookUrls.generateOne
         (projectHookUrlFinder.findProjectHookUrl _)
@@ -550,17 +459,10 @@
           .expects(projectId)
           .returning(context.pure(Some(storedAccessToken)))
 
-<<<<<<< HEAD
-      (projectInfoFinder
-        .findProjectInfo(_: ProjectId, _: Option[AccessToken]))
-        .expects(projectId, Some(storedAccessToken))
-        .returning(context.pure(projectInfo))
-=======
-        (projectInfoFinder
-          .findProjectInfo(_: ProjectId, _: AccessToken))
-          .expects(projectId, storedAccessToken)
-          .returning(context.pure(projectInfo))
->>>>>>> e8acfaff
+        (projectInfoFinder
+          .findProjectInfo(_: ProjectId, _: Option[AccessToken]))
+          .expects(projectId, Some(storedAccessToken))
+          .returning(context.pure(projectInfo))
 
         val projectHookUrl = projectHookUrls.generateOne
         (projectHookUrlFinder.findProjectHookUrl _)
@@ -574,13 +476,8 @@
 
         validator.validateHook(projectId, givenAccessToken) shouldBe context.pure(HookExists)
 
-<<<<<<< HEAD
-      logger.expectNoLogs()
-    }
-=======
-        logger.loggedOnly(Info(s"Hook exists for project with id $projectId"))
-      }
->>>>>>> e8acfaff
+        logger.expectNoLogs()
+      }
 
       "succeed with HookMissing and delete the access token if there's no hook" in new TestCase {
 
@@ -595,17 +492,10 @@
           .expects(projectId)
           .returning(context.pure(Some(storedAccessToken)))
 
-<<<<<<< HEAD
-      (projectInfoFinder
-        .findProjectInfo(_: ProjectId, _: Option[AccessToken]))
-        .expects(projectId, Some(storedAccessToken))
-        .returning(context.pure(projectInfo))
-=======
-        (projectInfoFinder
-          .findProjectInfo(_: ProjectId, _: AccessToken))
-          .expects(projectId, storedAccessToken)
-          .returning(context.pure(projectInfo))
->>>>>>> e8acfaff
+        (projectInfoFinder
+          .findProjectInfo(_: ProjectId, _: Option[AccessToken]))
+          .expects(projectId, Some(storedAccessToken))
+          .returning(context.pure(projectInfo))
 
         val projectHookUrl = projectHookUrls.generateOne
         (projectHookUrlFinder.findProjectHookUrl _)
@@ -624,13 +514,8 @@
 
         validator.validateHook(projectId, givenAccessToken) shouldBe context.pure(HookMissing)
 
-<<<<<<< HEAD
-      logger.expectNoLogs()
-    }
-=======
-        logger.loggedOnly(Info(s"Hook missing for project with id $projectId"))
-      }
->>>>>>> e8acfaff
+        logger.expectNoLogs()
+      }
 
       "fail if finding project hook url fails" in new TestCase {
 
@@ -645,17 +530,10 @@
           .expects(projectId)
           .returning(context.pure(Some(storedAccessToken)))
 
-<<<<<<< HEAD
-      (projectInfoFinder
-        .findProjectInfo(_: ProjectId, _: Option[AccessToken]))
-        .expects(projectId, Some(storedAccessToken))
-        .returning(context.pure(projectInfo))
-=======
-        (projectInfoFinder
-          .findProjectInfo(_: ProjectId, _: AccessToken))
-          .expects(projectId, storedAccessToken)
-          .returning(context.pure(projectInfo))
->>>>>>> e8acfaff
+        (projectInfoFinder
+          .findProjectInfo(_: ProjectId, _: Option[AccessToken]))
+          .expects(projectId, Some(storedAccessToken))
+          .returning(context.pure(projectInfo))
 
         val exception: Exception    = exceptions.generateOne
         val error:     Try[Nothing] = context.raiseError(exception)
@@ -681,17 +559,10 @@
           .expects(projectId)
           .returning(context.pure(Some(storedAccessToken)))
 
-<<<<<<< HEAD
-      (projectInfoFinder
-        .findProjectInfo(_: ProjectId, _: Option[AccessToken]))
-        .expects(projectId, Some(storedAccessToken))
-        .returning(context.pure(projectInfo))
-=======
-        (projectInfoFinder
-          .findProjectInfo(_: ProjectId, _: AccessToken))
-          .expects(projectId, storedAccessToken)
-          .returning(context.pure(projectInfo))
->>>>>>> e8acfaff
+        (projectInfoFinder
+          .findProjectInfo(_: ProjectId, _: Option[AccessToken]))
+          .expects(projectId, Some(storedAccessToken))
+          .returning(context.pure(projectInfo))
 
         val projectHookUrl = projectHookUrls.generateOne
         (projectHookUrlFinder.findProjectHookUrl _)
@@ -723,17 +594,10 @@
           .expects(projectId)
           .returning(context.pure(Some(storedAccessToken)))
 
-<<<<<<< HEAD
-      (projectInfoFinder
-        .findProjectInfo(_: ProjectId, _: Option[AccessToken]))
-        .expects(projectId, Some(storedAccessToken))
-        .returning(context.pure(projectInfo))
-=======
-        (projectInfoFinder
-          .findProjectInfo(_: ProjectId, _: AccessToken))
-          .expects(projectId, storedAccessToken)
-          .returning(context.pure(projectInfo))
->>>>>>> e8acfaff
+        (projectInfoFinder
+          .findProjectInfo(_: ProjectId, _: Option[AccessToken]))
+          .expects(projectId, Some(storedAccessToken))
+          .returning(context.pure(projectInfo))
 
         val projectHookUrl = projectHookUrls.generateOne
         (projectHookUrlFinder.findProjectHookUrl _)
