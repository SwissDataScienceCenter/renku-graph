--- conflicted
+++ resolved
@@ -18,9 +18,4 @@
 
 name := "webhook-service"
 
-<<<<<<< HEAD
-libraryDependencies += "ch.qos.logback" % "logback-classic" % "1.2.3"
-libraryDependencies += "io.sentry"      % "sentry-logback"  % "1.7.23"
-=======
-libraryDependencies += "ch.qos.logback" % "logback-classic" % "1.2.3"
->>>>>>> 5ed7ed4b
+libraryDependencies += "ch.qos.logback" % "logback-classic" % "1.2.3"