# webhook-service

This is a microservice which:
- consumes Git push events,
- translate them to commit events,
- uploads the events to the Event Log

## API

| Method | Path                               | Description                           |
|--------|------------------------------------|---------------------------------------|
|  GET   | ```/ping```                        | To check if service is healthy        |
|  POST  | ```/webhook-event```               | Consumes push events sent from GitLab |

#### GET /ping

Verifies service health.

**Response**

| Status                     | Description             |
|----------------------------|-------------------------|
| OK (200)                   | If service is healthy   |
| INTERNAL SERVER ERROR (500)| Otherwise               |

#### POST /projects/:id/hooks

Creates a webhook for a project with the given `project id`.

**Request format**

<<<<<<< HEAD
The endpoint requires an authorization token. It has to be
- either `PRIVATE-TOKEN` with user's personal access token in GitLab
- or `OAUTH-TOKEN` with oauth token obtained from GitLab

**Response**

| Status                     | Description                                                                           |
|----------------------------|---------------------------------------------------------------------------------------|
| CREATED (201)              | For valid payloads                                                                    |
| UNAUTHORIZED (401)         | When there is neither `PRIVATE-TOKEN` nor `OAUTH-TOKEN` in the header or it's invalid |
| BAD_GATEWAY (502)          | When there were problems with webhook creation                                        |
=======
A `PRIVATE-TOKEN` with user's GitLab token is required.

**Response**

| Status                     | Description                                                    |
|----------------------------|----------------------------------------------------------------|
| CREATED (201)              | For valid payloads                                             |
| UNAUTHORIZED (401)         | When there is no `PRIVATE-TOKEN` in the header or it's invalid |
| INTERNAL SERVER ERROR (500)| When there were problems with webhook creation                 |
>>>>>>> d24e814c

#### POST /webhook-event

Consumes a Push Event.

**Request format** (for more details look at [GitLab documentation](https://docs.gitlab.com/ee/user/project/integrations/webhooks.html#push-events))

A valid `X-Gitlab-Token` is required.

```
{
  "after": "df654c3b1bd105a29d658f78f6380a842feac879",
  "before": "f307326be71b17b90db5caaf47bcd44710fe119f",
  "user_id": 4,
  "user_username": "jsmith",
  "user_email": "john@example.com",
  "project": {
    "id": 15,
    "path_with_namespace":"mike/diaspora"
  }
}
```

**Response**

| Status                     | Description                                                     |
|----------------------------|-----------------------------------------------------------------|
| ACCEPTED (202)             | For valid payloads                                              |
| BAD REQUEST (400)          | When payload is invalid                                         |
| UNAUTHORIZED (401)         | When there is no `X-Gitlab-Token` in the header or it's invalid |
| INTERNAL SERVER ERROR (500)| When queue is not accepting new events                          |

## Trying out

The webhook-service is a part of multi-module sbt project thus it has to be built from the root level.

- build the docker image

```bash
docker build -f webhook-service/Dockerfile -t webhook-service .
```

- run the service

```bash
docker run --rm -e 'PLAY_APPLICATION_SECRET=tLm_qFcq]L2>s>s`xd6iu6R[BHfK]>hgd/=HOx][][Yldf@kQIvrh:;C6P08?Fmh' -e 'GITLAB_BASE_URL=<gitlab-url>' -p 9001:9000 webhook-service
```

- play with the endpoint

```bash
curl -X POST --header "Content-Type: application/json" \
  --data '{"before": "<commit_id>", "after": "<commit_id>", "user_id": <user-id>, "user_username": "<user-name>", "user_email": "<user-email>", "project": {"id": <project-id>, "path_with_namespace": "<org-name>/<project-name>"}}' \
  http://localhost:9001/webhook-event
```<|MERGE_RESOLUTION|>--- conflicted
+++ resolved
@@ -29,7 +29,6 @@
 
 **Request format**
 
-<<<<<<< HEAD
 The endpoint requires an authorization token. It has to be
 - either `PRIVATE-TOKEN` with user's personal access token in GitLab
 - or `OAUTH-TOKEN` with oauth token obtained from GitLab
@@ -40,18 +39,7 @@
 |----------------------------|---------------------------------------------------------------------------------------|
 | CREATED (201)              | For valid payloads                                                                    |
 | UNAUTHORIZED (401)         | When there is neither `PRIVATE-TOKEN` nor `OAUTH-TOKEN` in the header or it's invalid |
-| BAD_GATEWAY (502)          | When there were problems with webhook creation                                        |
-=======
-A `PRIVATE-TOKEN` with user's GitLab token is required.
-
-**Response**
-
-| Status                     | Description                                                    |
-|----------------------------|----------------------------------------------------------------|
-| CREATED (201)              | For valid payloads                                             |
-| UNAUTHORIZED (401)         | When there is no `PRIVATE-TOKEN` in the header or it's invalid |
 | INTERNAL SERVER ERROR (500)| When there were problems with webhook creation                 |
->>>>>>> d24e814c
 
 #### POST /webhook-event
 
