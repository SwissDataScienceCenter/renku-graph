/*
 * Copyright 2019 Swiss Data Science Center (SDSC)
 * A partnership between École Polytechnique Fédérale de Lausanne (EPFL) and
 * Eidgenössische Technische Hochschule Zürich (ETHZ).
 *
 * Licensed under the Apache License, Version 2.0 (the "License");
 * you may not use this file except in compliance with the License.
 * You may obtain a copy of the License at
 *
 *     http://www.apache.org/licenses/LICENSE-2.0
 *
 * Unless required by applicable law or agreed to in writing, software
 * distributed under the License is distributed on an "AS IS" BASIS,
 * WITHOUT WARRANTIES OR CONDITIONS OF ANY KIND, either express or implied.
 * See the License for the specific language governing permissions and
 * limitations under the License.
 */

package ch.datascience.webhookservice.eventprocessing

import akka.stream.Materializer
import cats.MonadError
import cats.effect.IO
import ch.datascience.controllers.ErrorMessage
import ch.datascience.controllers.ErrorMessage._
import ch.datascience.generators.Generators.Implicits._
import ch.datascience.generators.Generators._
import ch.datascience.graph.events.EventsGenerators._
import ch.datascience.graph.events.ProjectId
import ch.datascience.webhookservice.crypto.HookTokenCrypto.HookAuthToken
import ch.datascience.webhookservice.crypto.IOHookTokenCrypto
import ch.datascience.webhookservice.eventprocessing.pushevent.IOPushEventSender
import ch.datascience.webhookservice.exceptions.UnauthorizedException
import ch.datascience.webhookservice.generators.ServiceTypesGenerators._
import org.scalamock.scalatest.MockFactory
import org.scalatest.Matchers._
import org.scalatest.WordSpec
import org.scalatestplus.play.guice.GuiceOneAppPerTest
import play.api.libs.json.{JsObject, JsString, JsValue, Json}
import play.api.mvc.ControllerComponents
import play.api.test.Helpers._
import play.api.test.{FakeRequest, Injecting}

class WebhookEventEndpointSpec extends WordSpec with MockFactory with GuiceOneAppPerTest with Injecting {

  "POST /webhook-event" should {

    "return ACCEPTED for valid push event payload which are accepted" in new TestCase {

      (pushEventSender
        .storeCommitsInEventLog(_: PushEvent))
        .expects(pushEvent)
        .returning(context.pure(()))

      val hookToken = hookTokenFor(pushEvent)
      val request = jsonRequest
        .withBody(payloadFor(pushEvent))
        .withHeaders("X-Gitlab-Token" -> hookToken.toString())

      expectDecryptionOf(hookToken, returning = pushEvent.project.id)

      val response = call(processPushEvent, request)

      status(response)          shouldBe ACCEPTED
      contentAsString(response) shouldBe ""
    }

    "return INTERNAL_SERVER_ERROR when storing push event in the event log fails" in new TestCase {

      val exception = exceptions.generateOne
      (pushEventSender
        .storeCommitsInEventLog(_: PushEvent))
        .expects(pushEvent)
        .returning(context.raiseError(exception))

      val hookToken = hookTokenFor(pushEvent)
      val request = jsonRequest
        .withBody(payloadFor(pushEvent))
        .withHeaders("X-Gitlab-Token" -> hookToken.toString())

      expectDecryptionOf(hookToken, returning = pushEvent.project.id)

      val response = call(processPushEvent, request)

      status(response)        shouldBe INTERNAL_SERVER_ERROR
      contentAsJson(response) shouldBe ErrorMessage(exception.getMessage).toJson
    }

    "return BAD_REQUEST for invalid push event payload" in new TestCase {

      val hookToken = hookTokenFor(pushEvent)
      val request = jsonRequest
        .withBody(Json.obj())
        .withHeaders("X-Gitlab-Token" -> hookToken.toString())

      val response = call(processPushEvent, request)

      status(response)        shouldBe BAD_REQUEST
      contentAsJson(response) shouldBe a[JsValue]
    }

    "return UNAUTHORIZED if X-Gitlab-Token token is not present in the header" in new TestCase {

      val request = jsonRequest
        .withBody(payloadFor(pushEvent))

      val response = call(processPushEvent, request)

      status(response)        shouldBe UNAUTHORIZED
      contentAsJson(response) shouldBe ErrorMessage(UnauthorizedException.getMessage).toJson
<<<<<<< HEAD
=======
      logger.expectNoLogs()
>>>>>>> 70ac4684
    }

    "return UNAUTHORIZED when user X-Gitlab-Token is invalid" in new TestCase {

      val otherProjectId   = projectIds.generateOne
      val invalidHookToken = hookTokenFor(otherProjectId)
      val request = jsonRequest
        .withBody(payloadFor(pushEvent))
        .withHeaders("X-Gitlab-Token" -> invalidHookToken.toString())

      (hookTokenCrypto
        .decrypt(_: HookAuthToken))
        .expects(invalidHookToken)
        .returning(context.pure(otherProjectId.toString()))

      val response = call(processPushEvent, request)

      status(response)        shouldBe UNAUTHORIZED
      contentAsJson(response) shouldBe ErrorMessage(UnauthorizedException.getMessage).toJson
<<<<<<< HEAD
=======
      logger.expectNoLogs()
>>>>>>> 70ac4684
    }

    "return UNAUTHORIZED when X-Gitlab-Token decryption fails" in new TestCase {

      val invalidHookToken = hookTokenFor(projectIds.generateOne)

      val request = jsonRequest
        .withBody(payloadFor(pushEvent))
        .withHeaders("X-Gitlab-Token" -> invalidHookToken.toString())

      val exception = new Exception("decryption failure")
      (hookTokenCrypto
        .decrypt(_: HookAuthToken))
        .expects(invalidHookToken)
        .returning(context.raiseError(exception))

      val response = call(processPushEvent, request)

<<<<<<< HEAD
      status(response)        shouldBe INTERNAL_SERVER_ERROR
      contentAsJson(response) shouldBe ErrorMessage(exception.getMessage).toJson
=======
      status(response)        shouldBe UNAUTHORIZED
      contentAsJson(response) shouldBe ErrorMessage(UnauthorizedException.getMessage).toJson
      logger.expectNoLogs()
>>>>>>> 70ac4684
    }
  }

  private trait TestCase {
    implicit val materializer: Materializer = app.materializer
    val context = MonadError[IO, Throwable]

    val jsonRequest = FakeRequest().withHeaders(CONTENT_TYPE -> JSON)
    val pushEvent: PushEvent = pushEvents.generateOne

    val pushEventSender = mock[IOPushEventSender]
    val hookTokenCrypto = mock[IOHookTokenCrypto]
    val processPushEvent = new WebhookEventEndpoint(
      inject[ControllerComponents],
      hookTokenCrypto,
      pushEventSender
    ).processPushEvent

    def payloadFor(pushEvent: PushEvent): JsObject =
      pushEvent.maybeBefore.foldLeft(commonJson(pushEvent)) { (json, before) =>
        json + ("before" -> JsString(before.value))
      }

    private def commonJson(pushEvent: PushEvent) = Json.obj(
      "after"         -> pushEvent.after.value,
      "user_id"       -> pushEvent.pushUser.userId.value,
      "user_username" -> pushEvent.pushUser.username.value,
      "user_email"    -> pushEvent.pushUser.email.value,
      "project" -> Json.obj(
        "id"                  -> pushEvent.project.id.value,
        "path_with_namespace" -> pushEvent.project.path.value
      )
    )

    def hookTokenFor(pushEvent: PushEvent): HookAuthToken =
      hookTokenFor(pushEvent.project.id)

    def hookTokenFor(projectId: ProjectId): HookAuthToken =
      HookAuthToken
        .from(projectId.toString)
        .fold(
          exception => throw exception,
          identity
        )

    def expectDecryptionOf(hookAuthToken: HookAuthToken, returning: ProjectId) =
      (hookTokenCrypto
        .decrypt(_: HookAuthToken))
        .expects(hookAuthToken)
        .returning(IO.pure(returning.toString()))
  }
}<|MERGE_RESOLUTION|>--- conflicted
+++ resolved
@@ -108,10 +108,6 @@
 
       status(response)        shouldBe UNAUTHORIZED
       contentAsJson(response) shouldBe ErrorMessage(UnauthorizedException.getMessage).toJson
-<<<<<<< HEAD
-=======
-      logger.expectNoLogs()
->>>>>>> 70ac4684
     }
 
     "return UNAUTHORIZED when user X-Gitlab-Token is invalid" in new TestCase {
@@ -131,10 +127,6 @@
 
       status(response)        shouldBe UNAUTHORIZED
       contentAsJson(response) shouldBe ErrorMessage(UnauthorizedException.getMessage).toJson
-<<<<<<< HEAD
-=======
-      logger.expectNoLogs()
->>>>>>> 70ac4684
     }
 
     "return UNAUTHORIZED when X-Gitlab-Token decryption fails" in new TestCase {
@@ -153,14 +145,8 @@
 
       val response = call(processPushEvent, request)
 
-<<<<<<< HEAD
-      status(response)        shouldBe INTERNAL_SERVER_ERROR
-      contentAsJson(response) shouldBe ErrorMessage(exception.getMessage).toJson
-=======
       status(response)        shouldBe UNAUTHORIZED
       contentAsJson(response) shouldBe ErrorMessage(UnauthorizedException.getMessage).toJson
-      logger.expectNoLogs()
->>>>>>> 70ac4684
     }
   }
 
