/*
 * Copyright 2019 Swiss Data Science Center (SDSC)
 * A partnership between École Polytechnique Fédérale de Lausanne (EPFL) and
 * Eidgenössische Technische Hochschule Zürich (ETHZ).
 *
 * Licensed under the Apache License, Version 2.0 (the "License");
 * you may not use this file except in compliance with the License.
 * You may obtain a copy of the License at
 *
 *     http://www.apache.org/licenses/LICENSE-2.0
 *
 * Unless required by applicable law or agreed to in writing, software
 * distributed under the License is distributed on an "AS IS" BASIS,
 * WITHOUT WARRANTIES OR CONDITIONS OF ANY KIND, either express or implied.
 * See the License for the specific language governing permissions and
 * limitations under the License.
 */

package ch.datascience.webhookservice.eventprocessing

import cats.effect.IO
import cats.implicits._
import ch.datascience.controllers.ErrorMessage
import ch.datascience.controllers.ErrorMessage._
import ch.datascience.graph.events._
import ch.datascience.webhookservice.crypto.HookTokenCrypto.HookAuthToken
import ch.datascience.webhookservice.crypto.{HookTokenCrypto, IOHookTokenCrypto}
import ch.datascience.webhookservice.eventprocessing.pushevent.{IOPushEventSender, PushEventSender}
import ch.datascience.webhookservice.exceptions.UnauthorizedException
import javax.inject.{Inject, Singleton}
import play.api.mvc._

import scala.concurrent.ExecutionContext
import scala.util.control.NonFatal

@Singleton
class WebhookEventEndpoint(
    cc:              ControllerComponents,
    hookTokenCrypto: HookTokenCrypto[IO],
    pushEventSender: PushEventSender[IO]
) extends AbstractController(cc) {

  @Inject def this(
      cc:              ControllerComponents,
      pushEventSender: IOPushEventSender,
      hookTokenCrypto: IOHookTokenCrypto
  ) = this(cc, hookTokenCrypto, pushEventSender)

  private implicit val executionContext: ExecutionContext = defaultExecutionContext

  import WebhookEventEndpoint._
  import hookTokenCrypto._
  import pushEventSender._

  val processPushEvent: Action[PushEvent] = Action.async(parse.json[PushEvent]) { implicit request =>
    (for {
      authToken      <- findAuthToken(request)
      decryptedToken <- decrypt(authToken) recoverWith unauthorizedException
      _              <- validate(decryptedToken, request.body)
      _              <- storeCommitsInEventLog(pushEvent = request.body)
    } yield Accepted)
      .unsafeToFuture()
      .recover(mapToResult(request.body))
  }

  private def findAuthToken(request: Request[_]): IO[HookAuthToken] = IO.fromEither {
    request.headers.get("X-Gitlab-Token") match {
      case None           => Left(UnauthorizedException)
      case Some(rawToken) => HookAuthToken.from(rawToken).leftMap(_ => UnauthorizedException)
    }
  }

  private lazy val unauthorizedException: PartialFunction[Throwable, IO[String]] = {
    case NonFatal(_) =>
      IO.raiseError(UnauthorizedException)
  }

  private def validate(decryptedToken: String, pushEvent: PushEvent): IO[Unit] = IO.fromEither {
    if (decryptedToken == pushEvent.project.id.toString) Right(())
    else Left(UnauthorizedException)
  }

  private def mapToResult(pushEvent: PushEvent): PartialFunction[Throwable, Result] = {
    case ex @ UnauthorizedException => Unauthorized(ErrorMessage(ex.getMessage).toJson)
<<<<<<< HEAD
    case NonFatal(ex)               => InternalServerError(ErrorMessage(ex.getMessage).toJson)
=======
    case NonFatal(exception)        => InternalServerError(ErrorMessage(exception.getMessage).toJson)
  }

  private lazy val logError: PartialFunction[Throwable, Throwable] = {
    case ex @ UnauthorizedException => ex
    case NonFatal(exception) =>
      logger.error(exception.getMessage)
      exception
>>>>>>> 70ac4684
  }
}

object WebhookEventEndpoint {

  import play.api.libs.functional.syntax._
  import play.api.libs.json.Reads._
  import play.api.libs.json._

  private implicit val projectReads: Reads[Project] = (
    (__ \ "id").read[ProjectId] and
      (__ \ "path_with_namespace").read[ProjectPath]
  )(Project.apply _)

  private[webhookservice] implicit val pushEventReads: Reads[PushEvent] = (
    (__ \ "before").readNullable[CommitId] and
      (__ \ "after").read[CommitId] and
      (__ \ "user_id").read[UserId] and
      (__ \ "user_username").read[Username] and
      (__ \ "user_email").read[Email] and
      (__ \ "project").read[Project]
  )(toPushEvent _)

  private def toPushEvent(
      maybeBefore: Option[CommitId],
      after:       CommitId,
      userId:      UserId,
      username:    Username,
      email:       Email,
      project:     Project
  ): PushEvent = PushEvent(
    maybeBefore,
    after,
    PushUser(userId, username, email),
    project
  )
}<|MERGE_RESOLUTION|>--- conflicted
+++ resolved
@@ -82,18 +82,7 @@
 
   private def mapToResult(pushEvent: PushEvent): PartialFunction[Throwable, Result] = {
     case ex @ UnauthorizedException => Unauthorized(ErrorMessage(ex.getMessage).toJson)
-<<<<<<< HEAD
-    case NonFatal(ex)               => InternalServerError(ErrorMessage(ex.getMessage).toJson)
-=======
     case NonFatal(exception)        => InternalServerError(ErrorMessage(exception.getMessage).toJson)
-  }
-
-  private lazy val logError: PartialFunction[Throwable, Throwable] = {
-    case ex @ UnauthorizedException => ex
-    case NonFatal(exception) =>
-      logger.error(exception.getMessage)
-      exception
->>>>>>> 70ac4684
   }
 }
 
