# This is a multi-stage build, see reference:
# https://docs.docker.com/develop/develop-images/multistage-build/

FROM openjdk:15-jdk-alpine as builder

WORKDIR /work

COPY . .

RUN echo "http://dl-4.alpinelinux.org/alpine/edge/testing" >> /etc/apk/repositories && \
    export PATH="/usr/local/sbt/bin:$PATH" && \
    apk update && apk add --no-cache --virtual .build-dependencies bash wget tar && \
    mkdir -p "/usr/local/sbt" && \
    wget -qO - "https://github.com/sbt/sbt/releases/download/v1.5.7/sbt-1.5.7.tgz" | tar xz -C /usr/local/sbt --strip-components=1 && \
    sbt "project webhook-service" stage  && \
    apk del .build-dependencies

FROM openjdk:15-jdk-alpine

WORKDIR /opt/webhook-service

# Add artifacts from builder
COPY --from=builder /work/webhook-service/target/universal/stage .

ENV LANG=C.UTF-8 LC_ALL=C.UTF-8
ENV TZ UTC

RUN apk add --no-cache tzdata curl bash tini && \
    chown -R daemon:daemon .

<<<<<<< HEAD
ENTRYPOINT ["/sbin/tini", "--"]
CMD ["bin/webhook-service"]
=======
ENV GID=90010
RUN addgroup -g "$GID" -S wsgroup && \
    adduser --disabled-password -g "$GID" -D -u 9001 wsuser && \
    chmod 555 -R /opt/webhook-service

USER wsuser

ENTRYPOINT ["bin/webhook-service"]
CMD []
>>>>>>> e0405270
<|MERGE_RESOLUTION|>--- conflicted
+++ resolved
@@ -28,10 +28,6 @@
 RUN apk add --no-cache tzdata curl bash tini && \
     chown -R daemon:daemon .
 
-<<<<<<< HEAD
-ENTRYPOINT ["/sbin/tini", "--"]
-CMD ["bin/webhook-service"]
-=======
 ENV GID=90010
 RUN addgroup -g "$GID" -S wsgroup && \
     adduser --disabled-password -g "$GID" -D -u 9001 wsuser && \
@@ -39,6 +35,5 @@
 
 USER wsuser
 
-ENTRYPOINT ["bin/webhook-service"]
-CMD []
->>>>>>> e0405270
+ENTRYPOINT ["/sbin/tini", "--"]
+CMD ["bin/webhook-service"]