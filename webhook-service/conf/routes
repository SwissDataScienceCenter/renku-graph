GET     /ping                 ch.datascience.webhookservice.HealthCheckController.ping

<<<<<<< HEAD
POST    /webhook-event        ch.datascience.webhookservice.eventprocessing.WebhookEventEndpoint.processPushEvent
=======
POST    /webhook-event        ch.datascience.webhookservice.PushEventConsumer.processPushEvent
>>>>>>> 22ea9bc7
POST    /projects/:id/hooks   ch.datascience.webhookservice.hookcreation.HookCreationEndpoint.createHook(id: ProjectId)<|MERGE_RESOLUTION|>--- conflicted
+++ resolved
@@ -1,8 +1,4 @@
 GET     /ping                 ch.datascience.webhookservice.HealthCheckController.ping
 
-<<<<<<< HEAD
 POST    /webhook-event        ch.datascience.webhookservice.eventprocessing.WebhookEventEndpoint.processPushEvent
-=======
-POST    /webhook-event        ch.datascience.webhookservice.PushEventConsumer.processPushEvent
->>>>>>> 22ea9bc7
 POST    /projects/:id/hooks   ch.datascience.webhookservice.hookcreation.HookCreationEndpoint.createHook(id: ProjectId)