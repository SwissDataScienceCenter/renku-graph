/*
 * Copyright 2019 Swiss Data Science Center (SDSC)
 * A partnership between École Polytechnique Fédérale de Lausanne (EPFL) and
 * Eidgenössische Technische Hochschule Zürich (ETHZ).
 *
 * Licensed under the Apache License, Version 2.0 (the "License");
 * you may not use this file except in compliance with the License.
 * You may obtain a copy of the License at
 *
 *     http://www.apache.org/licenses/LICENSE-2.0
 *
 * Unless required by applicable law or agreed to in writing, software
 * distributed under the License is distributed on an "AS IS" BASIS,
 * WITHOUT WARRANTIES OR CONDITIONS OF ANY KIND, either express or implied.
 * See the License for the specific language governing permissions and
 * limitations under the License.
 */

organization := "io.renku"
name := "json-ld"
scalaVersion := "2.13.4"

val circeVersion = "0.13.0"
libraryDependencies += "io.circe" %% "circe-core"    % circeVersion
libraryDependencies += "io.circe" %% "circe-literal" % circeVersion
libraryDependencies += "io.circe" %% "circe-parser"  % circeVersion

libraryDependencies += "org.typelevel" %% "cats-core" % "2.3.1"

// Test dependencies
<<<<<<< HEAD
libraryDependencies += "eu.timepit"        %% "refined"         % "0.9.18"  % Test
libraryDependencies += "org.scalamock"     %% "scalamock"       % "5.1.0"   % Test
libraryDependencies += "org.scalacheck"    %% "scalacheck"      % "1.14.3"  % Test // version 1.15.1 is broken
libraryDependencies += "org.scalatestplus" %% "scalacheck-1-14" % "3.2.2.0" % Test
libraryDependencies += "org.scalatest"     %% "scalatest"       % "3.2.3"   % Test
=======
libraryDependencies += "eu.timepit"        %% "refined"         % "0.9.20"  % Test
libraryDependencies += "org.scalamock"     %% "scalamock"       % "5.1.0"   % Test
libraryDependencies += "org.scalacheck"    %% "scalacheck"      % "1.14.3"  % Test // version 1.15.1 is broken
libraryDependencies += "org.scalatestplus" %% "scalacheck-1-14" % "3.2.2.0" % Test //3.2.3  breaks list comparison
libraryDependencies += "org.scalatest"     %% "scalatest"       % "3.2.2"   % Test
>>>>>>> 8f3e2b26
<|MERGE_RESOLUTION|>--- conflicted
+++ resolved
@@ -28,16 +28,8 @@
 libraryDependencies += "org.typelevel" %% "cats-core" % "2.3.1"
 
 // Test dependencies
-<<<<<<< HEAD
-libraryDependencies += "eu.timepit"        %% "refined"         % "0.9.18"  % Test
+libraryDependencies += "eu.timepit"        %% "refined"         % "0.9.20"  % Test
 libraryDependencies += "org.scalamock"     %% "scalamock"       % "5.1.0"   % Test
 libraryDependencies += "org.scalacheck"    %% "scalacheck"      % "1.14.3"  % Test // version 1.15.1 is broken
 libraryDependencies += "org.scalatestplus" %% "scalacheck-1-14" % "3.2.2.0" % Test
-libraryDependencies += "org.scalatest"     %% "scalatest"       % "3.2.3"   % Test
-=======
-libraryDependencies += "eu.timepit"        %% "refined"         % "0.9.20"  % Test
-libraryDependencies += "org.scalamock"     %% "scalamock"       % "5.1.0"   % Test
-libraryDependencies += "org.scalacheck"    %% "scalacheck"      % "1.14.3"  % Test // version 1.15.1 is broken
-libraryDependencies += "org.scalatestplus" %% "scalacheck-1-14" % "3.2.2.0" % Test //3.2.3  breaks list comparison
-libraryDependencies += "org.scalatest"     %% "scalatest"       % "3.2.2"   % Test
->>>>>>> 8f3e2b26
+libraryDependencies += "org.scalatest"     %% "scalatest"       % "3.2.3"   % Test