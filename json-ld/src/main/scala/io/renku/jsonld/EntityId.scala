--- conflicted
+++ resolved
@@ -41,16 +41,10 @@
     override lazy val toString: String = s"_:$value"
   }
 
-<<<<<<< HEAD
-  implicit val entityIdJsonEncoder: Encoder[EntityId]    = Encoder.instance(id => Json.fromString(id.toString))
-  implicit val stringToEntityId:    String => EntityId   = StandardEntityId.apply
-  implicit val propertyToEntityId:  Property => EntityId = p => StandardEntityId(p.url)
-=======
   implicit val entityIdJsonEncoder: Encoder[EntityId] = Encoder.instance {
     case StandardEntityId(url)   => Json.fromString(url)
     case BlankNodeEntityId(uuid) => Json.fromString(s"_:$uuid")
   }
   implicit val stringToEntityId:   String => EntityId   = StandardEntityId.apply
   implicit val propertyToEntityId: Property => EntityId = p => StandardEntityId(p.url)
->>>>>>> 5ebacdef
 }