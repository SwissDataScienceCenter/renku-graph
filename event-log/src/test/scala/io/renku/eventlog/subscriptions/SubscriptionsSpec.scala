--- conflicted
+++ resolved
@@ -69,7 +69,6 @@
   }
 
   "runOnSubscriber" should {
-<<<<<<< HEAD
 
     "run the given function when there is available subscriber" in new TestCase {
 
@@ -80,18 +79,6 @@
       val function = mockFunction[SubscriberUrl, IO[Unit]]
       function.expects(subscriberUrl).returning(IO.unit)
 
-=======
-
-    "run the given function when there is available subscriber" in new TestCase {
-
-      (subscribersRegistry.findAvailableSubscriber _)
-        .expects()
-        .returning(subscriberUrl.some)
-
-      val function = mockFunction[SubscriberUrl, IO[Unit]]
-      function.expects(subscriberUrl).returning(IO.unit)
-
->>>>>>> 079594b5
       subscriptions.runOnSubscriber(function).unsafeRunSync() shouldBe ((): Unit)
     }
 
@@ -213,5 +200,4 @@
     val logger                 = TestLogger[IO]()
     val subscriptions          = new SubscriptionsImpl(executionHookContainer, subscribersRegistry, logger)
   }
-
 }