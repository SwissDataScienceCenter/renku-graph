/*
 * Copyright 2021 Swiss Data Science Center (SDSC)
 * A partnership between École Polytechnique Fédérale de Lausanne (EPFL) and
 * Eidgenössische Technische Hochschule Zürich (ETHZ).
 *
 * Licensed under the Apache License, Version 2.0 (the "License");
 * you may not use this file except in compliance with the License.
 * You may obtain a copy of the License at
 *
 *     http://www.apache.org/licenses/LICENSE-2.0
 *
 * Unless required by applicable law or agreed to in writing, software
 * distributed under the License is distributed on an "AS IS" BASIS,
 * WITHOUT WARRANTIES OR CONDITIONS OF ANY KIND, either express or implied.
 * See the License for the specific language governing permissions and
 * limitations under the License.
 */

package io.renku.eventlog.subscriptions

import cats.effect.IO
import cats.syntax.all._
import ch.datascience.generators.Generators.Implicits._
import ch.datascience.generators.Generators._
import ch.datascience.http.ErrorMessage.ErrorMessage
import ch.datascience.http.InfoMessage.InfoMessage
import ch.datascience.http.server.EndpointTester._
import ch.datascience.http.{ErrorMessage, InfoMessage}
import ch.datascience.interpreters.TestLogger
import ch.datascience.interpreters.TestLogger.Level.Error
import io.renku.eventlog.subscriptions.Generators._
import io.renku.eventlog.subscriptions.SubscriptionCategoryRegistry.{SubscriptionResult, SuccessfulSubscription, UnsupportedPayload}
import org.http4s.MediaType.application
import org.http4s.Status._
import org.http4s._
import org.http4s.headers.`Content-Type`
import org.http4s.implicits._
import org.scalamock.scalatest.MockFactory
import org.scalatest.matchers.should
import org.scalatest.wordspec.AnyWordSpec

class SubscriptionsEndpointSpec extends AnyWordSpec with MockFactory with should.Matchers {

  "addSubscription" should {

    s"return $Accepted when the payload is acceptable" +
      "and subscriber URL was added to the pool" in new TestCase {
        val payload = jsons.generateOne
        val request = Request(Method.POST, uri"subscriptions")
          .withEntity(payload)

        (subscriptionCategoryRegistry.register _)
          .expects(payload)
          .returning(SuccessfulSubscription.pure[IO])

        val response = addSubscription(request).unsafeRunSync()

        response.status                          shouldBe Accepted
        response.contentType                     shouldBe Some(`Content-Type`(application.json))
        response.as[InfoMessage].unsafeRunSync() shouldBe InfoMessage("Subscription added")

        logger.expectNoLogs()
      }

    s"return $BadRequest when the body of the request is malformed" in new TestCase {
      val request = Request[IO](Method.POST, uri"subscriptions").withEntity("malformedJson")

      val response = addSubscription(request).unsafeRunSync()

      response.status      shouldBe BadRequest
      response.contentType shouldBe Some(`Content-Type`(application.json))
      response.as[ErrorMessage].unsafeRunSync() shouldBe ErrorMessage(
        s"Malformed message body: Invalid JSON"
      )

      logger.expectNoLogs()
    }

    s"return $BadRequest when no category accept the subscription" in new TestCase {
      val payload = jsons.generateOne
      val request = Request(Method.POST, uri"subscriptions")
        .withEntity(payload)
      val errorMessage = nonEmptyStrings().generateOne

      (subscriptionCategoryRegistry.register _)
        .expects(payload)
        .returning(UnsupportedPayload(errorMessage).pure[IO])

      val response = addSubscription(request).unsafeRunSync()

      response.status                           shouldBe BadRequest
      response.contentType                      shouldBe Some(`Content-Type`(application.json))
      response.as[ErrorMessage].unsafeRunSync() shouldBe ErrorMessage(errorMessage)

      logger.expectNoLogs()
    }

    s"return $InternalServerError when registration fails" in new TestCase {

      val exception = exceptions.generateOne

      val payload = jsons.generateOne
      val request = Request(Method.POST, uri"subscriptions")
        .withEntity(payload)

      (subscriptionCategoryRegistry.register _)
        .expects(payload)
        .returning(exception.raiseError[IO, SubscriptionResult])

      val response = addSubscription(request).unsafeRunSync()

      val expectedMessage = "Registering subscriber failed"
      response.status                           shouldBe InternalServerError
      response.contentType                      shouldBe Some(`Content-Type`(application.json))
      response.as[ErrorMessage].unsafeRunSync() shouldBe ErrorMessage(expectedMessage)

      logger.loggedOnly(Error(expectedMessage, exception))
    }
  }

  private trait TestCase {
<<<<<<< HEAD
=======
    val subscriptionCategoryPayload = subscriptionInfos.generateOne

>>>>>>> 1c5829e1
    val subscriptionCategoryRegistry = mock[SubscriptionCategoryRegistry[IO]]
    val logger                       = TestLogger[IO]()
    val addSubscription =
      new SubscriptionsEndpoint[IO](subscriptionCategoryRegistry, logger).addSubscription _
  }
}<|MERGE_RESOLUTION|>--- conflicted
+++ resolved
@@ -28,7 +28,6 @@
 import ch.datascience.http.{ErrorMessage, InfoMessage}
 import ch.datascience.interpreters.TestLogger
 import ch.datascience.interpreters.TestLogger.Level.Error
-import io.renku.eventlog.subscriptions.Generators._
 import io.renku.eventlog.subscriptions.SubscriptionCategoryRegistry.{SubscriptionResult, SuccessfulSubscription, UnsupportedPayload}
 import org.http4s.MediaType.application
 import org.http4s.Status._
@@ -119,11 +118,6 @@
   }
 
   private trait TestCase {
-<<<<<<< HEAD
-=======
-    val subscriptionCategoryPayload = subscriptionInfos.generateOne
-
->>>>>>> 1c5829e1
     val subscriptionCategoryRegistry = mock[SubscriptionCategoryRegistry[IO]]
     val logger                       = TestLogger[IO]()
     val addSubscription =
