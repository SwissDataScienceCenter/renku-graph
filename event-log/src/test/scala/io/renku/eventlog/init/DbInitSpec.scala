/*
 * Copyright 2021 Swiss Data Science Center (SDSC)
 * A partnership between École Polytechnique Fédérale de Lausanne (EPFL) and
 * Eidgenössische Technische Hochschule Zürich (ETHZ).
 *
 * Licensed under the Apache License, Version 2.0 (the "License");
 * you may not use this file except in compliance with the License.
 * You may obtain a copy of the License at
 *
 *     http://www.apache.org/licenses/LICENSE-2.0
 *
 * Unless required by applicable law or agreed to in writing, software
 * distributed under the License is distributed on an "AS IS" BASIS,
 * WITHOUT WARRANTIES OR CONDITIONS OF ANY KIND, either express or implied.
 * See the License for the specific language governing permissions and
 * limitations under the License.
 */

package io.renku.eventlog.init

import cats.syntax.all._
import io.renku.eventlog.InMemoryEventLogDb
import org.scalatest.{BeforeAndAfter, Suite}

import scala.language.reflectiveCalls

trait DbInitSpec extends InMemoryEventLogDb with EventLogDbMigrations with BeforeAndAfter {
  self: Suite =>

<<<<<<< HEAD
  private val tablesToDropBeforeEachTest =
    List("event_payload", "status_processing_time", "event_log", "event", "subscription_category_sync_time", "project")

  private val logger = TestLogger[IO]()

  protected lazy val eventLogTableCreator:           Migration = EventLogTableCreator(transactor, logger)
  protected lazy val projectPathAdder:               Migration = ProjectPathAdder(transactor, logger)
  protected lazy val batchDateAdder:                 Migration = BatchDateAdder(transactor, logger)
  protected lazy val latestEventDatesViewRemover:    Migration = LatestEventDatesViewRemover(transactor, logger)
  protected lazy val projectTableCreator:            Migration = ProjectTableCreator(transactor, logger)
  protected lazy val projectPathRemover:             Migration = ProjectPathRemover(transactor, logger)
  protected lazy val eventLogTableRenamer:           Migration = EventLogTableRenamer(transactor, logger)
  protected lazy val eventStatusRenamer:             Migration = EventStatusRenamer(transactor, logger)
  protected lazy val eventPayloadTableCreator:       Migration = EventPayloadTableCreator(transactor, logger)
  protected lazy val eventPayloadSchemaVersionAdder: Migration = EventPayloadSchemaVersionAdder(transactor, logger)
  protected lazy val subscriptionCategorySyncTimeTableCreator: Migration =
    SubscriptionCategorySyncTimeTableCreator(transactor, logger)
  protected lazy val statusProcessingTimeTableCreator: Migration =
    StatusesProcessingTimeTableCreator(transactor, logger)

  protected type Migration = { def run(): IO[Unit] }
=======
  private val tablesToDropBeforeEachTest = List(
    "event_payload",
    "event_log",
    "event",
    "subscription_category_sync_time",
    "project"
  )
>>>>>>> 8502aaa6

  protected val migrationsToRun: List[Migration]

  before {
    tablesToDropBeforeEachTest foreach dropTable
    migrationsToRun.map(_.run()).sequence.unsafeRunSync()
  }

  protected def createEventTable(): Unit =
    List(eventLogTableCreator, batchDateAdder, eventLogTableRenamer)
      .map(_.run())
      .sequence
      .void
      .unsafeRunSync()
}<|MERGE_RESOLUTION|>--- conflicted
+++ resolved
@@ -27,37 +27,14 @@
 trait DbInitSpec extends InMemoryEventLogDb with EventLogDbMigrations with BeforeAndAfter {
   self: Suite =>
 
-<<<<<<< HEAD
-  private val tablesToDropBeforeEachTest =
-    List("event_payload", "status_processing_time", "event_log", "event", "subscription_category_sync_time", "project")
-
-  private val logger = TestLogger[IO]()
-
-  protected lazy val eventLogTableCreator:           Migration = EventLogTableCreator(transactor, logger)
-  protected lazy val projectPathAdder:               Migration = ProjectPathAdder(transactor, logger)
-  protected lazy val batchDateAdder:                 Migration = BatchDateAdder(transactor, logger)
-  protected lazy val latestEventDatesViewRemover:    Migration = LatestEventDatesViewRemover(transactor, logger)
-  protected lazy val projectTableCreator:            Migration = ProjectTableCreator(transactor, logger)
-  protected lazy val projectPathRemover:             Migration = ProjectPathRemover(transactor, logger)
-  protected lazy val eventLogTableRenamer:           Migration = EventLogTableRenamer(transactor, logger)
-  protected lazy val eventStatusRenamer:             Migration = EventStatusRenamer(transactor, logger)
-  protected lazy val eventPayloadTableCreator:       Migration = EventPayloadTableCreator(transactor, logger)
-  protected lazy val eventPayloadSchemaVersionAdder: Migration = EventPayloadSchemaVersionAdder(transactor, logger)
-  protected lazy val subscriptionCategorySyncTimeTableCreator: Migration =
-    SubscriptionCategorySyncTimeTableCreator(transactor, logger)
-  protected lazy val statusProcessingTimeTableCreator: Migration =
-    StatusesProcessingTimeTableCreator(transactor, logger)
-
-  protected type Migration = { def run(): IO[Unit] }
-=======
   private val tablesToDropBeforeEachTest = List(
     "event_payload",
+    "status_processing_time",
     "event_log",
     "event",
     "subscription_category_sync_time",
     "project"
   )
->>>>>>> 8502aaa6
 
   protected val migrationsToRun: List[Migration]
 
