--- conflicted
+++ resolved
@@ -18,7 +18,7 @@
 
 package io.renku.eventlog.statuschange.commands
 import cats.effect.IO
-import ch.datascience.db.{DbTransactor, SqlQuery}
+import ch.datascience.db.SqlQuery
 import ch.datascience.generators.Generators.Implicits._
 import ch.datascience.graph.model.EventsGenerators.{batchDates, compoundEventIds, eventBodies, eventProcessingTimes}
 import ch.datascience.graph.model.GraphModelGenerators.{projectPaths, schemaVersions}
@@ -389,12 +389,7 @@
     val processingTime = eventProcessingTimes.generateSome
 
     val payload       = eventPayloads.generateOne
-<<<<<<< HEAD
     val schemaVersion = schemaVersions.generateOne
-=======
-    val schemaVersion = projectSchemaVersions.generateOne
-    implicit val implicitTransactor: DbTransactor[IO, EventLogDB] = transactor
->>>>>>> 475dd382
     val commandRunner = new StatusUpdatesRunnerImpl(transactor, histogram, TestLogger[IO]())
     val now           = Instant.now()
     currentTime.expects().returning(now).anyNumberOfTimes()
