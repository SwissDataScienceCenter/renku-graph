/*
 * Copyright 2021 Swiss Data Science Center (SDSC)
 * A partnership between École Polytechnique Fédérale de Lausanne (EPFL) and
 * Eidgenössische Technische Hochschule Zürich (ETHZ).
 *
 * Licensed under the Apache License, Version 2.0 (the "License");
 * you may not use this file except in compliance with the License.
 * You may obtain a copy of the License at
 *
 *     http://www.apache.org/licenses/LICENSE-2.0
 *
 * Unless required by applicable law or agreed to in writing, software
 * distributed under the License is distributed on an "AS IS" BASIS,
 * WITHOUT WARRANTIES OR CONDITIONS OF ANY KIND, either express or implied.
 * See the License for the specific language governing permissions and
 * limitations under the License.
 */

package io.renku.eventlog.metrics

import cats.data.{Kleisli, NonEmptyList}
import cats.effect.{Async, Bracket, ContextShift, IO}
import cats.syntax.all._
import ch.datascience.db.{DbClient, SessionResource, SqlQuery}
import ch.datascience.graph.model.events.{CategoryName, EventStatus}
import ch.datascience.graph.model.projects.Path
import ch.datascience.metrics.LabeledHistogram
import eu.timepit.refined.api.Refined
import eu.timepit.refined.auto._
import eu.timepit.refined.numeric.Positive
import io.renku.eventlog._
<<<<<<< HEAD
import io.renku.eventlog.subscriptions.{LastSyncedDate, SubscriptionTypeSerializers}
import skunk._
import skunk.implicits._
import skunk.codec.all._
=======
import io.renku.eventlog.subscriptions._
>>>>>>> 25bf3372

import java.time.Instant

trait StatsFinder[Interpretation[_]] {
  def countEventsByCategoryName(): Interpretation[Map[CategoryName, Long]]
  def statuses():                  Interpretation[Map[EventStatus, Long]]
  def countEvents(statuses:   Set[EventStatus],
                  maybeLimit: Option[Int Refined Positive] = None
  ): Interpretation[Map[Path, Long]]
}

<<<<<<< HEAD
class StatsFinderImpl[Interpretation[_]: Async: Bracket[*[_], Throwable]](
    transactor:       SessionResource[Interpretation, EventLogDB],
    queriesExecTimes: LabeledHistogram[Interpretation, SqlQuery.Name],
    categoryNames:    Set[CategoryName] Refined NonEmpty,
=======
class StatsFinderImpl(
    transactor:       DbTransactor[IO, EventLogDB],
    queriesExecTimes: LabeledHistogram[IO, SqlQuery.Name],
>>>>>>> 25bf3372
    now:              () => Instant = () => Instant.now
) extends DbClient(Some(queriesExecTimes))
    with StatsFinder[Interpretation]
    with SubscriptionTypeSerializers {

  override def countEventsByCategoryName(): Interpretation[Map[CategoryName, Long]] = transactor.use {
    implicit session =>
      measureExecutionTime(countEventsPerCategoryName).map(_.toMap)
  }

<<<<<<< HEAD
  // format: off
  
  private lazy val countEventsPerCategoryName = SqlQuery[Interpretation, List[(CategoryName, Long)]](
    Kleisli{ session =>
      val query : Query[EventDate ~ LastSyncedDate ~ EventDate ~ LastSyncedDate ~ EventDate ~ LastSyncedDate, (CategoryName, Long)] = sql"""SELECT all_counts.category_name, SUM(all_counts.count)
          FROM (
            (
              SELECT sync_time.category_name, COUNT(DISTINCT proj.project_id)
              FROM project proj
              JOIN subscription_category_sync_time sync_time ON sync_time.project_id = proj.project_id
              WHERE
                   (($eventDatePut - proj.latest_event_date) < INTERVAL '1 hour' AND ($lastSyncedDatePut - sync_time.last_synced) > INTERVAL '1 minute')
                OR (($eventDatePut - proj.latest_event_date) < INTERVAL '1 day'  AND ($lastSyncedDatePut - sync_time.last_synced) > INTERVAL '1 hour')
                OR (($eventDatePut - proj.latest_event_date) > INTERVAL '1 day'  AND ($lastSyncedDatePut - sync_time.last_synced) > INTERVAL '1 day')
              GROUP BY sync_time.category_name
            ) UNION #${(categoryNames map generateUnions).reduce(_ ++ " UNION " ++ _)}
          ) all_counts
          GROUP BY all_counts.category_name;
          """.query(categoryNameGet ~ numeric).map{ case categoryName ~ (count:BigDecimal) => (categoryName, count.longValue)}
      val eventDate = EventDate(now())
      val lastSyncedDate = LastSyncedDate(now())
      session.prepare(query).use{_.stream(eventDate ~lastSyncedDate ~ eventDate ~lastSyncedDate ~ eventDate ~lastSyncedDate, 32).compile.toList}
    },
    name = "category name events count"
  )
  // format: on
  // TODO could we make it safer with sql string interpolation
  private def generateUnions(categoryName: CategoryName) =
    s"""  (
            SELECT '$categoryName' AS category_name, COUNT(DISTINCT proj.project_id)
            FROM project proj
            WHERE
              proj.project_id NOT IN (
                SELECT project_id from subscription_category_sync_time WHERE category_name = '$categoryName'
              )
          )
    """
=======
  private lazy val countEventsPerCategoryName = SqlQuery(
    sql"""|SELECT all_counts.category_name, SUM(all_counts.count)
          |FROM (
          |  (
          |    SELECT sync_time.category_name, COUNT(DISTINCT proj.project_id) AS count
          |    FROM project proj
          |    JOIN subscription_category_sync_time sync_time
          |      ON sync_time.project_id = proj.project_id AND sync_time.category_name = ${membersync.categoryName.value}
          |    WHERE
          |         ((${now()} - proj.latest_event_date) < INTERVAL '1 hour' AND (${now()} - sync_time.last_synced) > INTERVAL '1 minute')
          |      OR ((${now()} - proj.latest_event_date) < INTERVAL '1 day'  AND (${now()} - sync_time.last_synced) > INTERVAL '1 hour')
          |      OR ((${now()} - proj.latest_event_date) > INTERVAL '1 day'  AND (${now()} - sync_time.last_synced) > INTERVAL '1 day')
          |    GROUP BY sync_time.category_name
          |  ) UNION ALL (
          |    SELECT ${membersync.categoryName.value} AS category_name, COUNT(DISTINCT proj.project_id) AS count
          |    FROM project proj
          |    WHERE proj.project_id NOT IN (
          |      SELECT project_id 
          |      FROM subscription_category_sync_time 
          |      WHERE category_name = ${membersync.categoryName.value}
          |    )
          |  ) UNION ALL (
          |    SELECT sync_time.category_name, COUNT(DISTINCT proj.project_id) AS count
          |    FROM project proj
          |    JOIN subscription_category_sync_time sync_time
          |      ON sync_time.project_id = proj.project_id AND sync_time.category_name = ${commitsync.categoryName.value}
          |    WHERE
          |         ((${now()} - proj.latest_event_date) <= INTERVAL '7 days' AND (${now()} - sync_time.last_synced) > INTERVAL '1 hour')
          |      OR ((${now()} - proj.latest_event_date) >  INTERVAL '7 days' AND (${now()} - sync_time.last_synced) > INTERVAL '1 day')
          |    GROUP BY sync_time.category_name
          |  ) UNION ALL (
          |    SELECT ${commitsync.categoryName.value} AS category_name, COUNT(DISTINCT proj.project_id) AS count
          |    FROM project proj
          |    WHERE proj.project_id NOT IN (
          |      SELECT project_id 
          |      FROM subscription_category_sync_time 
          |      WHERE category_name = ${commitsync.categoryName.value}
          |    )
          |  )
          |) all_counts
          |GROUP BY all_counts.category_name
          |""".stripMargin
      .query[(CategoryName, Long)]
      .to[List],
    name = "category name events count"
  )
>>>>>>> 25bf3372

  override def statuses(): Interpretation[Map[EventStatus, Long]] = transactor.use { implicit session =>
    measureExecutionTime(findStatuses)
      .map(_.toMap)
      .map(addMissingStatues)
  }

  private lazy val findStatuses: SqlQuery[Interpretation, List[(EventStatus, Long)]] = SqlQuery(
    Kleisli { session =>
      val query: Query[Void, (EventStatus, Long)] = sql"""SELECT status, COUNT(event_id) FROM event GROUP BY status;"""
        .query(eventStatusGet ~ int8)
        .map { case status ~ count => (status, count) }
      session.execute(query)
    },
    name = "statuses count"
  )

  private def addMissingStatues(stats: Map[EventStatus, Long]): Map[EventStatus, Long] =
    EventStatus.all.map(status => status -> stats.getOrElse(status, 0L)).toMap

  override def countEvents(statuses:   Set[EventStatus],
                           maybeLimit: Option[Int Refined Positive] = None
  ): Interpretation[Map[Path, Long]] =
    NonEmptyList.fromList(statuses.toList) match {
      case None => Map.empty[Path, Long].pure[Interpretation]
      case Some(statusesList) =>
        transactor.use { implicit session =>
          measureExecutionTime(countProjectsEvents(statusesList, maybeLimit))
            .map(_.toMap)
        }
    }

  private def countProjectsEvents(statuses:   NonEmptyList[EventStatus],
                                  maybeLimit: Option[Int Refined Positive] = None
  ) = maybeLimit match {
    case None        => prepareQuery(statuses)
    case Some(limit) => prepareQuery(statuses, limit)
  }

  private def prepareQuery(statuses: NonEmptyList[EventStatus]) = SqlQuery[Interpretation, List[(Path, Long)]](
    Kleisli { session =>
      val query: Query[Void, Path ~ Long] = sql"""SELECT
                project_path,
                (SELECT count(event_id) FROM event evt_int WHERE evt_int.project_id = prj.project_id AND status IN (#${statuses.toSql})) AS count
              FROM project prj
              WHERE EXISTS (
                      SELECT project_id
                      FROM event evt
                      WHERE evt.project_id = prj.project_id AND status IN (#${statuses.toSql})
                    )
              """.query(projectPathGet ~ int8).map { case path ~ count => (path, count) }
      session.execute(query)
    },
    name = "projects events count"
  )

  private def prepareQuery(statuses: NonEmptyList[EventStatus], limit: Int Refined Positive) =
    SqlQuery[Interpretation, List[(Path, Long)]](
      Kleisli { session =>
        val query: Query[Int, (Path, Long)] = sql"""
              SELECT
                project_path,
                (select count(event_id) FROM event evt_int WHERE evt_int.project_id = prj.project_id AND status IN (#${statuses.toSql})) AS count
              FROM (select project_id, project_path, latest_event_date
                    FROM project
                    ORDER BY latest_event_date desc) prj
              WHERE EXISTS (
                      SELECT project_id
                      FROM event evt
                      WHERE evt.project_id = prj.project_id AND status IN (#${statuses.toSql})
                    )
              LIMIT $int4;
              """
          .query(projectPathGet ~ int8)
          .map { case projectPath ~ count => (projectPath, count) }
        session.prepare(query).use(_.stream(limit, 32).compile.toList)
      },
      name = "projects events count limit"
    )
  // TODO use proper skunk encoder
  private implicit class StatusesOps(statuses: NonEmptyList[EventStatus]) {
    lazy val toSql: String = statuses.map(status => s"'$status'").mkString_(", ")
  }
}

object IOStatsFinder {

  def apply(
      transactor:          SessionResource[IO, EventLogDB],
      queriesExecTimes:    LabeledHistogram[IO, SqlQuery.Name]
  )(implicit contextShift: ContextShift[IO]): IO[StatsFinder[IO]] = IO {
    new StatsFinderImpl(transactor, queriesExecTimes)
  }
}<|MERGE_RESOLUTION|>--- conflicted
+++ resolved
@@ -22,21 +22,17 @@
 import cats.effect.{Async, Bracket, ContextShift, IO}
 import cats.syntax.all._
 import ch.datascience.db.{DbClient, SessionResource, SqlQuery}
-import ch.datascience.graph.model.events.{CategoryName, EventStatus}
+import ch.datascience.graph.model.events.{CategoryName, EventStatus, LastSyncedDate}
 import ch.datascience.graph.model.projects.Path
 import ch.datascience.metrics.LabeledHistogram
 import eu.timepit.refined.api.Refined
 import eu.timepit.refined.auto._
 import eu.timepit.refined.numeric.Positive
 import io.renku.eventlog._
-<<<<<<< HEAD
-import io.renku.eventlog.subscriptions.{LastSyncedDate, SubscriptionTypeSerializers}
+import io.renku.eventlog.subscriptions.{SubscriptionTypeSerializers, commitsync, membersync}
 import skunk._
 import skunk.implicits._
 import skunk.codec.all._
-=======
-import io.renku.eventlog.subscriptions._
->>>>>>> 25bf3372
 
 import java.time.Instant
 
@@ -48,16 +44,9 @@
   ): Interpretation[Map[Path, Long]]
 }
 
-<<<<<<< HEAD
 class StatsFinderImpl[Interpretation[_]: Async: Bracket[*[_], Throwable]](
     transactor:       SessionResource[Interpretation, EventLogDB],
     queriesExecTimes: LabeledHistogram[Interpretation, SqlQuery.Name],
-    categoryNames:    Set[CategoryName] Refined NonEmpty,
-=======
-class StatsFinderImpl(
-    transactor:       DbTransactor[IO, EventLogDB],
-    queriesExecTimes: LabeledHistogram[IO, SqlQuery.Name],
->>>>>>> 25bf3372
     now:              () => Instant = () => Instant.now
 ) extends DbClient(Some(queriesExecTimes))
     with StatsFinder[Interpretation]
@@ -68,92 +57,60 @@
       measureExecutionTime(countEventsPerCategoryName).map(_.toMap)
   }
 
-<<<<<<< HEAD
   // format: off
-  
+
   private lazy val countEventsPerCategoryName = SqlQuery[Interpretation, List[(CategoryName, Long)]](
     Kleisli{ session =>
-      val query : Query[EventDate ~ LastSyncedDate ~ EventDate ~ LastSyncedDate ~ EventDate ~ LastSyncedDate, (CategoryName, Long)] = sql"""SELECT all_counts.category_name, SUM(all_counts.count)
+      val query : Query[CategoryName ~ EventDate ~ LastSyncedDate ~ EventDate ~ LastSyncedDate ~ EventDate ~ LastSyncedDate ~ 
+        CategoryName ~ CategoryName ~ CategoryName ~  EventDate ~ LastSyncedDate ~ EventDate ~ LastSyncedDate ~ CategoryName ~ 
+        CategoryName, (CategoryName, Long)] = sql"""
+          SELECT all_counts.category_name, SUM(all_counts.count)
           FROM (
             (
-              SELECT sync_time.category_name, COUNT(DISTINCT proj.project_id)
-              FROM project proj
-              JOIN subscription_category_sync_time sync_time ON sync_time.project_id = proj.project_id
+              SELECT sync_time.category_name, COUNT(DISTINCT proj.project_id) AS count
+              FROM project proj
+              JOIN subscription_category_sync_time sync_time
+                ON sync_time.project_id = proj.project_id AND sync_time.category_name = $categoryNamePut
               WHERE
                    (($eventDatePut - proj.latest_event_date) < INTERVAL '1 hour' AND ($lastSyncedDatePut - sync_time.last_synced) > INTERVAL '1 minute')
                 OR (($eventDatePut - proj.latest_event_date) < INTERVAL '1 day'  AND ($lastSyncedDatePut - sync_time.last_synced) > INTERVAL '1 hour')
                 OR (($eventDatePut - proj.latest_event_date) > INTERVAL '1 day'  AND ($lastSyncedDatePut - sync_time.last_synced) > INTERVAL '1 day')
               GROUP BY sync_time.category_name
-            ) UNION #${(categoryNames map generateUnions).reduce(_ ++ " UNION " ++ _)}
+            ) UNION ALL (
+              SELECT $categoryNamePut AS category_name, COUNT(DISTINCT proj.project_id) AS count
+              FROM project proj
+              WHERE proj.project_id NOT IN (
+                SELECT project_id
+                FROM subscription_category_sync_time
+                WHERE category_name = $categoryNamePut
+              )
+            ) UNION ALL (
+              SELECT sync_time.category_name, COUNT(DISTINCT proj.project_id) AS count
+              FROM project proj
+              JOIN subscription_category_sync_time sync_time
+                ON sync_time.project_id = proj.project_id AND sync_time.category_name = $categoryNamePut
+              WHERE
+                   (($eventDatePut - proj.latest_event_date) <= INTERVAL '7 days' AND ($lastSyncedDatePut - sync_time.last_synced) > INTERVAL '1 hour')
+                OR (($eventDatePut - proj.latest_event_date) >  INTERVAL '7 days' AND ($lastSyncedDatePut - sync_time.last_synced) > INTERVAL '1 day')
+              GROUP BY sync_time.category_name
+            ) UNION ALL (
+              SELECT $categoryNamePut AS category_name, COUNT(DISTINCT proj.project_id) AS count
+              FROM project proj
+              WHERE proj.project_id NOT IN (
+                SELECT project_id
+                FROM subscription_category_sync_time
+                WHERE category_name = $categoryNamePut
+              )
+            )
           ) all_counts
-          GROUP BY all_counts.category_name;
+          GROUP BY all_counts.category_name
           """.query(categoryNameGet ~ numeric).map{ case categoryName ~ (count:BigDecimal) => (categoryName, count.longValue)}
       val eventDate = EventDate(now())
       val lastSyncedDate = LastSyncedDate(now())
-      session.prepare(query).use{_.stream(eventDate ~lastSyncedDate ~ eventDate ~lastSyncedDate ~ eventDate ~lastSyncedDate, 32).compile.toList}
+      session.prepare(query).use{_.stream(membersync.categoryName ~ eventDate ~lastSyncedDate ~ eventDate ~lastSyncedDate ~ eventDate ~lastSyncedDate ~ membersync.categoryName ~ membersync.categoryName  ~ commitsync.categoryName ~  eventDate ~lastSyncedDate ~ eventDate ~lastSyncedDate ~ commitsync.categoryName ~ commitsync.categoryName, 32).compile.toList}
     },
     name = "category name events count"
   )
-  // format: on
-  // TODO could we make it safer with sql string interpolation
-  private def generateUnions(categoryName: CategoryName) =
-    s"""  (
-            SELECT '$categoryName' AS category_name, COUNT(DISTINCT proj.project_id)
-            FROM project proj
-            WHERE
-              proj.project_id NOT IN (
-                SELECT project_id from subscription_category_sync_time WHERE category_name = '$categoryName'
-              )
-          )
-    """
-=======
-  private lazy val countEventsPerCategoryName = SqlQuery(
-    sql"""|SELECT all_counts.category_name, SUM(all_counts.count)
-          |FROM (
-          |  (
-          |    SELECT sync_time.category_name, COUNT(DISTINCT proj.project_id) AS count
-          |    FROM project proj
-          |    JOIN subscription_category_sync_time sync_time
-          |      ON sync_time.project_id = proj.project_id AND sync_time.category_name = ${membersync.categoryName.value}
-          |    WHERE
-          |         ((${now()} - proj.latest_event_date) < INTERVAL '1 hour' AND (${now()} - sync_time.last_synced) > INTERVAL '1 minute')
-          |      OR ((${now()} - proj.latest_event_date) < INTERVAL '1 day'  AND (${now()} - sync_time.last_synced) > INTERVAL '1 hour')
-          |      OR ((${now()} - proj.latest_event_date) > INTERVAL '1 day'  AND (${now()} - sync_time.last_synced) > INTERVAL '1 day')
-          |    GROUP BY sync_time.category_name
-          |  ) UNION ALL (
-          |    SELECT ${membersync.categoryName.value} AS category_name, COUNT(DISTINCT proj.project_id) AS count
-          |    FROM project proj
-          |    WHERE proj.project_id NOT IN (
-          |      SELECT project_id 
-          |      FROM subscription_category_sync_time 
-          |      WHERE category_name = ${membersync.categoryName.value}
-          |    )
-          |  ) UNION ALL (
-          |    SELECT sync_time.category_name, COUNT(DISTINCT proj.project_id) AS count
-          |    FROM project proj
-          |    JOIN subscription_category_sync_time sync_time
-          |      ON sync_time.project_id = proj.project_id AND sync_time.category_name = ${commitsync.categoryName.value}
-          |    WHERE
-          |         ((${now()} - proj.latest_event_date) <= INTERVAL '7 days' AND (${now()} - sync_time.last_synced) > INTERVAL '1 hour')
-          |      OR ((${now()} - proj.latest_event_date) >  INTERVAL '7 days' AND (${now()} - sync_time.last_synced) > INTERVAL '1 day')
-          |    GROUP BY sync_time.category_name
-          |  ) UNION ALL (
-          |    SELECT ${commitsync.categoryName.value} AS category_name, COUNT(DISTINCT proj.project_id) AS count
-          |    FROM project proj
-          |    WHERE proj.project_id NOT IN (
-          |      SELECT project_id 
-          |      FROM subscription_category_sync_time 
-          |      WHERE category_name = ${commitsync.categoryName.value}
-          |    )
-          |  )
-          |) all_counts
-          |GROUP BY all_counts.category_name
-          |""".stripMargin
-      .query[(CategoryName, Long)]
-      .to[List],
-    name = "category name events count"
-  )
->>>>>>> 25bf3372
 
   override def statuses(): Interpretation[Map[EventStatus, Long]] = transactor.use { implicit session =>
     measureExecutionTime(findStatuses)
