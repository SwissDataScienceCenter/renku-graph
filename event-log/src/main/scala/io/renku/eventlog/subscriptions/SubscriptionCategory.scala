--- conflicted
+++ resolved
@@ -22,11 +22,6 @@
 import cats.data.OptionT
 import cats.effect.Effect
 import ch.datascience.graph.model.events.CategoryName
-<<<<<<< HEAD
-import ch.datascience.tinytypes.constraints.InstantNotInTheFuture
-import ch.datascience.tinytypes.{InstantTinyType, TinyTypeFactory}
-=======
->>>>>>> d38caa8b
 import io.circe.Json
 import io.renku.eventlog.subscriptions.SubscriptionCategory._
 
@@ -41,14 +36,6 @@
 
 private[subscriptions] object SubscriptionCategory {
 
-<<<<<<< HEAD
-  final class LastSyncedDate private (val value: Instant) extends AnyVal with InstantTinyType
-  implicit object LastSyncedDate
-      extends TinyTypeFactory[LastSyncedDate](new LastSyncedDate(_))
-      with InstantNotInTheFuture
-
-=======
->>>>>>> d38caa8b
   sealed trait RegistrationResult
   final case object AcceptedRegistration extends RegistrationResult
   final case object RejectedRegistration extends RegistrationResult
