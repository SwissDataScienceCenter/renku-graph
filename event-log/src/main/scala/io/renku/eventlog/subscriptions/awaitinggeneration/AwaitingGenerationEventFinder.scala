--- conflicted
+++ resolved
@@ -19,11 +19,7 @@
 package io.renku.eventlog.subscriptions.awaitinggeneration
 
 import cats.data.{Kleisli, NonEmptyList}
-<<<<<<< HEAD
-import cats.effect.{Async, Bracket, ContextShift, IO}
-=======
 import cats.effect.{BracketThrow, IO, Sync}
->>>>>>> bf87f9aa
 import cats.syntax.all._
 import ch.datascience.db.{DbClient, SessionResource, SqlStatement}
 import ch.datascience.db.implicits._
@@ -78,18 +74,11 @@
     maybeBody <- markAsProcessing(maybeIdAndProjectAndBody)
   } yield maybeProject -> maybeBody
 
-<<<<<<< HEAD
-  private def findProjectsWithEventsInQueue = SqlStatement(
-    name = Refined.unsafeApply(s"${SubscriptionCategory.name.value.toLowerCase} - find projects")
-  ).select[EventStatus ~ ExecutionDate ~ Int, ProjectInfo](
-    sql"""
-=======
   private def findProjectsWithEventsInQueue =
     SqlStatement(
       name = Refined.unsafeApply(s"${SubscriptionCategory.name.value.toLowerCase} - find projects")
     ).select[EventStatus ~ ExecutionDate ~ Int, ProjectInfo](
       sql"""
->>>>>>> bf87f9aa
       SELECT
         proj.project_id,
         proj.project_path,
@@ -107,21 +96,12 @@
         LIMIT $int4
       ) proj
       """
-<<<<<<< HEAD
-      .query(projectIdDecoder ~ projectPathDecoder ~ eventDateDecoder ~ int8)
-      .map { case projectId ~ projectPath ~ eventDate ~ (currentOccupancy: Long) =>
-        ProjectInfo(projectId, projectPath, eventDate, Refined.unsafeApply(currentOccupancy.toInt))
-      }
-  ).arguments(GeneratingTriples ~ ExecutionDate(now()) ~ projectsFetchingLimit.value)
-    .build(_.toList)
-=======
         .query(projectIdDecoder ~ projectPathDecoder ~ eventDateDecoder ~ int8)
         .map { case projectId ~ projectPath ~ eventDate ~ (currentOccupancy: Long) =>
           ProjectInfo(projectId, projectPath, eventDate, Refined.unsafeApply(currentOccupancy.toInt))
         }
     ).arguments(GeneratingTriples ~ ExecutionDate(now()) ~ projectsFetchingLimit.value)
       .build(_.toList)
->>>>>>> bf87f9aa
 
   private def findOldestEvent(idAndPath: ProjectIds) = {
     val executionDate = ExecutionDate(now())
@@ -217,11 +197,7 @@
       waitingEventsGauge:   LabeledGauge[IO, projects.Path],
       underProcessingGauge: LabeledGauge[IO, projects.Path],
       queriesExecTimes:     LabeledHistogram[IO, SqlStatement.Name]
-<<<<<<< HEAD
-  )(implicit contextShift:  ContextShift[IO]): IO[EventFinder[IO, AwaitingGenerationEvent]] = for {
-=======
   ): IO[EventFinder[IO, AwaitingGenerationEvent]] = for {
->>>>>>> bf87f9aa
     projectPrioritisation <- ProjectPrioritisation(subscribers)
   } yield new AwaitingGenerationEventFinderImpl(sessionResource,
                                                 waitingEventsGauge,
