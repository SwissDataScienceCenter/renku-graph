--- conflicted
+++ resolved
@@ -93,22 +93,6 @@
 }
 
 object Subscriptions {
-<<<<<<< HEAD
-
-  import cats.effect.IO
-
-  def apply(logger:     Logger[IO])(implicit
-      contextShift:     ContextShift[IO],
-      timer:            Timer[IO],
-      executionContext: ExecutionContext
-  ): IO[Subscriptions[IO]] = apply(logger, None)
-
-  private[subscriptions] def apply(logger: Logger[IO], maybeSubscribersRegistry: Option[IO[SubscribersRegistry]])(
-      implicit
-      contextShift:     ContextShift[IO],
-      timer:            Timer[IO],
-      executionContext: ExecutionContext
-=======
 
   import cats.effect.IO
 
@@ -127,15 +111,10 @@
       contextShift:     ContextShift[IO],
       timer:            Timer[IO],
       executionContext: ExecutionContext
->>>>>>> 079594b5
   ): IO[Subscriptions[IO]] = for {
     subscribersRegistry    <- maybeSubscribersRegistry getOrElse SubscribersRegistry(logger)
     executionHookContainer <- Ref.of[IO, Option[Deferred[IO, Unit]]](None)
     subscriptions          <- IO(new SubscriptionsImpl(executionHookContainer, subscribersRegistry, logger))
     _                      <- subscribersRegistry.start(notifyWhenAvailable = subscriptions.releaseHook)
   } yield subscriptions
-<<<<<<< HEAD
-
-=======
->>>>>>> 079594b5
 }