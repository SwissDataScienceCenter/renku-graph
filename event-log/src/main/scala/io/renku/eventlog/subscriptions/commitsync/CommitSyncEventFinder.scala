--- conflicted
+++ resolved
@@ -18,31 +18,19 @@
 
 package io.renku.eventlog.subscriptions.commitsync
 
-<<<<<<< HEAD
 import cats.data.Kleisli
 import cats.effect.{Async, Bracket, ContextShift, IO}
 import cats.syntax.all._
 import ch.datascience.db.{DbClient, SessionResource, SqlQuery}
-import ch.datascience.graph.model.events.CategoryName
+import ch.datascience.graph.model.events.{CategoryName, CompoundEventId, LastSyncedDate}
 import ch.datascience.graph.model.projects
 import ch.datascience.metrics.LabeledHistogram
 import eu.timepit.refined.api.Refined
-import io.renku.eventlog.subscriptions.{EventFinder, LastSyncedDate, SubscriptionTypeSerializers}
+import io.renku.eventlog.subscriptions.{EventFinder, SubscriptionTypeSerializers}
 import io.renku.eventlog.{EventDate, EventLogDB}
 import skunk._
 import skunk.data.Completion
 import skunk.implicits._
-=======
-import cats.effect.{Bracket, ContextShift, IO}
-import cats.syntax.all._
-import ch.datascience.db.{DbClient, DbTransactor, SqlQuery}
-import ch.datascience.graph.model.events.{CompoundEventId, LastSyncedDate}
-import ch.datascience.graph.model.{events, projects}
-import ch.datascience.metrics.LabeledHistogram
-import eu.timepit.refined.api.Refined
-import io.renku.eventlog.subscriptions.{EventFinder, SubscriptionTypeSerializers}
-import io.renku.eventlog.{EventDate, EventLogDB}
->>>>>>> 25bf3372
 
 import java.time.Instant
 
@@ -65,9 +53,8 @@
     }
   }
 
-<<<<<<< HEAD
   private def findEventAndMarkTaken(implicit session: Session[Interpretation]) =
-    findEvent flatMap {
+    findEvent >>= {
       case Some((event, maybeSyncDate)) =>
         setSyncDate(event, maybeSyncDate) map toNoneIfEventAlreadyTaken(event)
       case None => Option.empty[CommitSyncEvent].pure[Interpretation]
@@ -78,84 +65,43 @@
       Kleisli { session =>
         val query: Query[CategoryName ~ EventDate ~ LastSyncedDate ~ EventDate ~ LastSyncedDate,
                          (CommitSyncEvent, Option[LastSyncedDate])
-        ] = sql"""
-         SELECT
-           (SELECT evt.event_id FROM event evt WHERE evt.project_id = proj.project_id AND evt.event_date = proj.latest_event_date),
-           proj.project_id,
-           proj.project_path,
-           sync_time.last_synced,
-           proj.latest_event_date
-         FROM project proj
-         LEFT JOIN subscription_category_sync_time sync_time
-           ON sync_time.project_id = proj.project_id AND sync_time.category_name = $categoryNamePut
-         WHERE
-           sync_time.last_synced IS NULL
-           OR (
-                (($eventDatePut - proj.latest_event_date) <= INTERVAL '7 days' AND ($lastSyncedDatePut - sync_time.last_synced) > INTERVAL '1 hour')
-             OR (($eventDatePut - proj.latest_event_date) >  INTERVAL '7 days' AND ($lastSyncedDatePut - sync_time.last_synced) > INTERVAL '1 day')
-           )
-         ORDER BY proj.latest_event_date DESC
-         LIMIT 1
-        """
-          .query(compoundEventIdGet ~ projectPathGet ~ lastSyncedDateGet.opt ~ eventDateGet)
-          .map { case id ~ projectPath ~ maybeLastSyncDate ~ latestEventDate =>
-            CommitSyncEvent(id,
-                            projectPath,
-                            maybeLastSyncDate getOrElse LastSyncedDate(latestEventDate.value)
-            ) -> maybeLastSyncDate
+        ] = sql"""SELECT
+                    (SELECT evt.event_id
+                      FROM event evt
+                      WHERE evt.project_id = proj.project_id
+                        AND evt.event_date = proj.latest_event_date
+                      ORDER BY created_date DESC
+                      LIMIT 1
+                    ),
+                    proj.project_id,
+                    proj.project_path,
+                    sync_time.last_synced,
+                    proj.latest_event_date
+                  FROM project proj
+                  LEFT JOIN subscription_category_sync_time sync_time
+                    ON sync_time.project_id = proj.project_id AND sync_time.category_name = $categoryNamePut
+                  WHERE
+                    sync_time.last_synced IS NULL
+                    OR (
+                         (($eventDatePut - proj.latest_event_date) <= INTERVAL '7 days' AND ($lastSyncedDatePut - sync_time.last_synced) > INTERVAL '1 hour')
+                      OR (($eventDatePut - proj.latest_event_date) >  INTERVAL '7 days' AND ($lastSyncedDatePut - sync_time.last_synced) > INTERVAL '1 day')
+                    )
+                  ORDER BY proj.latest_event_date DESC
+                  LIMIT 1"""
+          .query(eventIdGet.opt ~ projectIdGet ~ projectPathGet ~ lastSyncedDateGet.opt ~ eventDateGet)
+          .map {
+            case Some(eventId) ~ projectId ~ projectPath ~ maybeLastSyncDate ~ latestEventDate =>
+              FullCommitSyncEvent(CompoundEventId(eventId, projectId),
+                                  projectPath,
+                                  maybeLastSyncDate getOrElse LastSyncedDate(latestEventDate.value)
+              ) -> maybeLastSyncDate
+            case None ~ projectId ~ projectPath ~ maybeLastSyncDate ~ _ =>
+              MinimalCommitSyncEvent(projectId, projectPath) -> maybeLastSyncDate
           }
-        val eventDate    = EventDate(now())
-        val lastSyncDate = LastSyncedDate(now())
+        val (eventDate, lastSyncDate) = (EventDate.apply _ &&& LastSyncedDate.apply _)(now())
         session.prepare(query).use(_.option(categoryName ~ eventDate ~ lastSyncDate ~ eventDate ~ lastSyncDate))
       },
       name = Refined.unsafeApply(s"${categoryName.value.toLowerCase} - find event")
-=======
-  private def findEventAndMarkTaken() = findEvent >>= {
-    case Some((event, maybeSyncDate)) =>
-      setSyncDate(event, maybeSyncDate) map toNoneIfEventAlreadyTaken(event)
-    case None =>
-      Free.pure[ConnectionOp, Option[CommitSyncEvent]](None)
-  }
-
-  private def findEvent = measureExecutionTime {
-    SqlQuery(
-      sql"""|SELECT
-            |  (SELECT evt.event_id 
-            |    FROM event evt 
-            |    WHERE evt.project_id = proj.project_id 
-            |      AND evt.event_date = proj.latest_event_date
-            |    ORDER BY created_date DESC
-            |    LIMIT 1
-            |  ),
-            |  proj.project_id, 
-            |  proj.project_path,
-            |  sync_time.last_synced,
-            |  proj.latest_event_date
-            |FROM project proj
-            |LEFT JOIN subscription_category_sync_time sync_time 
-            |  ON sync_time.project_id = proj.project_id AND sync_time.category_name = $categoryName
-            |WHERE
-            |  sync_time.last_synced IS NULL
-            |  OR (
-            |       ((${now()} - proj.latest_event_date) <= INTERVAL '7 days' AND (${now()} - sync_time.last_synced) > INTERVAL '1 hour')
-            |    OR ((${now()} - proj.latest_event_date) >  INTERVAL '7 days' AND (${now()} - sync_time.last_synced) > INTERVAL '1 day')
-            |  )
-            |ORDER BY proj.latest_event_date DESC 
-            |LIMIT 1
-      """.stripMargin
-        .query[(Option[events.EventId], projects.Id, projects.Path, Option[LastSyncedDate], EventDate)]
-        .map {
-          case (Some(eventId), projectId, projectPath, maybeLastSyncDate, latestEventDate) =>
-            FullCommitSyncEvent(CompoundEventId(eventId, projectId),
-                                projectPath,
-                                maybeLastSyncDate getOrElse LastSyncedDate(latestEventDate.value)
-            ) -> maybeLastSyncDate
-          case (None, projectId, projectPath, maybeLastSyncDate, _) =>
-            MinimalCommitSyncEvent(projectId, projectPath) -> maybeLastSyncDate
-        }
-        .option,
-      name = Refined.unsafeApply(s"${categoryName.value.toLowerCase} - find full event")
->>>>>>> 25bf3372
     )
   }
 
@@ -165,7 +111,6 @@
     if (maybeSyncedDate.isDefined) updateLastSyncedDate(event)
     else insertLastSyncedDate(event)
 
-<<<<<<< HEAD
   private def updateLastSyncedDate(event: CommitSyncEvent)(implicit session: Session[Interpretation]) =
     measureExecutionTime {
       SqlQuery(
@@ -175,7 +120,7 @@
                   SET last_synced = $lastSyncedDatePut
                   WHERE project_id = $projectIdPut AND category_name = $categoryNamePut
               """.command
-          session.prepare(query).use(_.execute(LastSyncedDate(now()) ~ event.id.projectId ~ categoryName))
+          session.prepare(query).use(_.execute(LastSyncedDate(now()) ~ event.projectId ~ categoryName))
         },
         name = Refined.unsafeApply(s"${categoryName.value.toLowerCase} - update last_synced")
       )
@@ -189,40 +134,14 @@
           INSERT INTO subscription_category_sync_time(project_id, category_name, last_synced)
           VALUES ($projectIdPut, $categoryNamePut, $lastSyncedDatePut)
           ON CONFLICT (project_id, category_name)
-          DO UPDATE 
-          SET last_synced = EXCLUDED.last_synced
+          DO UPDATE
+            SET last_synced = EXCLUDED.last_synced
           """.command
-          session.prepare(query).use(_.execute(event.id.projectId ~ categoryName ~ LastSyncedDate(now())))
+          session.prepare(query).use(_.execute(event.projectId ~ categoryName ~ LastSyncedDate(now())))
         },
         name = Refined.unsafeApply(s"${categoryName.value.toLowerCase} - insert last_synced")
       )
     }
-
-  private def toNoneIfEventAlreadyTaken(event: CommitSyncEvent): Completion => Option[CommitSyncEvent] = {
-    case Completion.Update(1) | Completion.Insert(1) => Some(event)
-    case _                                           => None
-=======
-  private def updateLastSyncedDate(event: CommitSyncEvent) = measureExecutionTime {
-    SqlQuery(
-      sql"""|UPDATE subscription_category_sync_time
-            |SET last_synced = ${now()}
-            |WHERE project_id = ${event.projectId} AND category_name = $categoryName
-            |""".stripMargin.update.run,
-      name = Refined.unsafeApply(s"${categoryName.value.toLowerCase} - update last_synced")
-    )
-  }
-
-  private def insertLastSyncedDate(event: CommitSyncEvent) = measureExecutionTime {
-    SqlQuery(
-      sql"""|INSERT INTO subscription_category_sync_time(project_id, category_name, last_synced)
-            |VALUES (${event.projectId}, $categoryName, ${now()})
-            |ON CONFLICT (project_id, category_name)
-            |DO UPDATE
-            |  SET last_synced = EXCLUDED.last_synced
-            |""".stripMargin.update.run,
-      name = Refined.unsafeApply(s"${categoryName.value.toLowerCase} - insert last_synced")
-    )
-  }
 
   private implicit class SyncEventOps(commitSyncEvent: CommitSyncEvent) {
     lazy val projectId: projects.Id = commitSyncEvent match {
@@ -231,10 +150,9 @@
     }
   }
 
-  private def toNoneIfEventAlreadyTaken(event: CommitSyncEvent): Int => Option[CommitSyncEvent] = {
-    case 0 => None
-    case 1 => Some(event)
->>>>>>> 25bf3372
+  private def toNoneIfEventAlreadyTaken(event: CommitSyncEvent): Completion => Option[CommitSyncEvent] = {
+    case Completion.Update(1) | Completion.Insert(1) => Some(event)
+    case _                                           => None
   }
 
 }
