/*
 * Copyright 2021 Swiss Data Science Center (SDSC)
 * A partnership between École Polytechnique Fédérale de Lausanne (EPFL) and
 * Eidgenössische Technische Hochschule Zürich (ETHZ).
 *
 * Licensed under the Apache License, Version 2.0 (the "License");
 * you may not use this file except in compliance with the License.
 * You may obtain a copy of the License at
 *
 *     http://www.apache.org/licenses/LICENSE-2.0
 *
 * Unless required by applicable law or agreed to in writing, software
 * distributed under the License is distributed on an "AS IS" BASIS,
 * WITHOUT WARRANTIES OR CONDITIONS OF ANY KIND, either express or implied.
 * See the License for the specific language governing permissions and
 * limitations under the License.
 */

package io.renku.eventlog.subscriptions.commitsync

import cats.data.Kleisli
import cats.effect.{BracketThrow, IO}
import cats.syntax.all._
import ch.datascience.db.{DbClient, SessionResource, SqlStatement}
import ch.datascience.graph.model.events.{CategoryName, CompoundEventId, EventStatus, LastSyncedDate}
import ch.datascience.graph.model.projects
import ch.datascience.metrics.LabeledHistogram
import eu.timepit.refined.api.Refined
import io.renku.eventlog.subscriptions.{EventFinder, SubscriptionTypeSerializers}
import io.renku.eventlog.{EventDate, EventLogDB}
import skunk._
import skunk.data.Completion
import skunk.implicits._

import java.time.Instant
import ch.datascience.graph.model.events.EventStatus.AwaitingDeletion

private class CommitSyncEventFinderImpl[Interpretation[_]: BracketThrow](
    sessionResource:  SessionResource[Interpretation, EventLogDB],
    queriesExecTimes: LabeledHistogram[Interpretation, SqlStatement.Name],
    now:              () => Instant = () => Instant.now
) extends DbClient(Some(queriesExecTimes))
    with EventFinder[Interpretation, CommitSyncEvent]
    with SubscriptionTypeSerializers {

  override def popEvent(): Interpretation[Option[CommitSyncEvent]] = sessionResource.useK(findEventAndMarkTaken)

  private def findEventAndMarkTaken =
    findEvent >>= {
      case Some((event, maybeSyncDate)) =>
        setSyncDate(event, maybeSyncDate) map toNoneIfEventAlreadyTaken(event)
      case None => Kleisli.pure(Option.empty[CommitSyncEvent])
    }

  private def findEvent = measureExecutionTime {
    val (eventDate, lastSyncDate) = (EventDate.apply _ &&& LastSyncedDate.apply _)(now())
    SqlStatement(name = Refined.unsafeApply(s"${categoryName.value.toLowerCase} - find event"))
      .select[CategoryName ~ EventDate ~ LastSyncedDate ~ EventDate ~ LastSyncedDate,
              (CommitSyncEvent, Option[LastSyncedDate], Option[EventStatus])
      ](
        sql"""
              SELECT
                (SELECT evt.event_id
                  FROM event evt
                  WHERE evt.project_id = proj.project_id
                    AND evt.event_date = proj.latest_event_date
                  ORDER BY created_date DESC
                  LIMIT 1
                ) event_id,
				        (SELECT evt.status
                  FROM event evt
                  WHERE evt.project_id = proj.project_id
                    AND evt.event_date = proj.latest_event_date
                  ORDER BY created_date DESC
                  LIMIT 1
                ) event_status,
                proj.project_id,
                proj.project_path,
                sync_time.last_synced,
                proj.latest_event_date
              FROM project proj
              LEFT JOIN subscription_category_sync_time sync_time
                ON sync_time.project_id = proj.project_id AND sync_time.category_name = $categoryNameEncoder
              WHERE
               (sync_time.last_synced IS NULL
                OR (
                     (($eventDateEncoder - proj.latest_event_date) <= INTERVAL '7 days' AND ($lastSyncedDateEncoder - sync_time.last_synced) > INTERVAL '1 hour')
                  OR (($eventDateEncoder - proj.latest_event_date) >  INTERVAL '7 days' AND ($lastSyncedDateEncoder - sync_time.last_synced) > INTERVAL '1 day')
                ))
              ORDER BY proj.latest_event_date DESC
              LIMIT 1"""
          .query(
<<<<<<< HEAD
            eventIdDecoder.opt ~ projectDecoder ~ lastSyncedDateDecoder.opt ~ eventDateDecoder
          )
          .map {
            case Some(eventId) ~ project ~ maybeLastSyncDate ~ latestEventDate =>
              FullCommitSyncEvent(CompoundEventId(eventId, project.id),
                                  project.path,
                                  maybeLastSyncDate getOrElse LastSyncedDate(latestEventDate.value)
              ) -> maybeLastSyncDate
            case None ~ project ~ maybeLastSyncDate ~ _ =>
              MinimalCommitSyncEvent(project) -> maybeLastSyncDate
=======
            eventIdDecoder.opt ~ eventStatusDecoder.opt ~ projectIdDecoder ~ projectPathDecoder ~ lastSyncedDateDecoder.opt ~ eventDateDecoder
          )
          .map {
            case Some(eventId) ~ maybeEventStatus ~ projectId ~ projectPath ~ maybeLastSyncDate ~ latestEventDate =>
              (FullCommitSyncEvent(CompoundEventId(eventId, projectId),
                                   projectPath,
                                   maybeLastSyncDate getOrElse LastSyncedDate(latestEventDate.value)
               ),
               maybeLastSyncDate,
               maybeEventStatus
              )
            case None ~ _ ~ projectId ~ projectPath ~ maybeLastSyncDate ~ _ =>
              (MinimalCommitSyncEvent(projectId, projectPath), maybeLastSyncDate, None)
>>>>>>> cd970daf
          }
      )
      .arguments(categoryName ~ eventDate ~ lastSyncDate ~ eventDate ~ lastSyncDate)
      .build(_.option)
      .mapResult {
        case Some((event: FullCommitSyncEvent, maybeSyncDate, Some(eventStatus))) if eventStatus != AwaitingDeletion =>
          Some((event, maybeSyncDate))
        case Some((event: MinimalCommitSyncEvent, maybeSyncDate, _)) =>
          Some((event, maybeSyncDate))
        case _ => None
      }
  }

  private def setSyncDate(event: CommitSyncEvent, maybeSyncedDate: Option[LastSyncedDate]) =
    if (maybeSyncedDate.isDefined) updateLastSyncedDate(event)
    else insertLastSyncedDate(event)

  private def updateLastSyncedDate(event: CommitSyncEvent) =
    measureExecutionTime {
      SqlStatement(name = Refined.unsafeApply(s"${categoryName.value.toLowerCase} - update last_synced"))
        .command[LastSyncedDate ~ projects.Id ~ CategoryName](
          sql"""UPDATE subscription_category_sync_time
                  SET last_synced = $lastSyncedDateEncoder
                  WHERE project_id = $projectIdEncoder AND category_name = $categoryNameEncoder
            """.command
        )
        .arguments(LastSyncedDate(now()) ~ event.projectId ~ categoryName)
        .build
    }

  private def insertLastSyncedDate(event: CommitSyncEvent) =
    measureExecutionTime {
      SqlStatement(name = Refined.unsafeApply(s"${categoryName.value.toLowerCase} - insert last_synced"))
        .command[projects.Id ~ CategoryName ~ LastSyncedDate](
          sql"""INSERT INTO subscription_category_sync_time(project_id, category_name, last_synced)
                VALUES ($projectIdEncoder, $categoryNameEncoder, $lastSyncedDateEncoder)
                ON CONFLICT (project_id, category_name)
                DO UPDATE
                  SET last_synced = EXCLUDED.last_synced
            """.command
        )
        .arguments(event.projectId ~ categoryName ~ LastSyncedDate(now()))
        .build
    }

  private implicit class SyncEventOps(commitSyncEvent: CommitSyncEvent) {
    lazy val projectId: projects.Id = commitSyncEvent match {
      case FullCommitSyncEvent(eventId, _, _) => eventId.projectId
      case MinimalCommitSyncEvent(project)    => project.id
    }
  }

  private def toNoneIfEventAlreadyTaken(event: CommitSyncEvent): Completion => Option[CommitSyncEvent] = {
    case Completion.Update(1) | Completion.Insert(1) => Some(event)
    case _                                           => None
  }

}

private object CommitSyncEventFinder {
  def apply(
      sessionResource:  SessionResource[IO, EventLogDB],
      queriesExecTimes: LabeledHistogram[IO, SqlStatement.Name]
  ): IO[EventFinder[IO, CommitSyncEvent]] = IO {
    new CommitSyncEventFinderImpl(sessionResource, queriesExecTimes)
  }
}<|MERGE_RESOLUTION|>--- conflicted
+++ resolved
@@ -90,32 +90,19 @@
               ORDER BY proj.latest_event_date DESC
               LIMIT 1"""
           .query(
-<<<<<<< HEAD
-            eventIdDecoder.opt ~ projectDecoder ~ lastSyncedDateDecoder.opt ~ eventDateDecoder
+            eventIdDecoder.opt ~ eventStatusDecoder.opt ~ projectDecoder ~ lastSyncedDateDecoder.opt ~ eventDateDecoder
           )
           .map {
-            case Some(eventId) ~ project ~ maybeLastSyncDate ~ latestEventDate =>
-              FullCommitSyncEvent(CompoundEventId(eventId, project.id),
-                                  project.path,
-                                  maybeLastSyncDate getOrElse LastSyncedDate(latestEventDate.value)
-              ) -> maybeLastSyncDate
-            case None ~ project ~ maybeLastSyncDate ~ _ =>
-              MinimalCommitSyncEvent(project) -> maybeLastSyncDate
-=======
-            eventIdDecoder.opt ~ eventStatusDecoder.opt ~ projectIdDecoder ~ projectPathDecoder ~ lastSyncedDateDecoder.opt ~ eventDateDecoder
-          )
-          .map {
-            case Some(eventId) ~ maybeEventStatus ~ projectId ~ projectPath ~ maybeLastSyncDate ~ latestEventDate =>
-              (FullCommitSyncEvent(CompoundEventId(eventId, projectId),
-                                   projectPath,
+            case Some(eventId) ~ maybeEventStatus ~ project ~ maybeLastSyncDate ~ latestEventDate =>
+              (FullCommitSyncEvent(CompoundEventId(eventId, project.id),
+                                   project.path,
                                    maybeLastSyncDate getOrElse LastSyncedDate(latestEventDate.value)
                ),
                maybeLastSyncDate,
                maybeEventStatus
               )
-            case None ~ _ ~ projectId ~ projectPath ~ maybeLastSyncDate ~ _ =>
-              (MinimalCommitSyncEvent(projectId, projectPath), maybeLastSyncDate, None)
->>>>>>> cd970daf
+            case None ~ _ ~ project ~ maybeLastSyncDate ~ _ =>
+              (MinimalCommitSyncEvent(project), maybeLastSyncDate, None)
           }
       )
       .arguments(categoryName ~ eventDate ~ lastSyncDate ~ eventDate ~ lastSyncDate)
