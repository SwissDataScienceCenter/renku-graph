--- conflicted
+++ resolved
@@ -22,13 +22,8 @@
 import cats.data.Kleisli
 import cats.effect.{BracketThrow, ConcurrentEffect, IO, Sync, Timer}
 import cats.syntax.all._
-<<<<<<< HEAD
-import ch.datascience.db.{DbClient, SessionResource, SqlStatement}
-import ch.datascience.db.implicits._
-=======
 import ch.datascience.db.implicits._
 import ch.datascience.db.{DbClient, SessionResource, SqlStatement}
->>>>>>> bf87f9aa
 import ch.datascience.events.consumers.subscriptions.SubscriberUrl
 import ch.datascience.metrics.LabeledHistogram
 import ch.datascience.microservices.{MicroserviceBaseUrl, MicroserviceUrlFinder}
@@ -65,13 +60,7 @@
   private lazy val findPotentialZombieRecords = measureExecutionTime {
     SqlStatement(name = Refined.unsafeApply(s"${categoryName.value.toLowerCase} - find zombie sources"))
       .select[Void, (MicroserviceBaseUrl, SubscriberUrl)](
-<<<<<<< HEAD
-        sql"""SELECT DISTINCT source_url, delivery_url
-                FROM subscriber
-          """
-=======
         sql"""SELECT DISTINCT source_url, delivery_url FROM subscriber"""
->>>>>>> bf87f9aa
           .query(microserviceBaseUrlDecoder ~ subscriberUrlDecoder)
           .map { case sourceUrl ~ subscriberUrl => (sourceUrl, subscriberUrl) }
       )
