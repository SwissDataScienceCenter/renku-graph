--- conflicted
+++ resolved
@@ -34,21 +34,12 @@
   val name: CategoryName = CategoryName("AWAITING_GENERATION")
 
   def apply(
-<<<<<<< HEAD
-      transactor:                  SessionResource[IO, EventLogDB],
-      waitingEventsGauge:          LabeledGauge[IO, projects.Path],
-      underTriplesGenerationGauge: LabeledGauge[IO, projects.Path],
-      queriesExecTimes:            LabeledHistogram[IO, SqlQuery.Name],
-      subscriberTracker:           SubscriberTracker[IO],
-      logger:                      Logger[IO]
-=======
-      transactor:                     DbTransactor[IO, EventLogDB],
+      transactor:                     SessionResource[IO, EventLogDB],
       awaitingTriplesGenerationGauge: LabeledGauge[IO, projects.Path],
       underTriplesGenerationGauge:    LabeledGauge[IO, projects.Path],
       queriesExecTimes:               LabeledHistogram[IO, SqlQuery.Name],
       subscriberTracker:              SubscriberTracker[IO],
       logger:                         Logger[IO]
->>>>>>> 25bf3372
   )(implicit
       executionContext: ExecutionContext,
       contextShift:     ContextShift[IO],
