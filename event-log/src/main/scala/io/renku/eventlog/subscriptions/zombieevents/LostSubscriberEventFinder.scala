--- conflicted
+++ resolved
@@ -19,11 +19,7 @@
 package io.renku.eventlog.subscriptions.zombieevents
 
 import cats.data.Kleisli
-<<<<<<< HEAD
-import cats.effect.{Async, Bracket, ContextShift, IO}
-=======
 import cats.effect.{BracketThrow, IO}
->>>>>>> bf87f9aa
 import cats.syntax.all._
 import ch.datascience.db.{DbClient, SessionResource, SqlStatement}
 import ch.datascience.graph.model.events.EventStatus.{GeneratingTriples, TransformingTriples}
@@ -86,24 +82,14 @@
   private def updateMessage(eventId: CompoundEventId) =
     measureExecutionTime {
       SqlStatement(name = Refined.unsafeApply(s"${categoryName.value.toLowerCase} - lse - update message"))
-<<<<<<< HEAD
-        .command[String ~ OffsetDateTime ~ EventId ~ projects.Id](
-          sql"""UPDATE event
-                  SET message = $text, execution_date = $timestamptz
-=======
         .command[String ~ ExecutionDate ~ EventId ~ projects.Id](
           sql"""UPDATE event
                   SET message = $text, execution_date = $executionDateEncoder
->>>>>>> bf87f9aa
                   WHERE event_id = $eventIdEncoder AND project_id = $projectIdEncoder
             """.command
         )
         .arguments(
-<<<<<<< HEAD
-          zombieMessage ~ OffsetDateTime.ofInstant(now(), ZoneId.systemDefault()) ~ eventId.id ~ eventId.projectId
-=======
           zombieMessage ~ ExecutionDate(now) ~ eventId.id ~ eventId.projectId
->>>>>>> bf87f9aa
         )
         .build
         .flatMapResult {
@@ -126,15 +112,9 @@
 
 private object LostSubscriberEventFinder {
   def apply(
-<<<<<<< HEAD
-      sessionResource:     SessionResource[IO, EventLogDB],
-      queriesExecTimes:    LabeledHistogram[IO, SqlStatement.Name]
-  )(implicit contextShift: ContextShift[IO]): IO[EventFinder[IO, ZombieEvent]] = IO {
-=======
       sessionResource:  SessionResource[IO, EventLogDB],
       queriesExecTimes: LabeledHistogram[IO, SqlStatement.Name]
   ): IO[EventFinder[IO, ZombieEvent]] = IO {
->>>>>>> bf87f9aa
     new LostSubscriberEventFinder[IO](sessionResource, queriesExecTimes)
   }
 }