/*
 * Copyright 2021 Swiss Data Science Center (SDSC)
 * A partnership between École Polytechnique Fédérale de Lausanne (EPFL) and
 * Eidgenössische Technische Hochschule Zürich (ETHZ).
 *
 * Licensed under the Apache License, Version 2.0 (the "License");
 * you may not use this file except in compliance with the License.
 * You may obtain a copy of the License at
 *
 *     http://www.apache.org/licenses/LICENSE-2.0
 *
 * Unless required by applicable law or agreed to in writing, software
 * distributed under the License is distributed on an "AS IS" BASIS,
 * WITHOUT WARRANTIES OR CONDITIONS OF ANY KIND, either express or implied.
 * See the License for the specific language governing permissions and
 * limitations under the License.
 */

package io.renku.eventlog.subscriptions.zombieevents

<<<<<<< HEAD
import cats.data.Kleisli
import cats.effect.{Async, Bracket, ContextShift, IO}
=======
import cats.effect.{ContextShift, IO}
>>>>>>> 25bf3372
import cats.free.Free
import cats.syntax.all._
import ch.datascience.db.{DbClient, SessionResource, SqlQuery}
import ch.datascience.graph.model.events.EventStatus.{GeneratingTriples, TransformingTriples}
import ch.datascience.graph.model.events.{CompoundEventId, EventId, EventStatus}
import ch.datascience.graph.model.projects
import ch.datascience.metrics.LabeledHistogram
import eu.timepit.refined.api.Refined
import io.renku.eventlog.subscriptions.EventFinder
import io.renku.eventlog.{EventLogDB, TypeSerializers}
import skunk._
import skunk.implicits._
import skunk.codec.all._
import skunk.data.Completion

import java.time.Instant.now
import java.time.{OffsetDateTime, ZoneId}

<<<<<<< HEAD
private class LostSubscriberEventFinder[Interpretation[_]: Async: Bracket[*[_], Throwable]: ContextShift](
    transactor:       SessionResource[Interpretation, EventLogDB],
    queriesExecTimes: LabeledHistogram[Interpretation, SqlQuery.Name]
) extends DbClient(Some(queriesExecTimes))
    with EventFinder[Interpretation, ZombieEvent]
=======
private class LostSubscriberEventFinder(transactor:       DbTransactor[IO, EventLogDB],
                                        queriesExecTimes: LabeledHistogram[IO, SqlQuery.Name]
)(implicit contextShift:                                  ContextShift[IO])
    extends DbClient(Some(queriesExecTimes))
    with EventFinder[IO, ZombieEvent]
>>>>>>> 25bf3372
    with ZombieEventSubProcess
    with TypeSerializers {

  override def popEvent(): Interpretation[Option[ZombieEvent]] = transactor.use { implicit session =>
    session.transaction.use { transation =>
      for {
        sp <- transation.savepoint
        result <- (findEvents >>= markEventTaken) recoverWith { error =>
                    transation.rollback(sp).flatMap(_ => error.raiseError[Interpretation, Option[ZombieEvent]])
                  }
      } yield result
    }
  }

  private def findEvents(implicit session: Session[Interpretation]) = measureExecutionTime {
    SqlQuery(
      Kleisli { session =>
        val query: Query[EventStatus ~ EventStatus ~ String, ZombieEvent] =
          sql"""SELECT DISTINCT evt.event_id, evt.project_id, proj.project_path, evt.status
                FROM event_delivery delivery
                JOIN event evt ON evt.event_id = delivery.event_id
                  AND evt.project_id = delivery.project_id
                  AND (evt.status = $eventStatusPut OR evt.status = $eventStatusPut)
                  AND (evt.message IS NULL OR evt.message <> $text)
                JOIN project proj ON evt.project_id = proj.project_id
                WHERE NOT EXISTS ( 
                  SELECT sub.delivery_id 
                  FROM subscriber sub 
                  WHERE sub.delivery_id = delivery.delivery_id
                )
                LIMIT 1
            """.query(eventIdGet ~ projectIdGet ~ projectPathGet ~ eventStatusGet).map {
            case eventId ~ projectId ~ projectPath ~ status =>
              ZombieEvent(processName, CompoundEventId(eventId, projectId), projectPath, status)
          }
        session.prepare(query).use(_.option(GeneratingTriples ~ TransformingTriples ~ zombieMessage))
      },
      name = Refined.unsafeApply(s"${categoryName.value.toLowerCase} - lse - find events")
    )
  }

  private def markEventTaken(implicit
      session: Session[Interpretation]
  ): Option[ZombieEvent] => Interpretation[Option[ZombieEvent]] = {
    case None        => Option.empty[ZombieEvent].pure[Interpretation]
    case Some(event) => updateMessage(event.eventId) map toNoneIfEventAlreadyTaken(event)
  }

  private def updateMessage(eventId: CompoundEventId)(implicit session: Session[Interpretation]) =
    measureExecutionTime {
      SqlQuery(
        Kleisli { session =>
          val query: Command[String ~ OffsetDateTime ~ EventId ~ projects.Id] =
            sql"""UPDATE event
                  SET message = $text, execution_date = $timestamptz
                  WHERE event_id = $eventIdPut AND project_id = $projectIdPut
                  """.command
          session
            .prepare(query)
            .use(
              _.execute(
                zombieMessage ~ OffsetDateTime.ofInstant(now(), ZoneId.systemDefault()) ~ eventId.id ~ eventId.projectId
              )
            )
        },
        name = Refined.unsafeApply(s"${categoryName.value.toLowerCase} - lse - update message")
      )
    }

  private def toNoneIfEventAlreadyTaken(event: ZombieEvent): Completion => Option[ZombieEvent] = {
    case Completion.Update(0) => None
    case Completion.Update(1) => Some(event)
    case completion =>
      throw new Exception(
        s"${categoryName.value.toLowerCase} - lse - Query failed with status $completion"
      ) // TODO verify
  }

  override val processName: ZombieEventProcess = ZombieEventProcess("lse")
}

private object LostSubscriberEventFinder {
  def apply(
      transactor:          SessionResource[IO, EventLogDB],
      queriesExecTimes:    LabeledHistogram[IO, SqlQuery.Name]
  )(implicit contextShift: ContextShift[IO]): IO[EventFinder[IO, ZombieEvent]] = IO {
    new LostSubscriberEventFinder[IO](transactor, queriesExecTimes)
  }
}<|MERGE_RESOLUTION|>--- conflicted
+++ resolved
@@ -18,12 +18,8 @@
 
 package io.renku.eventlog.subscriptions.zombieevents
 
-<<<<<<< HEAD
 import cats.data.Kleisli
 import cats.effect.{Async, Bracket, ContextShift, IO}
-=======
-import cats.effect.{ContextShift, IO}
->>>>>>> 25bf3372
 import cats.free.Free
 import cats.syntax.all._
 import ch.datascience.db.{DbClient, SessionResource, SqlQuery}
@@ -42,19 +38,11 @@
 import java.time.Instant.now
 import java.time.{OffsetDateTime, ZoneId}
 
-<<<<<<< HEAD
 private class LostSubscriberEventFinder[Interpretation[_]: Async: Bracket[*[_], Throwable]: ContextShift](
     transactor:       SessionResource[Interpretation, EventLogDB],
     queriesExecTimes: LabeledHistogram[Interpretation, SqlQuery.Name]
 ) extends DbClient(Some(queriesExecTimes))
     with EventFinder[Interpretation, ZombieEvent]
-=======
-private class LostSubscriberEventFinder(transactor:       DbTransactor[IO, EventLogDB],
-                                        queriesExecTimes: LabeledHistogram[IO, SqlQuery.Name]
-)(implicit contextShift:                                  ContextShift[IO])
-    extends DbClient(Some(queriesExecTimes))
-    with EventFinder[IO, ZombieEvent]
->>>>>>> 25bf3372
     with ZombieEventSubProcess
     with TypeSerializers {
 
@@ -80,9 +68,9 @@
                   AND (evt.status = $eventStatusPut OR evt.status = $eventStatusPut)
                   AND (evt.message IS NULL OR evt.message <> $text)
                 JOIN project proj ON evt.project_id = proj.project_id
-                WHERE NOT EXISTS ( 
-                  SELECT sub.delivery_id 
-                  FROM subscriber sub 
+                WHERE NOT EXISTS (
+                  SELECT sub.delivery_id
+                  FROM subscriber sub
                   WHERE sub.delivery_id = delivery.delivery_id
                 )
                 LIMIT 1
