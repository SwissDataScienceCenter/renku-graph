/*
 * Copyright 2021 Swiss Data Science Center (SDSC)
 * A partnership between École Polytechnique Fédérale de Lausanne (EPFL) and
 * Eidgenössische Technische Hochschule Zürich (ETHZ).
 *
 * Licensed under the Apache License, Version 2.0 (the "License");
 * you may not use this file except in compliance with the License.
 * You may obtain a copy of the License at
 *
 *     http://www.apache.org/licenses/LICENSE-2.0
 *
 * Unless required by applicable law or agreed to in writing, software
 * distributed under the License is distributed on an "AS IS" BASIS,
 * WITHOUT WARRANTIES OR CONDITIONS OF ANY KIND, either express or implied.
 * See the License for the specific language governing permissions and
 * limitations under the License.
 */

package io.renku.eventlog.subscriptions

<<<<<<< HEAD
=======
import cats.{MonadThrow, Show}
>>>>>>> 4f2767ba
import cats.syntax.all._
import cats.{MonadError, MonadThrow}
import ch.datascience.events.consumers.subscriptions.SubscriberUrl
import ch.datascience.graph.model.events.CategoryName
import org.typelevel.log4cats.Logger

import scala.util.control.NonFatal

private trait DispatchRecovery[Interpretation[_], CategoryEvent] {

  def returnToQueue(event: CategoryEvent): Interpretation[Unit]

  def recover(url: SubscriberUrl, event: CategoryEvent): PartialFunction[Throwable, Interpretation[Unit]]
}

private object LoggingDispatchRecovery {

  def apply[Interpretation[_]: MonadThrow, CategoryEvent](
      categoryName: CategoryName,
      logger:       Logger[Interpretation]
  )(implicit
      show: Show[CategoryEvent]
  ): Interpretation[DispatchRecovery[Interpretation, CategoryEvent]] =
    MonadThrow[Interpretation].catchNonFatal {
      new DispatchRecovery[Interpretation, CategoryEvent] {

        override def returnToQueue(event: CategoryEvent): Interpretation[Unit] = ().pure[Interpretation]

        override def recover(url:   SubscriberUrl,
                             event: CategoryEvent
        ): PartialFunction[Throwable, Interpretation[Unit]] = { case NonFatal(exception) =>
          logger.error(exception)(show"$categoryName: $event, $url failed")
        }
      }
    }
}<|MERGE_RESOLUTION|>--- conflicted
+++ resolved
@@ -18,12 +18,8 @@
 
 package io.renku.eventlog.subscriptions
 
-<<<<<<< HEAD
-=======
 import cats.{MonadThrow, Show}
->>>>>>> 4f2767ba
 import cats.syntax.all._
-import cats.{MonadError, MonadThrow}
 import ch.datascience.events.consumers.subscriptions.SubscriberUrl
 import ch.datascience.graph.model.events.CategoryName
 import org.typelevel.log4cats.Logger
@@ -42,9 +38,7 @@
   def apply[Interpretation[_]: MonadThrow, CategoryEvent](
       categoryName: CategoryName,
       logger:       Logger[Interpretation]
-  )(implicit
-      show: Show[CategoryEvent]
-  ): Interpretation[DispatchRecovery[Interpretation, CategoryEvent]] =
+  )(implicit show:  Show[CategoryEvent]): Interpretation[DispatchRecovery[Interpretation, CategoryEvent]] =
     MonadThrow[Interpretation].catchNonFatal {
       new DispatchRecovery[Interpretation, CategoryEvent] {
 
@@ -53,7 +47,7 @@
         override def recover(url:   SubscriberUrl,
                              event: CategoryEvent
         ): PartialFunction[Throwable, Interpretation[Unit]] = { case NonFatal(exception) =>
-          logger.error(exception)(show"$categoryName: $event, $url failed")
+          logger.error(exception)(show"$categoryName: $event, url = $url failed")
         }
       }
     }
