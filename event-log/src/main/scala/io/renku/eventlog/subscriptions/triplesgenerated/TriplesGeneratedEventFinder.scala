--- conflicted
+++ resolved
@@ -21,13 +21,8 @@
 import cats.data._
 import cats.effect.{BracketThrow, IO, Sync}
 import cats.syntax.all._
-<<<<<<< HEAD
-import ch.datascience.db.{DbClient, SessionResource, SqlStatement}
-import ch.datascience.db.implicits._
-=======
 import ch.datascience.db.implicits._
 import ch.datascience.db.{DbClient, SessionResource, SqlStatement}
->>>>>>> bf87f9aa
 import ch.datascience.graph.model.events.EventStatus._
 import ch.datascience.graph.model.events.{CompoundEventId, EventId, EventStatus}
 import ch.datascience.graph.model.projects
@@ -191,11 +186,7 @@
             awaitingTransformationGauge: LabeledGauge[IO, projects.Path],
             underTransformationGauge:    LabeledGauge[IO, projects.Path],
             queriesExecTimes:            LabeledHistogram[IO, SqlStatement.Name]
-<<<<<<< HEAD
-  )(implicit contextShift:               ContextShift[IO]): IO[EventFinder[IO, TriplesGeneratedEvent]] = IO {
-=======
   ): IO[EventFinder[IO, TriplesGeneratedEvent]] = IO {
->>>>>>> bf87f9aa
     new TriplesGeneratedEventFinderImpl(sessionResource,
                                         awaitingTransformationGauge,
                                         underTransformationGauge,
