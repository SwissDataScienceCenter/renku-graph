--- conflicted
+++ resolved
@@ -34,12 +34,8 @@
 import scala.language.postfixOps
 import scala.util.control.NonFatal
 
-<<<<<<< HEAD
 private class DispatchRecoveryImpl[Interpretation[_]: Async: Bracket[*[_], Throwable]](
-=======
-private class DispatchRecoveryImpl[Interpretation[_]: Bracket[*[_], Throwable]](
     awaitingTransformationGauge:     LabeledGauge[Interpretation, projects.Path],
->>>>>>> 25bf3372
     underTriplesTransformationGauge: LabeledGauge[Interpretation, projects.Path],
     statusUpdatesRunner:             StatusUpdatesRunner[Interpretation],
     logger:                          Logger[Interpretation],
@@ -88,12 +84,8 @@
 
   private val OnErrorSleep: FiniteDuration = 1 seconds
 
-<<<<<<< HEAD
   def apply(transactor:                      SessionResource[IO, EventLogDB],
-=======
-  def apply(transactor:                      DbTransactor[IO, EventLogDB],
             awaitingTransformationGauge:     LabeledGauge[IO, projects.Path],
->>>>>>> 25bf3372
             underTriplesTransformationGauge: LabeledGauge[IO, projects.Path],
             queriesExecTimes:                LabeledHistogram[IO, SqlQuery.Name],
             logger:                          Logger[IO]
