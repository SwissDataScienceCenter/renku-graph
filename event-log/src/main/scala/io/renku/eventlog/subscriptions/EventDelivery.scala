--- conflicted
+++ resolved
@@ -56,17 +56,9 @@
       } yield result
   } flatMap toResult
 
-<<<<<<< HEAD
-  def unregister(eventId: CompoundEventId): Interpretation[Unit] = transactor.use { implicit session =>
-    deleteDelivery(eventId.id, eventId.projectId)
-  }
-
   private def insert(eventId: events.EventId, projectId: projects.Id, subscriberUrl: SubscriberUrl)(implicit
       session:                Session[Interpretation]
   ) =
-=======
-  private def insert(eventId: events.EventId, projectId: projects.Id, subscriberUrl: SubscriberUrl) =
->>>>>>> 25bf3372
     measureExecutionTime {
       SqlQuery(
         Kleisli { session =>
@@ -90,8 +82,8 @@
     SqlQuery(
       Kleisli { session =>
         val query: Command[EventId ~ projects.Id] = sql"""DELETE FROM event_delivery
-                                                        WHERE event_id = $eventIdPut AND project_id = $projectIdPut
-                                                     """.command
+                                                          WHERE event_id = $eventIdPut AND project_id = $projectIdPut
+                                                       """.command
         session.prepare(query).use(_.execute(eventId ~ projectId)).void
       },
       name = "event delivery info - remove"
