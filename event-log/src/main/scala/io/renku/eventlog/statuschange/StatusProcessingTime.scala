/*
 * Copyright 2021 Swiss Data Science Center (SDSC)
 * A partnership between École Polytechnique Fédérale de Lausanne (EPFL) and
 * Eidgenössische Technische Hochschule Zürich (ETHZ).
 *
 * Licensed under the Apache License, Version 2.0 (the "License");
 * you may not use this file except in compliance with the License.
 * You may obtain a copy of the License at
 *
 *     http://www.apache.org/licenses/LICENSE-2.0
 *
 * Unless required by applicable law or agreed to in writing, software
 * distributed under the License is distributed on an "AS IS" BASIS,
 * WITHOUT WARRANTIES OR CONDITIONS OF ANY KIND, either express or implied.
 * See the License for the specific language governing permissions and
 * limitations under the License.
 */

package io.renku.eventlog.statuschange

import cats.data.Kleisli
import cats.effect.{Async, Bracket}
import cats.syntax.all._
import ch.datascience.db.SqlQuery
import ch.datascience.graph.model.events.{CompoundEventId, EventId, EventProcessingTime, EventStatus}
import ch.datascience.graph.model.projects
import eu.timepit.refined.auto._
import io.renku.eventlog.TypeSerializers
import skunk._
import skunk.implicits._
import skunk.codec.all._
import skunk.data.Completion

trait StatusProcessingTime extends TypeSerializers {
<<<<<<< HEAD
  def upsertStatusProcessingTime[Interpretation[_]: Async: Bracket[*[_], Throwable]](
      eventId:             CompoundEventId,
      status:              EventStatus,
      maybeProcessingTime: Option[EventProcessingTime]
  ): Option[SqlQuery[Interpretation, Int]] = maybeProcessingTime.map { processingTime =>
    SqlQuery[Interpretation, Int](
      Kleisli { session =>
        val query: Command[EventId ~ projects.Id ~ EventStatus ~ EventProcessingTime] =
          sql"""INSERT INTO status_processing_time(event_id, project_id, status, processing_time)
                VALUES($eventIdPut, $projectIdPut, $eventStatusPut, $eventProcessingTimePut)
                ON CONFLICT (event_id, project_id, status)
                DO UPDATE SET processing_time = EXCLUDED.processing_time;
                """.command
        session
          .prepare(query)
          .use(_.execute(eventId.id ~ eventId.projectId ~ status ~ processingTime))
          .map {
            case Completion.Insert(n) => n
            case completion =>
              throw new RuntimeException(s"upsert_processing_time time query failed with completion status $completion")
          }
      },
=======
  def upsertStatusProcessingTime(eventId:             CompoundEventId,
                                 status:              EventStatus,
                                 maybeProcessingTime: Option[EventProcessingTime]
  ): Option[SqlQuery[Int]] = maybeProcessingTime.map { processingTime =>
    SqlQuery[Int](
      query = sql"""|INSERT INTO status_processing_time(event_id, project_id, status, processing_time)
                    |VALUES(${eventId.id}, ${eventId.projectId}, $status, $processingTime)
                    |ON CONFLICT (event_id, project_id, status)
                    |DO UPDATE SET processing_time = EXCLUDED.processing_time;
                    |""".stripMargin.update.run.map(_ => 1),
>>>>>>> 25bf3372
      name = "upsert_processing_time"
    )
  }
}<|MERGE_RESOLUTION|>--- conflicted
+++ resolved
@@ -32,7 +32,6 @@
 import skunk.data.Completion
 
 trait StatusProcessingTime extends TypeSerializers {
-<<<<<<< HEAD
   def upsertStatusProcessingTime[Interpretation[_]: Async: Bracket[*[_], Throwable]](
       eventId:             CompoundEventId,
       status:              EventStatus,
@@ -49,24 +48,8 @@
         session
           .prepare(query)
           .use(_.execute(eventId.id ~ eventId.projectId ~ status ~ processingTime))
-          .map {
-            case Completion.Insert(n) => n
-            case completion =>
-              throw new RuntimeException(s"upsert_processing_time time query failed with completion status $completion")
-          }
+          .map(_ => 1)
       },
-=======
-  def upsertStatusProcessingTime(eventId:             CompoundEventId,
-                                 status:              EventStatus,
-                                 maybeProcessingTime: Option[EventProcessingTime]
-  ): Option[SqlQuery[Int]] = maybeProcessingTime.map { processingTime =>
-    SqlQuery[Int](
-      query = sql"""|INSERT INTO status_processing_time(event_id, project_id, status, processing_time)
-                    |VALUES(${eventId.id}, ${eventId.projectId}, $status, $processingTime)
-                    |ON CONFLICT (event_id, project_id, status)
-                    |DO UPDATE SET processing_time = EXCLUDED.processing_time;
-                    |""".stripMargin.update.run.map(_ => 1),
->>>>>>> 25bf3372
       name = "upsert_processing_time"
     )
   }
