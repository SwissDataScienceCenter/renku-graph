--- conflicted
+++ resolved
@@ -27,11 +27,11 @@
 import ch.datascience.graph.model.projects
 import ch.datascience.metrics.LabeledGauge
 import eu.timepit.refined.auto._
-<<<<<<< HEAD
 import io.renku.eventlog.ExecutionDate
-import io.renku.eventlog.statuschange.commands.CommandFindingResult.CommandFound
+import io.renku.eventlog.statuschange.ChangeStatusRequest.EventOnlyRequest
+import io.renku.eventlog.statuschange.CommandFindingResult.{CommandFound, NotSupported}
 import io.renku.eventlog.statuschange.commands.ProjectPathFinder.findProjectPath
-import org.http4s.{MediaType, Request}
+import io.renku.eventlog.statuschange.{ChangeStatusRequest, CommandFindingResult}
 import skunk._
 import skunk.data.Completion
 import skunk.implicits._
@@ -39,17 +39,6 @@
 import java.time.Instant
 
 final case class ToNew[Interpretation[_]: Async: Bracket[*[_], Throwable]](
-=======
-import io.renku.eventlog.EventLogDB
-import io.renku.eventlog.statuschange.ChangeStatusRequest.EventOnlyRequest
-import io.renku.eventlog.statuschange.CommandFindingResult.{CommandFound, NotSupported}
-import io.renku.eventlog.statuschange.commands.ProjectPathFinder.findProjectPath
-import io.renku.eventlog.statuschange.{ChangeStatusRequest, CommandFindingResult}
-
-import java.time.Instant
-
-final case class ToNew[Interpretation[_]: Bracket[*[_], Throwable]](
->>>>>>> 25bf3372
     eventId:                        CompoundEventId,
     awaitingTriplesGenerationGauge: LabeledGauge[Interpretation, projects.Path],
     underTriplesGenerationGauge:    LabeledGauge[Interpretation, projects.Path],
@@ -59,11 +48,7 @@
 
   override lazy val status: EventStatus = New
 
-<<<<<<< HEAD
-  override def queries: NonEmptyList[SqlQuery[Interpretation, Int]] = NonEmptyList(
-=======
-  override def queries: NonEmptyList[SqlQuery[Int]] = NonEmptyList.of(
->>>>>>> 25bf3372
+  override def queries: NonEmptyList[SqlQuery[Interpretation, Int]] = NonEmptyList.of(
     SqlQuery(
       Kleisli { session =>
         val query: Command[EventStatus ~ ExecutionDate ~ EventId ~ projects.Id ~ EventStatus] =
@@ -100,30 +85,7 @@
 }
 
 object ToNew {
-<<<<<<< HEAD
   def factory[Interpretation[_]: Async: Bracket[*[_], Throwable]](
-      awaitingTriplesGenerationGauge: LabeledGauge[Interpretation, projects.Path],
-      underTriplesGenerationGauge:    LabeledGauge[Interpretation, projects.Path]
-  ): Kleisli[Interpretation, (CompoundEventId, Request[Interpretation]), CommandFindingResult] =
-    Kleisli { case (eventId, request) =>
-      when(request, has = MediaType.application.json) {
-        {
-          for {
-            _                   <- request.validate(status = New)
-            maybeProcessingTime <- request.getProcessingTime
-          } yield CommandFound(
-            ToNew[Interpretation](
-              eventId,
-              awaitingTriplesGenerationGauge,
-              underTriplesGenerationGauge,
-              maybeProcessingTime
-            )
-          )
-        }.merge
-      }
-    }
-=======
-  def factory[Interpretation[_]: Sync: MonadError[*[_], Throwable]](
       awaitingTriplesGenerationGauge: LabeledGauge[Interpretation, projects.Path],
       underTriplesGenerationGauge:    LabeledGauge[Interpretation, projects.Path]
   ): Kleisli[Interpretation, ChangeStatusRequest, CommandFindingResult] = Kleisli.fromFunction {
@@ -133,5 +95,4 @@
       )
     case _ => NotSupported
   }
->>>>>>> 25bf3372
 }