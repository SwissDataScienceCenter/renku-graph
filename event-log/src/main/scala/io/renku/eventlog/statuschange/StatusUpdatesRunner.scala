--- conflicted
+++ resolved
@@ -19,8 +19,7 @@
 package io.renku.eventlog.statuschange
 
 import cats.data.Kleisli
-import cats.effect.{Async, Bracket, IO}
-import cats.free.Free
+import cats.effect.{Async, Bracket}
 import cats.syntax.all._
 import ch.datascience.data.ErrorMessage
 import ch.datascience.db.{DbClient, SessionResource, SqlQuery}
@@ -29,14 +28,13 @@
 import ch.datascience.metrics.LabeledHistogram
 import eu.timepit.refined.api.Refined
 import eu.timepit.refined.auto._
-import org.typelevel.log4cats.Logger
 import io.renku.eventlog.EventLogDB
 import io.renku.eventlog.statuschange.commands.UpdateResult.{NotFound, Updated}
 import io.renku.eventlog.statuschange.commands.{ChangeStatusCommand, UpdateResult}
+import org.typelevel.log4cats.Logger
 import skunk._
+import skunk.data.Completion
 import skunk.implicits._
-import skunk.codec.all._
-import skunk.data.Completion
 
 import scala.util.control.NonFatal
 
@@ -52,21 +50,15 @@
     with StatusUpdatesRunner[Interpretation]
     with StatusProcessingTime {
 
-<<<<<<< HEAD
   override def run(command: ChangeStatusCommand[Interpretation]): Interpretation[UpdateResult] =
     sessionResource.useWithTransactionK {
       Kleisli { case (transaction, session) =>
         {
           for {
-            _ <- deleteDelivery(command) recoverWith errorToUpdateResult(
-                   s"Event ${command.eventId} - cannot remove event delivery",
-                   Completion.Delete(0).pure[Interpretation].widen[Completion]
-                 )
             sp <- Kleisli.liftF(transaction.savepoint)
-            updateResult <-
-              executeCommand(command) recoverWith errorToUpdateResult(s"Event ${command.eventId} got ${command.status}",
-                                                                      transaction.rollback(sp)
-              )
+            updateResult <- (deleteDelivery(command) >> executeCommand(command)).recoverWith(
+                              deliveryCleanUp(command, () => transaction.rollback(sp))
+                            )
             _ <- Kleisli.liftF(logInfo(command, updateResult))
             _ <- command updateGauges updateResult
           } yield updateResult
@@ -74,54 +66,32 @@
       }
     }
 
-  private def errorToUpdateResult(message:  String,
-                                  rollback: => Interpretation[Completion]
+  private def deliveryCleanUp(command:  ChangeStatusCommand[Interpretation],
+                              rollback: () => Interpretation[Completion]
   ): PartialFunction[Throwable, Kleisli[Interpretation, Session[Interpretation], UpdateResult]] = {
     case NonFatal(exception) =>
-      Kleisli.liftF {
-        for {
-          _ <- rollback
-          _ <- logger.error(exception)(message)
-        } yield UpdateResult.Failure(ErrorMessage.withExceptionMessage(exception))
-      }
-=======
-  private implicit val transact: DbTransactor[IO, EventLogDB] = transactor
-
-  import doobie.implicits._
-
-  override def run(command: ChangeStatusCommand[IO]): IO[UpdateResult] = for {
-    updateResult <- (deleteDelivery(command) >> executeCommand(command))
-                      .transact(transactor.get)
-                      .recoverWith(deliveryCleanUp(command))
-    _ <- logInfo(command, updateResult)
-    _ <- command updateGauges updateResult
-  } yield updateResult
-
-  private def deliveryCleanUp(command: ChangeStatusCommand[IO]): PartialFunction[Throwable, IO[UpdateResult]] = {
-    case NonFatal(exception) =>
-      deleteDelivery(command)
-        .transact(transactor.get)
-        .recoverWith(deliveryErrorToResult(command)) >>= {
+      Kleisli.liftF[Interpretation, Session[Interpretation], Completion](rollback()) >>
+        deleteDelivery(command)
+          .recoverWith(deliveryErrorToResult(command)) >>= {
         case UpdateResult.Updated => logAndAsResult(s"Event ${command.eventId} got ${command.status}", exception)
-        case deletionResult       => deletionResult.pure[IO]
+        case deletionResult       => Kleisli.pure(deletionResult)
       }
   }
 
-  private def deliveryErrorToResult(command: ChangeStatusCommand[IO]): PartialFunction[Throwable, IO[UpdateResult]] = {
+  private def deliveryErrorToResult(
+      command: ChangeStatusCommand[Interpretation]
+  ): PartialFunction[Throwable, Kleisli[Interpretation, Session[Interpretation], UpdateResult]] = {
     case NonFatal(exception) =>
       logAndAsResult(s"Event ${command.eventId} - cannot remove event delivery", exception)
   }
 
-  private def logAndAsResult(message: String, cause: Throwable): IO[UpdateResult] = {
-    logger.error(cause)(message)
-    UpdateResult.Failure(ErrorMessage.withExceptionMessage(cause)).pure[IO]
->>>>>>> 1e26a53a
-  }
-
-  private def logInfo(command: ChangeStatusCommand[Interpretation], updateResult: UpdateResult) = updateResult match {
-    case Updated => logger.info(s"Event ${command.eventId} got ${command.status}")
-    case _       => ().pure[Interpretation]
-  }
+  private def logAndAsResult(message: String, cause: Throwable) =
+    Kleisli.liftF(
+      logger.error(cause)(message) >> UpdateResult
+        .Failure(ErrorMessage.withExceptionMessage(cause))
+        .pure[Interpretation]
+        .widen[UpdateResult]
+    )
 
   private def executeCommand(
       command: ChangeStatusCommand[Interpretation]
@@ -171,18 +141,16 @@
       )
     }
 
+  private def logInfo(command: ChangeStatusCommand[Interpretation], updateResult: UpdateResult) = updateResult match {
+    case Updated => logger.info(s"Event ${command.eventId} got ${command.status}")
+    case _       => Bracket[Interpretation, Throwable].unit
+  }
   private def maybeUpdateProcessingTimeQuery(command: ChangeStatusCommand[Interpretation]) =
     upsertStatusProcessingTime(command.eventId, command.status, command.maybeProcessingTime)
 
-<<<<<<< HEAD
-  private def runUpdateQueriesIfSuccessful(queries: List[SqlQuery[Interpretation, Int]],
-                                           command: ChangeStatusCommand[Interpretation]
+  private def executeQueries(queries: List[SqlQuery[Interpretation, Int]],
+                             command: ChangeStatusCommand[Interpretation]
   ) =
-=======
-  private def executeQueries(queries: List[SqlQuery[Int]],
-                             command: ChangeStatusCommand[IO]
-  ): ConnectionIO[UpdateResult] =
->>>>>>> 1e26a53a
     queries
       .map(query => measureExecutionTimeK(query).map(query -> _))
       .sequence
