--- conflicted
+++ resolved
@@ -119,22 +119,6 @@
   override lazy val status: events.EventStatus = TriplesGenerated
 
   override def queries: NonEmptyList[SqlStatement[Interpretation, Int]] = NonEmptyList.of(
-<<<<<<< HEAD
-    SqlStatement(
-      queryExecution = updateStatus,
-      name = "transforming_triples->triples_generated"
-    )
-  )
-
-  private lazy val updateStatus = Kleisli[Interpretation, Session[Interpretation], Int] { session =>
-    val query: Command[EventStatus ~ ExecutionDate ~ EventId ~ projects.Id ~ EventStatus] =
-      sql"""
-      UPDATE event
-      SET status = $eventStatusEncoder, execution_date = $executionDateEncoder
-      WHERE event_id = $eventIdEncoder
-        AND project_id = $projectIdEncoder
-        AND status = $eventStatusEncoder;
-=======
     SqlStatement(name = "transforming_triples->triples_generated")
       .command[EventStatus ~ ExecutionDate ~ EventId ~ projects.Id ~ EventStatus](
         sql"""UPDATE event
@@ -142,7 +126,6 @@
               WHERE event_id = $eventIdEncoder
                 AND project_id = $projectIdEncoder
                 AND status = $eventStatusEncoder;
->>>>>>> bf87f9aa
       """.command
       )
       .arguments(status ~ ExecutionDate(now()) ~ eventId.id ~ eventId.projectId ~ TransformingTriples)
