--- conflicted
+++ resolved
@@ -30,16 +30,11 @@
 import io.renku.eventlog.statuschange.ChangeStatusRequest.EventOnlyRequest
 import io.renku.eventlog.statuschange.CommandFindingResult.{CommandFound, NotSupported, PayloadMalformed}
 import io.renku.eventlog.statuschange.commands.ProjectPathFinder.findProjectPath
-<<<<<<< HEAD
+import io.renku.eventlog.statuschange.{ChangeStatusRequest, CommandFindingResult}
 import io.renku.eventlog.{EventMessage, ExecutionDate}
-import org.http4s.{MediaType, Request}
-import skunk.{Command, _}
 import skunk.data.Completion
 import skunk.implicits._
-=======
-import io.renku.eventlog.statuschange.{ChangeStatusRequest, CommandFindingResult}
-import io.renku.eventlog.{EventLogDB, EventMessage}
->>>>>>> 25bf3372
+import skunk.{Command, _}
 
 import java.time.Instant
 
@@ -89,29 +84,6 @@
 object ToTransformationNonRecoverableFailure {
   def factory[Interpretation[_]: Async: Bracket[*[_], Throwable]](
       underTriplesTransformationGauge: LabeledGauge[Interpretation, projects.Path]
-<<<<<<< HEAD
-  ): Kleisli[Interpretation, (CompoundEventId, Request[Interpretation]), CommandFindingResult] =
-    Kleisli { case (eventId, request) =>
-      when(request, has = MediaType.application.json) {
-        {
-          for {
-            _                   <- request.validate(status = TransformationNonRecoverableFailure)
-            maybeProcessingTime <- request.getProcessingTime
-            message             <- request.message
-          } yield CommandFound(
-            ToTransformationNonRecoverableFailure[Interpretation](
-              eventId,
-              message,
-              underTriplesTransformationGauge,
-              maybeProcessingTime
-            )
-          )
-        }.merge
-      }
-    }
-=======
-  )(implicit
-      ME: MonadError[Interpretation, Throwable]
   ): Kleisli[Interpretation, ChangeStatusRequest, CommandFindingResult] = Kleisli.fromFunction {
     case EventOnlyRequest(eventId, TransformationNonRecoverableFailure, maybeProcessingTime, Some(message)) =>
       CommandFound(
@@ -125,5 +97,4 @@
     case EventOnlyRequest(_, TransformationNonRecoverableFailure, _, None) => PayloadMalformed("No message provided")
     case _                                                                 => NotSupported
   }
->>>>>>> 25bf3372
 }