/*
 * Copyright 2020 Swiss Data Science Center (SDSC)
 * A partnership between École Polytechnique Fédérale de Lausanne (EPFL) and
 * Eidgenössische Technische Hochschule Zürich (ETHZ).
 *
 * Licensed under the Apache License, Version 2.0 (the "License");
 * you may not use this file except in compliance with the License.
 * You may obtain a copy of the License at
 *
 *     http://www.apache.org/licenses/LICENSE-2.0
 *
 * Unless required by applicable law or agreed to in writing, software
 * distributed under the License is distributed on an "AS IS" BASIS,
 * WITHOUT WARRANTIES OR CONDITIONS OF ANY KIND, either express or implied.
 * See the License for the specific language governing permissions and
 * limitations under the License.
 */

package io.renku.eventlog.statuschange.commands

import cats.effect.Bracket
import cats.syntax.all._
import ch.datascience.db.{DbTransactor, SqlQuery}
import ch.datascience.graph.model.events.EventStatus._
import ch.datascience.graph.model.events.{CompoundEventId, EventStatus}
import ch.datascience.graph.model.projects
import ch.datascience.metrics.LabeledGauge
import doobie.implicits._
import eu.timepit.refined.auto._
import io.renku.eventlog.EventLogDB
import io.renku.eventlog.statuschange.commands.ProjectPathFinder.findProjectPath

import java.time.Instant

final case class ToTriplesStore[Interpretation[_]](
    eventId:                     CompoundEventId,
    underTriplesGenerationGauge: LabeledGauge[Interpretation, projects.Path],
    now:                         () => Instant = () => Instant.now
)(implicit ME:                   Bracket[Interpretation, Throwable])
    extends ChangeStatusCommand[Interpretation] {

<<<<<<< HEAD
  override val status: EventStatus = TriplesStore
// TODO temporary status change from GeneratingTriples to triples store in the end only TransformingTriples can be transformed to TriplesStore
=======
  override lazy val status: EventStatus = TriplesStore

>>>>>>> cc4dab63
  override def query: SqlQuery[Int] = SqlQuery(
    sql"""|UPDATE event
          |SET status = $status, execution_date = ${now()}
          |WHERE event_id = ${eventId.id} AND project_id = ${eventId.projectId} AND (status = ${GeneratingTriples: EventStatus} OR status = ${TransformingTriples: EventStatus})
          |""".stripMargin.update.run,
    name = "generating_triples-transforming_triples->triples_store"
  )

  override def updateGauges(
      updateResult:      UpdateResult
  )(implicit transactor: DbTransactor[Interpretation, EventLogDB]): Interpretation[Unit] = updateResult match {
    case UpdateResult.Updated => findProjectPath(eventId) flatMap underTriplesGenerationGauge.decrement
    case _                    => ME.unit
  }
}<|MERGE_RESOLUTION|>--- conflicted
+++ resolved
@@ -39,13 +39,8 @@
 )(implicit ME:                   Bracket[Interpretation, Throwable])
     extends ChangeStatusCommand[Interpretation] {
 
-<<<<<<< HEAD
-  override val status: EventStatus = TriplesStore
+  override lazy val status: EventStatus = TriplesStore
 // TODO temporary status change from GeneratingTriples to triples store in the end only TransformingTriples can be transformed to TriplesStore
-=======
-  override lazy val status: EventStatus = TriplesStore
-
->>>>>>> cc4dab63
   override def query: SqlQuery[Int] = SqlQuery(
     sql"""|UPDATE event
           |SET status = $status, execution_date = ${now()}
