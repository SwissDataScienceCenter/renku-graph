/*
 * Copyright 2021 Swiss Data Science Center (SDSC)
 * A partnership between École Polytechnique Fédérale de Lausanne (EPFL) and
 * Eidgenössische Technische Hochschule Zürich (ETHZ).
 *
 * Licensed under the Apache License, Version 2.0 (the "License");
 * you may not use this file except in compliance with the License.
 * You may obtain a copy of the License at
 *
 *     http://www.apache.org/licenses/LICENSE-2.0
 *
 * Unless required by applicable law or agreed to in writing, software
 * distributed under the License is distributed on an "AS IS" BASIS,
 * WITHOUT WARRANTIES OR CONDITIONS OF ANY KIND, either express or implied.
 * See the License for the specific language governing permissions and
 * limitations under the License.
 */

package io.renku.eventlog.events.categories.creation

import cats.Applicative
import cats.data.{Kleisli, NonEmptyList}
import cats.effect.{BracketThrow, IO}
import cats.syntax.all._
import ch.datascience.db.{DbClient, SessionResource, SqlStatement}
import ch.datascience.graph.model.events.EventStatus._
import ch.datascience.graph.model.events._
import ch.datascience.graph.model.projects
import ch.datascience.metrics.{LabeledGauge, LabeledHistogram}
import eu.timepit.refined.auto._
import io.renku.eventlog.Event.{NewEvent, SkippedEvent}
import io.renku.eventlog.events.categories.creation.EventPersister.Result
import io.renku.eventlog.events.categories.creation.EventPersister.Result._
import io.renku.eventlog._
import skunk._
import skunk.implicits._

import java.time.Instant

trait EventPersister[Interpretation[_]] {
  def storeNewEvent(event: Event): Interpretation[Result]
}

class EventPersisterImpl[Interpretation[_]: BracketThrow](
    sessionResource:    SessionResource[Interpretation, EventLogDB],
    waitingEventsGauge: LabeledGauge[Interpretation, projects.Path],
    queriesExecTimes:   LabeledHistogram[Interpretation, SqlStatement.Name],
    now:                () => Instant = () => Instant.now
) extends DbClient(Some(queriesExecTimes))
    with EventPersister[Interpretation] {

  import io.renku.eventlog.TypeSerializers._

  override def storeNewEvent(event: Event): Interpretation[Result] = sessionResource.useWithTransactionK[Result] {
    Kleisli { case (transaction, session) =>
      for {
        sp <- transaction.savepoint
        result <- insertIfNotDuplicate(event)(session) recoverWith { case error =>
                    transaction.rollback(sp) >> error.raiseError[Interpretation, Result]
                  }
        _ <-
          Applicative[Interpretation].whenA(result == Created && event.status == New)(
            waitingEventsGauge.increment(event.project.path)
          )

      } yield result
    }
  }

  private def insertIfNotDuplicate(event: Event) =
    checkIfPersisted(event) >>= {
      case true  => Kleisli.pure(Existed: Result)
      case false => persist(event)
    }

  private def persist(event: Event): Kleisli[Interpretation, Session[Interpretation], Result] =
    for {
      updatedCommitEvent <- eventuallyAddToExistingBatch(event)
      _                  <- upsertProject(updatedCommitEvent)
      _                  <- insert(updatedCommitEvent)
    } yield Created

  private def eventuallyAddToExistingBatch(event: Event) =
    findBatchInQueue(event)
      .map(_.map(event.withBatchDate).getOrElse(event))

  private def checkIfPersisted(event: Event) = measureExecutionTime(
    SqlStatement(name = "new - check existence")
      .select[EventId ~ projects.Id, EventId](
        sql"""SELECT event_id
              FROM event
              WHERE event_id = $eventIdEncoder AND project_id = $projectIdEncoder
          """.query(eventIdDecoder)
      )
      .arguments(event.id ~ event.project.id)
      .build(_.option)
      .mapResult(_.isDefined)
  )

  private def findBatchInQueue(event: Event) = measureExecutionTime(
    SqlStatement(name = "new - find batch")
      .select[projects.Id, BatchDate](
        sql"""SELECT batch_date
<<<<<<< HEAD
                FROM event
                WHERE project_id = $projectIdEncoder AND #${`status IN`(New,
                                                                        GenerationRecoverableFailure,
                                                                        GeneratingTriples
        )}
                ORDER BY batch_date DESC
                LIMIT 1
=======
              FROM event
              WHERE project_id = $projectIdEncoder AND #${`status IN`(New,
                                                                      GenerationRecoverableFailure,
                                                                      GeneratingTriples
        )}
              ORDER BY batch_date DESC
              LIMIT 1
>>>>>>> bf87f9aa
          """.query(batchDateDecoder)
      )
      .arguments(event.project.id)
      .build(_.option)
  )

  private lazy val insert: Event => Kleisli[Interpretation, Session[Interpretation], Unit] = {
    case NewEvent(id, project, date, batchDate, body) =>
      val (createdDate, executionDate) = (CreatedDate.apply _ &&& ExecutionDate.apply _)(now())
      measureExecutionTime(
        SqlStatement(name = "new - create (NEW)")
          .command[
            EventId ~ projects.Id ~ EventStatus ~ CreatedDate ~ ExecutionDate ~ EventDate ~ BatchDate ~ EventBody
          ](
            sql"""INSERT INTO event (event_id, project_id, status, created_date, execution_date, event_date, batch_date, event_body)
                VALUES ($eventIdEncoder, $projectIdEncoder, $eventStatusEncoder, $createdDateEncoder, $executionDateEncoder, $eventDateEncoder, $batchDateEncoder, $eventBodyEncoder)
              """.command
          )
          .arguments(id ~ project.id ~ New ~ createdDate ~ executionDate ~ date ~ batchDate ~ body)
          .build
          .void
      )
    case SkippedEvent(id, project, date, batchDate, body, message) =>
      val (createdDate, executionDate) = (CreatedDate.apply _ &&& ExecutionDate.apply _)(now())
      measureExecutionTime(
        SqlStatement(name = "new - create (SKIPPED)")
          .command[
            EventId ~ projects.Id ~ EventStatus ~ CreatedDate ~ ExecutionDate ~ EventDate ~ BatchDate ~ EventBody ~ EventMessage
          ](
            sql"""INSERT INTO
                  event (event_id, project_id, status, created_date, execution_date, event_date, batch_date, event_body, message)
                  VALUES ($eventIdEncoder, $projectIdEncoder, $eventStatusEncoder, $createdDateEncoder, $executionDateEncoder, $eventDateEncoder, $batchDateEncoder, $eventBodyEncoder, $eventMessageEncoder)
              """.command
          )
          .arguments(id ~ project.id ~ Skipped ~ createdDate ~ executionDate ~ date ~ batchDate ~ body ~ message)
          .build
          .void
      )
  }

  private def upsertProject(event: Event) = measureExecutionTime(
    SqlStatement(name = "new - upsert project")
      .command[projects.Id ~ projects.Path ~ EventDate](
        sql"""
            INSERT INTO
            project (project_id, project_path, latest_event_date)
            VALUES ($projectIdEncoder, $projectPathEncoder, $eventDateEncoder)
            ON CONFLICT (project_id)
            DO 
              UPDATE SET latest_event_date = EXCLUDED.latest_event_date, project_path = EXCLUDED.project_path 
              WHERE EXCLUDED.latest_event_date > project.latest_event_date
          """.command
      )
      .arguments(event.project.id ~ event.project.path ~ event.date)
      .build
      .void
  )

  private def `status IN`(status: EventStatus, otherStatuses: EventStatus*) =
    s"status IN (${NonEmptyList.of(status, otherStatuses: _*).map(el => s"'$el'").toList.mkString(",")})"
}

object EventPersister {

  sealed trait Result extends Product with Serializable

  object Result {
    case object Created extends Result

    case object Existed extends Result
  }
}

object IOEventPersister {
  def apply(
      sessionResource:    SessionResource[IO, EventLogDB],
      waitingEventsGauge: LabeledGauge[IO, projects.Path],
      queriesExecTimes:   LabeledHistogram[IO, SqlStatement.Name]
  ): IO[EventPersisterImpl[IO]] = IO {
    new EventPersisterImpl[IO](sessionResource, waitingEventsGauge, queriesExecTimes)
  }
}<|MERGE_RESOLUTION|>--- conflicted
+++ resolved
@@ -101,15 +101,6 @@
     SqlStatement(name = "new - find batch")
       .select[projects.Id, BatchDate](
         sql"""SELECT batch_date
-<<<<<<< HEAD
-                FROM event
-                WHERE project_id = $projectIdEncoder AND #${`status IN`(New,
-                                                                        GenerationRecoverableFailure,
-                                                                        GeneratingTriples
-        )}
-                ORDER BY batch_date DESC
-                LIMIT 1
-=======
               FROM event
               WHERE project_id = $projectIdEncoder AND #${`status IN`(New,
                                                                       GenerationRecoverableFailure,
@@ -117,7 +108,6 @@
         )}
               ORDER BY batch_date DESC
               LIMIT 1
->>>>>>> bf87f9aa
           """.query(batchDateDecoder)
       )
       .arguments(event.project.id)
