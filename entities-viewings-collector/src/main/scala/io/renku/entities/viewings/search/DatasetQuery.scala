/*
 * Copyright 2023 Swiss Data Science Center (SDSC)
 * A partnership between École Polytechnique Fédérale de Lausanne (EPFL) and
 * Eidgenössische Technische Hochschule Zürich (ETHZ).
 *
 * Licensed under the Apache License, Version 2.0 (the "License");
 * you may not use this file except in compliance with the License.
 * You may obtain a copy of the License at
 *
 *     http://www.apache.org/licenses/LICENSE-2.0
 *
 * Unless required by applicable law or agreed to in writing, software
 * distributed under the License is distributed on an "AS IS" BASIS,
 * WITHOUT WARRANTIES OR CONDITIONS OF ANY KIND, either express or implied.
 * See the License for the specific language governing permissions and
 * limitations under the License.
 */

package io.renku.entities.viewings.search

import eu.timepit.refined.auto._
import io.renku.entities.viewings.search.RecentEntitiesFinder.{Criteria, EntityType}
import io.renku.graph.model.entities.Person
import io.renku.graph.model.projects.Visibility
import io.renku.graph.model.{GraphClass, Schemas}
import io.renku.projectauth.util.SparqlSnippets
import io.renku.triplesstore.SparqlQuery
import io.renku.triplesstore.SparqlQuery.Prefixes
import io.renku.triplesstore.client.sparql.VarName
import io.renku.triplesstore.client.syntax.FragmentStringContext

object DatasetQuery extends (Criteria => Option[SparqlQuery]) {
  private[this] val v            = Variables.Dataset
  private[this] val authSnippets = SparqlSnippets(VarName("projectId"))

  def apply(criteria: Criteria): Option[SparqlQuery] =
    Option.when(criteria.forType(EntityType.Dataset))(makeQuery(criteria))

  def makeQuery(criteria: Criteria): SparqlQuery =
    SparqlQuery.of(
      name = "recent-entity projects",
      Prefixes.of(Schemas.prov -> "prov", Schemas.renku -> "renku", Schemas.schema -> "schema", Schemas.xsd -> "xsd"),
      sparql"""|SELECT DISTINCT ${v.all}
               |WHERE {
               |  BIND (1.0 AS ${v.matchingScore})
               |  BIND ('dataset' AS ${v.entityType})
               |
               |  GRAPH ${GraphClass.PersonViewings.id} {
               |    ?personId a renku:PersonViewing;
               |              renku:viewedDataset ?viewedDataset.
               |
               |    ?viewedDataset renku:dataset ?datasetId;
               |                   renku:dateViewed ${v.viewedDate}
               |  }
               |
               |  GRAPH ${GraphClass.Datasets.id} {
               |    ${v.datasetSameAs} a renku:DiscoverableDataset;
               |                       renku:datasetProjectLink ?projectLink.
               |
               |    ?projectLink renku:dataset ?datasetId;
               |                  renku:project ?projectId.
               |  }
               |
               |  ${authSnippets.visibleProjects(Some(criteria.authUser.id), Visibility.all)}
               |
               |  GRAPH ${GraphClass.Persons.id} {
               |    ?personId a schema:Person;
               |              schema:sameAs ?personSameAs.
               |    ?personSameAs schema:additionalType ${Person.gitLabSameAsAdditionalType};
               |                  schema:identifier ${criteria.authUser.id.value}.
               |  }
               |
<<<<<<< HEAD
               |    Graph ${GraphClass.Datasets.id} {
               |      ${v.datasetSameAs} renku:slug ${v.datasetSlug};
               |                         schema:name ${v.datasetName}.
=======
               |  GRAPH ${GraphClass.Datasets.id} {
               |    ${v.datasetSameAs} a renku:DiscoverableDataset;
               |                       renku:creatorsNamesConcat ${v.creatorNames};
               |                       renku:slug ${v.datasetName}.
>>>>>>> 5c36edc4
               |
               |    OPTIONAL { ${v.datasetSameAs} renku:imagesConcat ${v.images} }
               |    OPTIONAL { ${v.datasetSameAs} renku:keywordsConcat ${v.keywords} }
               |    OPTIONAL { ${v.datasetSameAs} schema:description ${v.description} }
               |
               |    OPTIONAL {
               |      ${v.datasetSameAs} schema:dateCreated ${v.dateCreated}.
               |      BIND (xsd:date(substr(str(${v.dateCreated}), 1, 10)) AS ?createdAt)
               |    }
               |    OPTIONAL {
               |      ${v.datasetSameAs} schema:datePublished ${v.datePublished}.
               |      BIND (xsd:date(${v.datePublished}) AS ?publishedAt)
               |    }
               |    OPTIONAL {
               |      ${v.datasetSameAs} schema:dateModified ${v.dateModified}.
               |      BIND (xsd:date(substr(str(${v.dateModified}),1,10)) AS ?modifiedAt)
               |    }
               |    BIND (IF (BOUND(?modifiedAt), ?modifiedAt,
               |             IF (BOUND(?createdAt), ?createdAt, ?publishedAt)) AS ${v.date}
               |         )
               |  }
               |
               |  GRAPH ?projectId {
               |    ?projectId a schema:Project;
               |               renku:projectPath ${v.projectSlug};
               |               renku:projectVisibility ${v.projectVisibility}.
               |  }
               |}
        """.stripMargin
    )
}<|MERGE_RESOLUTION|>--- conflicted
+++ resolved
@@ -70,16 +70,11 @@
                |                  schema:identifier ${criteria.authUser.id.value}.
                |  }
                |
-<<<<<<< HEAD
-               |    Graph ${GraphClass.Datasets.id} {
-               |      ${v.datasetSameAs} renku:slug ${v.datasetSlug};
-               |                         schema:name ${v.datasetName}.
-=======
                |  GRAPH ${GraphClass.Datasets.id} {
                |    ${v.datasetSameAs} a renku:DiscoverableDataset;
                |                       renku:creatorsNamesConcat ${v.creatorNames};
-               |                       renku:slug ${v.datasetName}.
->>>>>>> 5c36edc4
+               |                       schema:name ${v.datasetName};
+               |                       renku:slug ${v.datasetSlug}.
                |
                |    OPTIONAL { ${v.datasetSameAs} renku:imagesConcat ${v.images} }
                |    OPTIONAL { ${v.datasetSameAs} renku:keywordsConcat ${v.keywords} }
