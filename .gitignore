
# Created by https://www.gitignore.io/api/sbt,scala,intellij+all
# Edit at https://www.gitignore.io/?templates=sbt,scala,intellij+all

# Metals
<<<<<<< HEAD
.metals
=======
.bloop
.metals
project/.bloop
>>>>>>> 2cf61643

### Intellij+all ###
# Covers JetBrains IDEs: IntelliJ, RubyMine, PhpStorm, AppCode, PyCharm, CLion, Android Studio and WebStorm
# Reference: https://intellij-support.jetbrains.com/hc/en-us/articles/206544839

# User-specific stuff
.idea/**/workspace.xml
.idea/**/tasks.xml
.idea/**/usage.statistics.xml
.idea/**/dictionaries
.idea/**/shelf

# Generated files
.idea/**/contentModel.xml

# Sensitive or high-churn files
.idea/**/dataSources/
.idea/**/dataSources.ids
.idea/**/dataSources.local.xml
.idea/**/sqlDataSources.xml
.idea/**/dynamic.xml
.idea/**/uiDesigner.xml
.idea/**/dbnavigator.xml

# Gradle
.idea/**/gradle.xml
.idea/**/libraries

# Gradle and Maven with auto-import
# When using Gradle or Maven with auto-import, you should exclude module files,
# since they will be recreated, and may cause churn.  Uncomment if using
# auto-import.
# .idea/modules.xml
# .idea/*.iml
# .idea/modules

# CMake
cmake-build-*/

# Mongo Explorer plugin
.idea/**/mongoSettings.xml

# File-based project format
*.iws

# IntelliJ
out/

# mpeltonen/sbt-idea plugin
.idea_modules/

# JIRA plugin
atlassian-ide-plugin.xml

# Cursive Clojure plugin
.idea/replstate.xml

# Crashlytics plugin (for Android Studio and IntelliJ)
com_crashlytics_export_strings.xml
crashlytics.properties
crashlytics-build.properties
fabric.properties

# Editor-based Rest Client
.idea/httpRequests

# Android studio 3.1+ serialized cache file
.idea/caches/build_file_checksums.ser

### Intellij+all Patch ###
# Ignores the whole .idea folder and all .iml files
# See https://github.com/joeblau/gitignore.io/issues/186 and https://github.com/joeblau/gitignore.io/issues/360

.idea/

# Reason: https://github.com/joeblau/gitignore.io/issues/186#issuecomment-249601023

*.iml
modules.xml
.idea/misc.xml
*.ipr

### SBT ###
# Simple Build Tool
# http://www.scala-sbt.org/release/docs/Getting-Started/Directories.html#configuring-version-control

dist/*
target/
lib_managed/
src_managed/
project/boot/
project/plugins/project/
.history
.cache
.lib/

### Scala ###
*.class
*.log

# End of https://www.gitignore.io/api/sbt,scala,intellij+all

helm-chart/renku-graph/charts/*tgz<|MERGE_RESOLUTION|>--- conflicted
+++ resolved
@@ -3,13 +3,9 @@
 # Edit at https://www.gitignore.io/?templates=sbt,scala,intellij+all
 
 # Metals
-<<<<<<< HEAD
-.metals
-=======
 .bloop
 .metals
 project/.bloop
->>>>>>> 2cf61643
 
 ### Intellij+all ###
 # Covers JetBrains IDEs: IntelliJ, RubyMine, PhpStorm, AppCode, PyCharm, CLion, Android Studio and WebStorm
