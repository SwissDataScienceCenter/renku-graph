--- conflicted
+++ resolved
@@ -31,11 +31,7 @@
       persist: ${{ steps.deploy-comment.outputs.persist}}
     steps:
       - id: deploy-comment
-<<<<<<< HEAD
-        uses: SwissDataScienceCenter/renku-actions/check-pr-description@v1.4.0
-=======
         uses: SwissDataScienceCenter/renku-actions/check-pr-description@v1.4.1
->>>>>>> 301c3cc3
         with:
           string: /deploy
           pr_ref: ${{ github.event.number }}
@@ -47,11 +43,7 @@
       name: renku-ci-gr-${{ github.event.number }}
     steps:
       - name: deploy-pr
-<<<<<<< HEAD
-        uses: SwissDataScienceCenter/renku-actions/deploy-renku@v1.4.0
-=======
         uses: SwissDataScienceCenter/renku-actions/deploy-renku@v1.4.1
->>>>>>> 301c3cc3
         env:
           DOCKER_PASSWORD: ${{ secrets.RENKU_DOCKER_PASSWORD }}
           DOCKER_USERNAME: ${{ secrets.RENKU_DOCKER_USERNAME }}
@@ -95,11 +87,7 @@
     if: ${{ github.event.action != 'closed' && needs.check-deploy.outputs.pr-contains-string == 'true' && needs.check-deploy.outputs.test-enabled == 'true' }}
     needs: [check-deploy, deploy-pr]
     steps:
-<<<<<<< HEAD
-      - uses: SwissDataScienceCenter/renku-actions/test-renku@v1.4.0
-=======
       - uses: SwissDataScienceCenter/renku-actions/test-renku@v1.4.1
->>>>>>> 301c3cc3
         with:
           kubeconfig: ${{ secrets.RENKUBOT_DEV_KUBECONFIG }}
           renku-release: renku-ci-gr-${{ github.event.number }}
@@ -115,11 +103,7 @@
     steps:
       - uses: actions/checkout@v2
       - name: renku teardown
-<<<<<<< HEAD
-        uses: SwissDataScienceCenter/renku-actions/cleanup-renku-ci-deployments@v1.4.0
-=======
         uses: SwissDataScienceCenter/renku-actions/cleanup-renku-ci-deployments@v1.4.1
->>>>>>> 301c3cc3
         env:
           HELM_RELEASE_REGEX: "^renku-ci-gr-${{ github.event.number }}$"
           GITLAB_TOKEN: ${{ secrets.DEV_GITLAB_TOKEN }}
