name: Test, deploy and Renku test
on:
  push:
    branches:
      - development
      - release
      - "hotfix-[0-9]+.[0-9]+**"
  pull_request:
    types:
      - opened
      - synchronize
      - reopened
env:
  SBT_OPTS: "-Xmx2G"
jobs:
  cleanup-previous-runs:
    name: Cleanup previous runs
    runs-on: ubuntu-latest
    if: github.event.action != 'closed'
    steps:
      - uses: rokroskar/workflow-run-cleanup-action@v0.3.0
        env:
          GITHUB_TOKEN: "${{ secrets.RENKUBOT_GITHUB_TOKEN }}"
  conventional-commits:
    name: Commit message check
    runs-on: ubuntu-latest
    if: github.event_name == 'pull_request'
    steps:
      - uses: amannn/action-semantic-pull-request@v1.1.1
        env:
          GITHUB_TOKEN: ${{ secrets.RENKUBOT_GITHUB_TOKEN }}
  unit-tests:
    name: Unit Tests
    runs-on: ubuntu-latest
    needs: cleanup-previous-runs
    steps:
      - uses: actions/checkout@v3
      - name: JDK set-up
        uses: actions/setup-java@v3
        with:
<<<<<<< HEAD
          distribution: 'temurin'
          java-version: '17'
=======
          distribution: "temurin"
          java-version: "18"
>>>>>>> 33ec3c5b
      - name: Setup cache
        uses: actions/cache@v2
        with:
          path: |
            ~/.ivy2
            ~/.sbt
          key: ${{ runner.os }}-sbt-${{ hashFiles('**/build.sbt') }}
      - name: Unit test
        run: sbt -Dsbt.color=always -Dsbt.supershell=false clean test
  acceptance-tests:
    name: Acceptance Tests
    runs-on: ubuntu-latest
    needs: cleanup-previous-runs
    steps:
      - uses: actions/checkout@v3
      - name: JDK set-up
        uses: actions/setup-java@v3
        with:
<<<<<<< HEAD
          distribution: 'temurin'
          java-version: '17'
=======
          distribution: "temurin"
          java-version: "18"
>>>>>>> 33ec3c5b
      - name: Setup cache
        uses: actions/cache@v2
        with:
          path: |
            ~/.ivy2
            ~/.sbt
          key: ${{ runner.os }}-sbt-${{ hashFiles('**/build.sbt') }}
      - name: Acceptance tests
        run: sbt -Dsbt.color=always -Dsbt.supershell=false "project acceptance-tests" clean test
  formatter:
    name: Formatter
    runs-on: ubuntu-latest
    needs: cleanup-previous-runs
    steps:
      - uses: actions/checkout@v3
      - name: JDK set-up
        uses: actions/setup-java@v3
        with:
<<<<<<< HEAD
          distribution: 'temurin'
          java-version: '17'
=======
          distribution: "temurin"
          java-version: "18"
>>>>>>> 33ec3c5b
      - name: Setup cache
        uses: actions/cache@v2
        with:
          path: |
            ~/.ivy2
            ~/.sbt
          key: ${{ runner.os }}-sbt-${{ hashFiles('**/build.sbt') }}
      - name: Formatter
        run: sbt scalafmtCheck
  deploy-to-graph:
    name: Deploy to renku-graph
    runs-on: ubuntu-20.04
    needs: [unit-tests, acceptance-tests, formatter]
    if: "github.ref == 'refs/heads/development'"
    environment:
      name: renku-kg-dev
    steps:
      - name: deploy-development
        uses: SwissDataScienceCenter/renku-actions/deploy-renku@v1.0.0
        env:
          DOCKER_PASSWORD: ${{ secrets.RENKU_DOCKER_PASSWORD }}
          DOCKER_USERNAME: ${{ secrets.RENKU_DOCKER_USERNAME }}
          GITLAB_TOKEN: ${{ secrets.DEV_GITLAB_TOKEN }}
          KUBECONFIG: "${{ github.workspace }}/renkubot-kube.config"
          RANCHER_PROJECT_ID: ${{ secrets.CI_RANCHER_PROJECT }}
          RENKU_RELEASE: renku-kg-dev
          RENKU_VALUES_FILE: "${{ github.workspace }}/values.yaml"
          RENKU_VALUES: ${{ secrets.CI_RENKU_KG_VALUES }}
          RENKUBOT_KUBECONFIG: ${{ secrets.RENKUBOT_DEV_KUBECONFIG }}
          RENKUBOT_RANCHER_BEARER_TOKEN: ${{ secrets.RENKUBOT_RANCHER_BEARER_TOKEN }}
          RANCHER_DEV_API_ENDPOINT: ${{ secrets.RANCHER_DEV_API_ENDPOINT }}
          RENKU_BOT_DEV_PASSWORD: ${{ secrets.RENKU_BOT_DEV_PASSWORD }}
          RENKU_ANONYMOUS_SESSIONS: true
          RENKU_TESTS_ENABLED: true
          TEST_ARTIFACTS_PATH: "tests-artifacts-${{ github.sha }}"
          renku_graph: "@development"
          renku: "@master"
  renku-acceptance-tests:
    name: Renku Acceptance Tests
    runs-on: ubuntu-20.04
    needs: deploy-to-graph
    steps:
      - uses: SwissDataScienceCenter/renku-actions/test-renku@v1.0.0
        with:
          kubeconfig: ${{ secrets.RENKUBOT_DEV_KUBECONFIG }}
          renku-release: renku-kg-dev
          gitlab-token: ${{ secrets.DEV_GITLAB_TOKEN }}
          persist: true
          s3-results-access-key: ${{ secrets.ACCEPTANCE_TESTS_BUCKET_ACCESS_KEY }}
          s3-results-secret-key: ${{ secrets.ACCEPTANCE_TESTS_BUCKET_SECRET_KEY }}
          test-timeout-mins: "140"<|MERGE_RESOLUTION|>--- conflicted
+++ resolved
@@ -38,13 +38,8 @@
       - name: JDK set-up
         uses: actions/setup-java@v3
         with:
-<<<<<<< HEAD
-          distribution: 'temurin'
-          java-version: '17'
-=======
           distribution: "temurin"
-          java-version: "18"
->>>>>>> 33ec3c5b
+          java-version: "17"
       - name: Setup cache
         uses: actions/cache@v2
         with:
@@ -63,13 +58,8 @@
       - name: JDK set-up
         uses: actions/setup-java@v3
         with:
-<<<<<<< HEAD
-          distribution: 'temurin'
-          java-version: '17'
-=======
           distribution: "temurin"
-          java-version: "18"
->>>>>>> 33ec3c5b
+          java-version: "17"
       - name: Setup cache
         uses: actions/cache@v2
         with:
@@ -88,13 +78,8 @@
       - name: JDK set-up
         uses: actions/setup-java@v3
         with:
-<<<<<<< HEAD
-          distribution: 'temurin'
-          java-version: '17'
-=======
           distribution: "temurin"
-          java-version: "18"
->>>>>>> 33ec3c5b
+          java-version: "17"
       - name: Setup cache
         uses: actions/cache@v2
         with:
