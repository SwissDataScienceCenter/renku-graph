name: Test, deploy and Renku test
on:
  push:
    branches:
      - development
      - release
      - "hotfix-[0-9]+.[0-9]+**"
  pull_request:
    types:
      - opened
      - synchronize
      - reopened
env:
  SBT_OPTS: "-Xmx2G -XX:+UseG1GC"
jobs:
  cleanup-previous-runs:
    name: Cleanup previous runs
    runs-on: ubuntu-latest
    if: github.event.action != 'closed'
    steps:
      - uses: rokroskar/workflow-run-cleanup-action@v0.3.0
        env:
          GITHUB_TOKEN: "${{ secrets.RENKUBOT_GITHUB_TOKEN }}"
  conventional-commits:
    name: Commit message check
    runs-on: ubuntu-latest
    if: github.event_name == 'pull_request'
    steps:
      - uses: amannn/action-semantic-pull-request@v1.1.1
        env:
          GITHUB_TOKEN: ${{ secrets.RENKUBOT_GITHUB_TOKEN }}
  unit-tests:
    name: Unit Tests
    runs-on: ubuntu-latest
    needs: cleanup-previous-runs
    steps:
      - uses: actions/checkout@v3
      - name: JDK set-up
        uses: actions/setup-java@v3
        with:
          distribution: "temurin"
          java-version: "17"
      - name: Setup cache
        uses: actions/cache@v2
        with:
          path: |
            ~/.ivy2
            ~/.sbt
          key: ${{ runner.os }}-sbt-${{ hashFiles('**/build.sbt') }}
      - name: Unit test
        run: sbt -Dsbt.color=always -Dsbt.supershell=false clean test
  acceptance-tests:
    name: Acceptance Tests
    runs-on: ubuntu-latest
    needs: cleanup-previous-runs
    steps:
      - uses: actions/checkout@v3
      - name: JDK set-up
        uses: actions/setup-java@v3
        with:
          distribution: "temurin"
          java-version: "17"
      - name: Setup cache
        uses: actions/cache@v2
        with:
          path: |
            ~/.ivy2
            ~/.sbt
          key: ${{ runner.os }}-sbt-${{ hashFiles('**/build.sbt') }}
      - name: Acceptance tests
        run: sbt -Dsbt.color=always -Dsbt.supershell=false "project acceptance-tests" clean test
  formatter:
    name: Formatter
    runs-on: ubuntu-latest
    needs: cleanup-previous-runs
    steps:
      - uses: actions/checkout@v3
      - name: JDK set-up
        uses: actions/setup-java@v3
        with:
          distribution: "temurin"
          java-version: "17"
      - name: Setup cache
        uses: actions/cache@v2
        with:
          path: |
            ~/.ivy2
            ~/.sbt
          key: ${{ runner.os }}-sbt-${{ hashFiles('**/build.sbt') }}
      - name: Formatter
        run: sbt scalafmtCheck
  deploy-to-graph:
    name: Deploy to renku-graph
    runs-on: ubuntu-20.04
    needs: [unit-tests, acceptance-tests, formatter]
    if: "github.ref == 'refs/heads/development'"
    environment:
      name: renku-kg-dev
    steps:
      - name: deploy-development
<<<<<<< HEAD
        uses: SwissDataScienceCenter/renku-actions/deploy-renku@v1.4.0
=======
        uses: SwissDataScienceCenter/renku-actions/deploy-renku@v1.4.1
>>>>>>> 301c3cc3
        env:
          DOCKER_PASSWORD: ${{ secrets.RENKU_DOCKER_PASSWORD }}
          DOCKER_USERNAME: ${{ secrets.RENKU_DOCKER_USERNAME }}
          GITLAB_TOKEN: ${{ secrets.DEV_GITLAB_TOKEN }}
          KUBECONFIG: "${{ github.workspace }}/renkubot-kube.config"
          RANCHER_PROJECT_ID: ${{ secrets.CI_RANCHER_PROJECT }}
          RENKU_RELEASE: renku-kg-dev
          RENKU_VALUES_FILE: "${{ github.workspace }}/values.yaml"
          RENKU_VALUES: ${{ secrets.CI_RENKU_KG_VALUES }}
          RENKUBOT_KUBECONFIG: ${{ secrets.RENKUBOT_DEV_KUBECONFIG }}
          RENKUBOT_RANCHER_BEARER_TOKEN: ${{ secrets.RENKUBOT_RANCHER_BEARER_TOKEN }}
          RANCHER_DEV_API_ENDPOINT: ${{ secrets.RANCHER_DEV_API_ENDPOINT }}
          RENKU_BOT_DEV_PASSWORD: ${{ secrets.RENKU_BOT_DEV_PASSWORD }}
          RENKU_ANONYMOUS_SESSIONS: true
          RENKU_TESTS_ENABLED: true
          TEST_ARTIFACTS_PATH: "tests-artifacts-${{ github.sha }}"
          renku_graph: "@development"
          renku: "@master"
  renku-acceptance-tests:
    name: Renku Acceptance Tests
    runs-on: ubuntu-20.04
    needs: deploy-to-graph
    steps:
<<<<<<< HEAD
      - uses: SwissDataScienceCenter/renku-actions/test-renku@v1.4.0
=======
      - uses: SwissDataScienceCenter/renku-actions/test-renku@v1.4.1
>>>>>>> 301c3cc3
        with:
          kubeconfig: ${{ secrets.RENKUBOT_DEV_KUBECONFIG }}
          renku-release: renku-kg-dev
          gitlab-token: ${{ secrets.DEV_GITLAB_TOKEN }}
          persist: true
          s3-results-access-key: ${{ secrets.ACCEPTANCE_TESTS_BUCKET_ACCESS_KEY }}
          s3-results-secret-key: ${{ secrets.ACCEPTANCE_TESTS_BUCKET_SECRET_KEY }}
          test-timeout-mins: "140"<|MERGE_RESOLUTION|>--- conflicted
+++ resolved
@@ -98,11 +98,7 @@
       name: renku-kg-dev
     steps:
       - name: deploy-development
-<<<<<<< HEAD
-        uses: SwissDataScienceCenter/renku-actions/deploy-renku@v1.4.0
-=======
         uses: SwissDataScienceCenter/renku-actions/deploy-renku@v1.4.1
->>>>>>> 301c3cc3
         env:
           DOCKER_PASSWORD: ${{ secrets.RENKU_DOCKER_PASSWORD }}
           DOCKER_USERNAME: ${{ secrets.RENKU_DOCKER_USERNAME }}
@@ -126,11 +122,7 @@
     runs-on: ubuntu-20.04
     needs: deploy-to-graph
     steps:
-<<<<<<< HEAD
-      - uses: SwissDataScienceCenter/renku-actions/test-renku@v1.4.0
-=======
       - uses: SwissDataScienceCenter/renku-actions/test-renku@v1.4.1
->>>>>>> 301c3cc3
         with:
           kubeconfig: ${{ secrets.RENKUBOT_DEV_KUBECONFIG }}
           renku-release: renku-kg-dev
