name: Test and publish
on:
  push:
    tags:
      - '*.*.*'
env:
  SBT_OPTS: "-Xmx2G -XX:+UseG1GC"
jobs:
  cleanup-previous-runs:
    name: Cleanup previous runs
    runs-on: ubuntu-latest
    if: github.event.action != 'closed'
    steps:
      - uses: rokroskar/workflow-run-cleanup-action@v0.3.0
        env:
          GITHUB_TOKEN: "${{ secrets.RENKUBOT_GITHUB_TOKEN }}"
  unit-tests:
    name: Unit Tests
    runs-on: ubuntu-latest
    needs: [ cleanup-previous-runs ]
    steps:
      - uses: actions/checkout@v3
      - name: JDK set-up
        uses: actions/setup-java@v3
        with:
          distribution: "temurin"
          java-version: "17"
      - name: Setup cache
        uses: actions/cache@v2
        with:
          path: |
            ~/.ivy2
            ~/.sbt
          key: ${{ runner.os }}-sbt-${{ hashFiles('**/build.sbt') }}
      - name: Unit test
        run: sbt -Dsbt.color=always -Dsbt.supershell=false clean test
  acceptance-tests:
    name: Acceptance Tests
    runs-on: ubuntu-latest
    needs: [ cleanup-previous-runs ]
    steps:
      - uses: actions/checkout@v3
      - name: JDK set-up
        uses: actions/setup-java@v3
        with:
          distribution: "temurin"
          java-version: "17"
      - name: Setup cache
        uses: actions/cache@v2
        with:
          path: |
            ~/.ivy2
            ~/.sbt
          key: ${{ runner.os }}-sbt-${{ hashFiles('**/build.sbt') }}
      - name: Acceptance tests
        run: sbt -Dsbt.color=always -Dsbt.supershell=false "project acceptance-tests" clean test
  formatter:
    name: Formatter
    runs-on: ubuntu-latest
    needs: [ cleanup-previous-runs ]
    steps:
      - uses: actions/checkout@v3
      - name: JDK set-up
        uses: actions/setup-java@v3
        with:
          distribution: "temurin"
          java-version: "17"
      - name: Setup cache
        uses: actions/cache@v2
        with:
          path: |
            ~/.ivy2
            ~/.sbt
          key: ${{ runner.os }}-sbt-${{ hashFiles('**/build.sbt') }}
      - name: Formatter
        run: sbt scalafmtCheck
  publish:
    name: Publish
    runs-on: ubuntu-latest
    needs: [ unit-tests, acceptance-tests, formatter ]
    env:
      DOCKER_LABEL: ${{ github.head_ref }}
      DOCKER_PUSH_LATEST: true
      DOCKER_REPOSITORY: renku/
      HELM_URL: https://storage.googleapis.com/kubernetes-helm
      HELM_TGZ: helm-v2.17.0-linux-amd64.tar.gz
    steps:
      - uses: actions/checkout@v3
      - name: JDK set-up
        uses: actions/setup-java@v3
        with:
          distribution: "temurin"
          java-version: "17"
      - name: Setup cache
        uses: actions/cache@v2
        with:
          path: |
            ~/.ivy2
            ~/.sbt
          key: ${{ runner.os }}-sbt-${{ hashFiles('**/build.sbt') }}
      - name: Write version to Chart.yaml and version.conf files
        run: |
          sudo rm -rf .git/index.lock
          sbt writeVersionToChart
      - name: Set environment variables
        run: |
          echo "GIT_USER=Renku Bot" >> $GITHUB_ENV
          echo "GIT_EMAIL=renku@datascience.ch" >> $GITHUB_ENV
      - name: Build and push chart and images
<<<<<<< HEAD
        uses: SwissDataScienceCenter/renku-actions/publish-chart@v1.4.0
=======
        uses: SwissDataScienceCenter/renku-actions/publish-chart@v1.4.1
>>>>>>> 301c3cc3
        env:
          CHART_PATH: helm-chart/renku-graph
          CHART_NAME: renku-graph
          GITHUB_TOKEN: ${{ secrets.RENKUBOT_GITHUB_TOKEN }}
          DOCKER_USERNAME: ${{ secrets.RENKU_DOCKER_USERNAME }}
          DOCKER_PASSWORD: ${{ secrets.RENKU_DOCKER_PASSWORD }}
      - name: Wait for chart to be available
        run: sleep 120
      - name: Update component version
<<<<<<< HEAD
        uses: SwissDataScienceCenter/renku-actions/update-component-version@v1.4.0
=======
        uses: SwissDataScienceCenter/renku-actions/update-component-version@v1.4.1
>>>>>>> 301c3cc3
        env:
          CHART_NAME: renku-graph
          GITHUB_TOKEN: ${{ secrets.RENKUBOT_GITHUB_TOKEN }}<|MERGE_RESOLUTION|>--- conflicted
+++ resolved
@@ -107,11 +107,7 @@
           echo "GIT_USER=Renku Bot" >> $GITHUB_ENV
           echo "GIT_EMAIL=renku@datascience.ch" >> $GITHUB_ENV
       - name: Build and push chart and images
-<<<<<<< HEAD
-        uses: SwissDataScienceCenter/renku-actions/publish-chart@v1.4.0
-=======
         uses: SwissDataScienceCenter/renku-actions/publish-chart@v1.4.1
->>>>>>> 301c3cc3
         env:
           CHART_PATH: helm-chart/renku-graph
           CHART_NAME: renku-graph
@@ -121,11 +117,7 @@
       - name: Wait for chart to be available
         run: sleep 120
       - name: Update component version
-<<<<<<< HEAD
-        uses: SwissDataScienceCenter/renku-actions/update-component-version@v1.4.0
-=======
         uses: SwissDataScienceCenter/renku-actions/update-component-version@v1.4.1
->>>>>>> 301c3cc3
         env:
           CHART_NAME: renku-graph
           GITHUB_TOKEN: ${{ secrets.RENKUBOT_GITHUB_TOKEN }}