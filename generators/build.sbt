/*
 * Copyright 2019 Swiss Data Science Center (SDSC)
 * A partnership between École Polytechnique Fédérale de Lausanne (EPFL) and
 * Eidgenössische Technische Hochschule Zürich (ETHZ).
 *
 * Licensed under the Apache License, Version 2.0 (the "License");
 * you may not use this file except in compliance with the License.
 * You may obtain a copy of the License at
 *
 *     http://www.apache.org/licenses/LICENSE-2.0
 *
 * Unless required by applicable law or agreed to in writing, software
 * distributed under the License is distributed on an "AS IS" BASIS,
 * WITHOUT WARRANTIES OR CONDITIONS OF ANY KIND, either express or implied.
 * See the License for the specific language governing permissions and
 * limitations under the License.
 */

organization := "io.renku"
name := "generators"

libraryDependencies += "eu.timepit"     %% "refined"    % "0.10.1"
libraryDependencies += "io.circe"       %% "circe-core" % "0.14.3"
<<<<<<< HEAD
libraryDependencies += "io.renku"       %% "jsonld4s"   % "0.5.0"
=======
libraryDependencies += "io.renku"       %% "jsonld4s"   % "0.6.0"
>>>>>>> 301c3cc3
libraryDependencies += "org.typelevel"  %% "cats-core"  % "2.8.0"
libraryDependencies += "org.scalacheck" %% "scalacheck" % "1.17.0"<|MERGE_RESOLUTION|>--- conflicted
+++ resolved
@@ -21,10 +21,6 @@
 
 libraryDependencies += "eu.timepit"     %% "refined"    % "0.10.1"
 libraryDependencies += "io.circe"       %% "circe-core" % "0.14.3"
-<<<<<<< HEAD
-libraryDependencies += "io.renku"       %% "jsonld4s"   % "0.5.0"
-=======
 libraryDependencies += "io.renku"       %% "jsonld4s"   % "0.6.0"
->>>>>>> 301c3cc3
 libraryDependencies += "org.typelevel"  %% "cats-core"  % "2.8.0"
 libraryDependencies += "org.scalacheck" %% "scalacheck" % "1.17.0"