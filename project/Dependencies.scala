import sbt._

//noinspection TypeAnnotation
object Dependencies {

  object V {
    val ammonite               = "2.4.1"
    val catsCore               = "2.9.0"
    val catsEffect             = "3.4.11"
    val catsEffectScalaTest    = "1.5.0"
    val circeCore              = "0.14.5"
    val circeGenericExtras     = "0.14.3"
    val circeOptics            = "0.14.1"
    val diffx                  = "0.8.3"
    val http4s                 = "0.23.18"
    val http4sEmber            = "0.23.18"
    val http4sPrometheus       = "0.24.3"
    val ip4s                   = "3.3.0"
    val jsonld4s               = "0.11.0"
    val log4cats               = "2.6.0"
    val log4jCore              = "2.20.0"
    val logback                = "1.4.7"
    val luceneQueryParser      = "9.6.0"
    val monocle                = "2.1.0"
    val owlapi                 = "5.5.0"
    val pureconfig             = "0.17.4"
    val rdf4jQueryParserSparql = "4.3.1"
    val refined                = "0.10.3"
    val refinedPureconfig      = "0.10.3"
    val scalacheck             = "1.17.0"
    val scalamock              = "5.2.0"
    val scalatest              = "3.2.16"
    val scalatestScalacheck    = "3.2.2.0"
    val sentryLogback          = "6.20.0"
    val skunk                  = "0.5.1"
<<<<<<< HEAD
    val swaggerParser          = "2.1.14"
    val testContainersScala    = "0.40.16"
=======
    val swaggerParser          = "2.1.15"
    val testContainersScala    = "0.40.15"
>>>>>>> 857d88e4
    val widoco                 = "1.4.18"
    val wiremock               = "2.35.0"
  }

  val ip4s = Seq(
    "com.comcast" %% "ip4s-core" % V.ip4s
  )

  val scalatestScalaCheck = Seq(
    "org.scalatestplus" %% "scalacheck-1-14" % V.scalatestScalacheck
  )

  val scalatest = Seq(
    "org.scalatest" %% "scalatest" % V.scalatest
  )

  val ammoniteOps = Seq(
    "com.lihaoyi" %% "ammonite-ops" % V.ammonite
  )

  val rdf4jQueryParserSparql = Seq(
    "org.eclipse.rdf4j" % "rdf4j-queryparser-sparql" % V.rdf4jQueryParserSparql
  )

  val monocle = Seq(
    // libraryDependencies += "dev.optics" %% "monocle-core" % 3.x.x // to be used when circe-optics starts to use is
    "com.github.julien-truffaut" %% "monocle-core" % V.monocle
  )

  val diffx = Seq(
    "com.softwaremill.diffx" %% "diffx-scalatest-should" % V.diffx
  )

  val swaggerParser = Seq(
    "io.swagger.parser.v3" % "swagger-parser" % V.swaggerParser
  )

  val widoco = Seq(
    "com.github.dgarijo" % "widoco" % V.widoco,
    // needed by widoco only - explicitly bumped up to work with rdf4j-queryparser-sparql (triples-store-client)
    // from 5.1.18 that widoco comes with
    "net.sourceforge.owlapi" % "owlapi-distribution" % V.owlapi,
    // needed by widoco only
    "org.apache.logging.log4j" % "log4j-core" % V.log4jCore
  )

  val pureconfig = Seq(
    "com.github.pureconfig" %% "pureconfig"      % V.pureconfig,
    "com.github.pureconfig" %% "pureconfig-cats" % V.pureconfig
  )

  val refinedPureconfig = Seq(
    "eu.timepit" %% "refined-pureconfig" % V.refinedPureconfig
  )

  val sentryLogback = Seq(
    "io.sentry" % "sentry-logback" % V.sentryLogback
  )

  val luceneQueryParser = Seq(
    "org.apache.lucene" % "lucene-queryparser" % V.luceneQueryParser
  )

  val http4sClient = Seq(
    "org.http4s" %% "http4s-ember-client" % V.http4sEmber
  )
  val http4sServer = Seq(
    "org.http4s" %% "http4s-ember-server" % V.http4sEmber,
    "org.http4s" %% "http4s-server"       % V.http4s
  )
  val http4sCirce = Seq(
    "org.http4s" %% "http4s-circe" % V.http4s
  )
  val http4sDsl = Seq(
    "org.http4s" %% "http4s-dsl" % V.http4s
  )
  val http4sPrometheus = Seq(
    "org.http4s" %% "http4s-prometheus-metrics" % V.http4sPrometheus
  )

  val skunk = Seq(
    "org.tpolecat" %% "skunk-core" % V.skunk
  )

  val catsEffect = Seq(
    "org.typelevel" %% "cats-effect" % V.catsEffect
  )

  val catsEffectScalaTest = Seq(
    "org.typelevel" %% "cats-effect-testing-scalatest" % V.catsEffectScalaTest
  )

  val log4Cats = Seq(
    "org.typelevel" %% "log4cats-core" % V.log4cats
  )

  val testContainersPostgres = Seq(
    "com.dimafeng" %% "testcontainers-scala-scalatest"  % V.testContainersScala,
    "com.dimafeng" %% "testcontainers-scala-postgresql" % V.testContainersScala
  )

  val wiremock = Seq(
    "com.github.tomakehurst" % "wiremock-jre8" % V.wiremock
  )

  val scalamock = Seq(
    "org.scalamock" %% "scalamock" % V.scalamock
  )

  val logbackClassic = Seq(
    "ch.qos.logback" % "logback-classic" % V.logback
  )

  val refined = Seq(
    "eu.timepit" %% "refined" % V.refined
  )

  val circeCore = Seq(
    "io.circe" %% "circe-core" % V.circeCore
  )
  val circeLiteral = Seq(
    "io.circe" %% "circe-literal" % V.circeCore
  )
  val circeGeneric = Seq(
    "io.circe" %% "circe-generic" % V.circeCore
  )
  val circeGenericExtras = Seq(
    "io.circe" %% "circe-generic-extras" % V.circeGenericExtras
  )
  val circeParser = Seq(
    "io.circe" %% "circe-parser" % V.circeCore
  )

  val circeOptics = Seq(
    "io.circe" %% "circe-optics" % V.circeOptics
  )

  val jsonld4s = Seq(
    "io.renku" %% "jsonld4s" % V.jsonld4s
  )

  val catsCore = Seq(
    "org.typelevel" %% "cats-core" % V.catsCore
  )

  val catsFree = Seq(
    "org.typelevel" %% "cats-free" % V.catsCore
  )

  val scalacheck = Seq(
    "org.scalacheck" %% "scalacheck" % V.scalacheck
  )

}<|MERGE_RESOLUTION|>--- conflicted
+++ resolved
@@ -33,13 +33,8 @@
     val scalatestScalacheck    = "3.2.2.0"
     val sentryLogback          = "6.20.0"
     val skunk                  = "0.5.1"
-<<<<<<< HEAD
-    val swaggerParser          = "2.1.14"
+    val swaggerParser          = "2.1.15"
     val testContainersScala    = "0.40.16"
-=======
-    val swaggerParser          = "2.1.15"
-    val testContainersScala    = "0.40.15"
->>>>>>> 857d88e4
     val widoco                 = "1.4.18"
     val wiremock               = "2.35.0"
   }
