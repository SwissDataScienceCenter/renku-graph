import sbt._

//noinspection TypeAnnotation
object Dependencies {

  object V {
    val rdf4jQueryParserSparql = "4.2.3"
    val ammonite               = "2.4.1"
    val diffx                  = "0.8.2"
    val http4s                 = "0.23.18"
    val http4sBlaze            = "0.23.13"
    val http4sPrometheus       = "0.24.3"
    val logback                = "1.4.5"
    val log4cats               = "2.5.0"
    val log4jCore              = "2.20.0"
    val luceneQueryParser      = "9.5.0"
    val refined                = "0.10.1"
    val refinedPureconfig      = "0.10.1"
    val circeCore              = "0.14.4"
    val circeOptics            = "0.14.1"
<<<<<<< HEAD
    val circeGenericExtras     = "0.14.3"
    val jsonld4s               = "0.9.0"
=======
    val jsonld4s               = "0.10.0"
>>>>>>> f642dc17
    val catsCore               = "2.9.0"
    val catsEffect             = "3.4.8"
    val monocle                = "2.1.0"
    val scalacheck             = "1.17.0"
    val scalatest              = "3.2.15"
    val scalatestScalacheck    = "3.2.2.0"
    val scalamock              = "5.2.0"
    val sentryLogback          = "6.14.0"
    val owlapi                 = "5.5.0"
    val pureconfig             = "0.17.2"
    val skunk                  = "0.5.1"
    val swaggerParser          = "2.1.12"
    val testContainersScala    = "0.40.12"
    val wiremock               = "2.35.0"
    val widoco                 = "1.4.17"
  }

  val scalatestScalaCheck = Seq(
    "org.scalatestplus" %% "scalacheck-1-14" % V.scalatestScalacheck
  )

  val scalatest = Seq(
    "org.scalatest" %% "scalatest" % V.scalatest
  )

  val ammoniteOps = Seq(
    "com.lihaoyi" %% "ammonite-ops" % V.ammonite
  )

  val rdf4jQueryParserSparql = Seq(
    "org.eclipse.rdf4j" % "rdf4j-queryparser-sparql" % V.rdf4jQueryParserSparql
  )

  val monocle = Seq(
    // libraryDependencies += "dev.optics" %% "monocle-core" % 3.x.x // to be used when circe-optics starts to use is
    "com.github.julien-truffaut" %% "monocle-core" % V.monocle
  )

  val diffx = Seq(
    "com.softwaremill.diffx" %% "diffx-scalatest-should" % V.diffx
  )

  val swaggerParser = Seq(
    "io.swagger.parser.v3" % "swagger-parser" % V.swaggerParser
  )

  val widoco = Seq(
    "com.github.dgarijo" % "widoco" % V.widoco,
    // needed by widoco only - explicitly bumped up to work with rdf4j-queryparser-sparql (triples-store-client)
    // from 5.1.18 that widoco comes with
    "net.sourceforge.owlapi" % "owlapi-distribution" % V.owlapi,
    // needed by widoco only
    "org.apache.logging.log4j" % "log4j-core" % V.log4jCore
  )

  val pureconfig = Seq(
    "com.github.pureconfig" %% "pureconfig"      % V.pureconfig,
    "com.github.pureconfig" %% "pureconfig-cats" % V.pureconfig
  )

  val refinedPureconfig = Seq(
    "eu.timepit" %% "refined-pureconfig" % V.refinedPureconfig
  )

  val sentryLogback = Seq(
    "io.sentry" % "sentry-logback" % V.sentryLogback
  )

  val luceneQueryParser = Seq(
    "org.apache.lucene" % "lucene-queryparser" % V.luceneQueryParser
  )

  val http4sClient = Seq(
    "org.http4s" %% "http4s-blaze-client" % V.http4sBlaze
  )
  val http4sServer = Seq(
    "org.http4s" %% "http4s-blaze-server" % V.http4sBlaze,
    "org.http4s" %% "http4s-server"       % V.http4s
  )
  val http4sCirce = Seq(
    "org.http4s" %% "http4s-circe" % V.http4s
  )
  val http4sDsl = Seq(
    "org.http4s" %% "http4s-dsl" % V.http4s
  )
  val http4sPrometheus = Seq(
    "org.http4s" %% "http4s-prometheus-metrics" % V.http4sPrometheus
  )

  val skunk = Seq(
    "org.tpolecat" %% "skunk-core" % V.skunk
  )

  val catsEffect = Seq(
    "org.typelevel" %% "cats-effect" % V.catsEffect
  )

  val log4Cats = Seq(
    "org.typelevel" %% "log4cats-core" % V.log4cats
  )

  val testContainersPostgres = Seq(
    "com.dimafeng" %% "testcontainers-scala-scalatest"  % V.testContainersScala,
    "com.dimafeng" %% "testcontainers-scala-postgresql" % V.testContainersScala
  )

  val wiremock = Seq(
    "com.github.tomakehurst" % "wiremock-jre8" % V.wiremock
  )

  val scalamock = Seq(
    "org.scalamock" %% "scalamock" % V.scalamock
  )

  val logbackClassic = Seq(
    "ch.qos.logback" % "logback-classic" % V.logback
  )

  val refined = Seq(
    "eu.timepit" %% "refined" % V.refined
  )

  val circeCore = Seq(
    "io.circe" %% "circe-core" % V.circeCore
  )
  val circeLiteral = Seq(
    "io.circe" %% "circe-literal" % V.circeCore
  )
  val circeGeneric = Seq(
    "io.circe" %% "circe-generic" % V.circeCore
  )
  val circeGenericExtras = Seq(
    "io.circe" %% "circe-generic-extras" % V.circeGenericExtras
  )
  val circeParser = Seq(
    "io.circe" %% "circe-parser" % V.circeCore
  )

  val circeOptics = Seq(
    "io.circe" %% "circe-optics" % V.circeOptics
  )

  val jsonld4s = Seq(
    "io.renku" %% "jsonld4s" % V.jsonld4s
  )

  val catsCore = Seq(
    "org.typelevel" %% "cats-core" % V.catsCore
  )

  val catsFree = Seq(
    "org.typelevel" %% "cats-free" % V.catsCore
  )

  val scalacheck = Seq(
    "org.scalacheck" %% "scalacheck" % V.scalacheck
  )

}<|MERGE_RESOLUTION|>--- conflicted
+++ resolved
@@ -18,12 +18,8 @@
     val refinedPureconfig      = "0.10.1"
     val circeCore              = "0.14.4"
     val circeOptics            = "0.14.1"
-<<<<<<< HEAD
     val circeGenericExtras     = "0.14.3"
-    val jsonld4s               = "0.9.0"
-=======
     val jsonld4s               = "0.10.0"
->>>>>>> f642dc17
     val catsCore               = "2.9.0"
     val catsEffect             = "3.4.8"
     val monocle                = "2.1.0"
