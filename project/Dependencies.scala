--- conflicted
+++ resolved
@@ -14,15 +14,8 @@
     val log4cats               = "2.5.0"
     val log4jCore              = "2.20.0"
     val luceneQueryParser      = "9.5.0"
-<<<<<<< HEAD
-    val refined                = "0.10.1"
-    val refinedPureconfig      = "0.10.1"
     val circeCore              = "0.14.5"
-=======
     val refined                = "0.10.2"
-    val refinedPureconfig      = "0.10.2"
-    val circeCore              = "0.14.4"
->>>>>>> 2c12df19
     val circeOptics            = "0.14.1"
     val circeGenericExtras     = "0.14.3"
     val jsonld4s               = "0.10.0"
