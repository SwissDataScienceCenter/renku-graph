--- conflicted
+++ resolved
@@ -22,11 +22,7 @@
     val jsonld4s               = "0.13.0"
     val log4cats               = "2.6.0"
     val log4jCore              = "2.22.0"
-<<<<<<< HEAD
-    val logback                = "1.4.11"
-=======
     val logback                = "1.4.14"
->>>>>>> f6713ce0
     val luceneQueryParser      = "9.8.0"
     val owlapi                 = "5.5.0"
     val pureconfig             = "0.17.4"
@@ -37,13 +33,8 @@
     val scalamock              = "5.2.0"
     val scalatest              = "3.2.17"
     val scalatestScalacheck    = "3.2.14.0"
-<<<<<<< HEAD
-    val sentryLogback          = "6.34.0"
-    val skunk                  = "0.6.1"
-=======
     val sentryLogback          = "7.0.0"
     val skunk                  = "0.6.2"
->>>>>>> f6713ce0
     val swaggerParser          = "2.1.19"
     val testContainersScala    = "0.41.0"
     val widoco                 = "1.4.20"
