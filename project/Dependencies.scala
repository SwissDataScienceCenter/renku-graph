import sbt.*

//noinspection TypeAnnotation
object Dependencies {

  object V {
    val ammonite               = "2.4.1"
    val catsCore               = "2.12.0"
    val catsEffect             = "3.5.4"
    val catsEffectScalaTest    = "1.5.0"
    val catsEffectMunit        = "2.0.0"
    val scalacheckEffectMunit  = "2.0.0-M2"
    val circeCore              = "0.14.10"
    val circeGenericExtras     = "0.14.4"
    val circeOptics            = "0.15.0"
    val diffx                  = "0.9.0"
    val fs2                    = "3.11.0"
    val http4s                 = "0.23.28"
    val http4sEmber            = "0.23.28"
    val http4sPrometheus       = "0.25.0"
    val ip4s                   = "3.6.0"
    val jsonld4s               = "0.15.0"
    val log4cats               = "2.7.0"
    val log4jCore              = "2.24.1"
<<<<<<< HEAD
    val logback                = "1.5.8"
    val luceneQueryParser      = "10.0.0"
=======
    val logback                = "1.5.11"
    val luceneQueryParser      = "9.12.0"
>>>>>>> 40aacb95
    val monocle                = "3.2.0"
    val owlapi                 = "5.5.0"
    val prometheus             = "0.16.0"
    val pureconfig             = "0.17.7"
    val rdf4jQueryParserSparql = "4.3.14"
    val refined                = "0.11.2"
    val refinedPureconfig      = "0.11.2"
    val scalacheck             = "1.18.0"
    val scalamock              = "6.0.0"
    val scalatest              = "3.2.19"
    val scalatestScalacheck    = "3.2.14.0"
    val sentryLogback          = "7.15.0"
    val skunk                  = "0.6.4"
    val swaggerParser          = "2.1.22"
    val widoco                 = "1.4.25"
    val wiremock               = "3.6.0"
  }

  val monocle = Seq(
    "dev.optics" %% "monocle-core" % "3.3.0"
  )

  val prometheus = Seq(
    "io.prometheus" % "simpleclient"         % V.prometheus,
    "io.prometheus" % "simpleclient_common"  % V.prometheus,
    "io.prometheus" % "simpleclient_hotspot" % V.prometheus
  )

  val ip4s = Seq(
    "com.comcast" %% "ip4s-core" % V.ip4s
  )

  val scalatestScalaCheck = Seq(
    "org.scalatestplus" %% "scalacheck-1-16" % V.scalatestScalacheck
  )

  val scalatest = Seq(
    "org.scalatest" %% "scalatest" % V.scalatest
  )

  val ammoniteOps = Seq(
    "com.lihaoyi" %% "ammonite-ops" % V.ammonite
  )

  val rdf4jQueryParserSparql = Seq(
    "org.eclipse.rdf4j" % "rdf4j-queryparser-sparql" % V.rdf4jQueryParserSparql
  )

  val diffx = Seq(
    "com.softwaremill.diffx" %% "diffx-scalatest-should" % V.diffx
  )

  val swaggerParser = Seq(
    "io.swagger.parser.v3" % "swagger-parser" % V.swaggerParser
  )

  val widoco = Seq(
    "com.github.dgarijo" % "widoco" % V.widoco,
    // needed by widoco only - explicitly bumped up to work with rdf4j-queryparser-sparql (triples-store-client)
    // from 5.1.18 that widoco comes with
    "net.sourceforge.owlapi" % "owlapi-distribution" % V.owlapi,
    // needed by widoco only
    "org.apache.logging.log4j" % "log4j-core" % V.log4jCore
  )

  val pureconfig = Seq(
    "com.github.pureconfig" %% "pureconfig"      % V.pureconfig,
    "com.github.pureconfig" %% "pureconfig-cats" % V.pureconfig
  )

  val refinedPureconfig = Seq(
    "eu.timepit" %% "refined-pureconfig" % V.refinedPureconfig
  )

  val sentryLogback = Seq(
    "io.sentry" % "sentry-logback" % V.sentryLogback
  )

  val luceneQueryParser = Seq(
    "org.apache.lucene" % "lucene-queryparser" % V.luceneQueryParser
  )

  val luceneAnalyzer = Seq(
    "org.apache.lucene" % "lucene-analysis-common" % V.luceneQueryParser
  )

  val http4sClient = Seq(
    "org.http4s" %% "http4s-ember-client" % V.http4sEmber
  )
  val http4sServer = Seq(
    "org.http4s" %% "http4s-ember-server" % V.http4sEmber,
    "org.http4s" %% "http4s-server"       % V.http4s
  )
  val http4sCirce = Seq(
    "org.http4s" %% "http4s-circe" % V.http4s
  )
  val http4sDsl = Seq(
    "org.http4s" %% "http4s-dsl" % V.http4s
  )
  val http4sPrometheus = Seq(
    "org.http4s" %% "http4s-prometheus-metrics" % V.http4sPrometheus
  )

  val skunk = Seq(
    "org.tpolecat" %% "skunk-core" % V.skunk
  )

  val catsEffect = Seq(
    "org.typelevel" %% "cats-effect" % V.catsEffect
  )

  val catsEffectScalaTest = Seq(
    "org.typelevel" %% "cats-effect-testing-scalatest" % V.catsEffectScalaTest
  )

  val catsEffectMunit = Seq(
    "org.typelevel" %% "munit-cats-effect" % V.catsEffectMunit
  )

  val scalacheckEffectMunit = Seq(
    "org.typelevel" %% "scalacheck-effect-munit" % V.scalacheckEffectMunit
  )

  val log4Cats = Seq(
    "org.typelevel" %% "log4cats-core"  % V.log4cats,
    "org.typelevel" %% "log4cats-slf4j" % V.log4cats
  )

  val wiremock = Seq(
    "org.wiremock" % "wiremock" % V.wiremock
  )

  val scalamock = Seq(
    "org.scalamock" %% "scalamock" % V.scalamock
  )

  val logbackClassic = Seq(
    "ch.qos.logback" % "logback-classic" % V.logback
  )

  val refined = Seq(
    "eu.timepit" %% "refined" % V.refined
  )

  val circeCore = Seq(
    "io.circe" %% "circe-core" % V.circeCore
  )
  val circeLiteral = Seq(
    "io.circe" %% "circe-literal" % V.circeCore
  )
  val circeGeneric = Seq(
    "io.circe" %% "circe-generic" % V.circeCore
  )
  val circeGenericExtras = Seq(
    "io.circe" %% "circe-generic-extras" % V.circeGenericExtras
  )
  val circeParser = Seq(
    "io.circe" %% "circe-parser" % V.circeCore
  )

  val circeOptics = Seq(
    "io.circe" %% "circe-optics" % V.circeOptics
  )

  val jsonld4s = Seq(
    "io.renku" %% "jsonld4s" % V.jsonld4s
  )

  val fs2Core = Seq(
    "co.fs2" %% "fs2-core" % V.fs2
  )

  val catsCore = Seq(
    "org.typelevel" %% "cats-core" % V.catsCore
  )

  val catsFree = Seq(
    "org.typelevel" %% "cats-free" % V.catsCore
  )

  val scalacheck = Seq(
    "org.scalacheck" %% "scalacheck" % V.scalacheck
  )
}<|MERGE_RESOLUTION|>--- conflicted
+++ resolved
@@ -22,13 +22,8 @@
     val jsonld4s               = "0.15.0"
     val log4cats               = "2.7.0"
     val log4jCore              = "2.24.1"
-<<<<<<< HEAD
-    val logback                = "1.5.8"
+    val logback                = "1.5.11"
     val luceneQueryParser      = "10.0.0"
-=======
-    val logback                = "1.5.11"
-    val luceneQueryParser      = "9.12.0"
->>>>>>> 40aacb95
     val monocle                = "3.2.0"
     val owlapi                 = "5.5.0"
     val prometheus             = "0.16.0"
