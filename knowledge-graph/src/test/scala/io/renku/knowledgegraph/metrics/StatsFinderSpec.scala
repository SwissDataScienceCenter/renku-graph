/*
 * Copyright 2022 Swiss Data Science Center (SDSC)
 * A partnership between École Polytechnique Fédérale de Lausanne (EPFL) and
 * Eidgenössische Technische Hochschule Zürich (ETHZ).
 *
 * Licensed under the Apache License, Version 2.0 (the "License");
 * you may not use this file except in compliance with the License.
 * You may obtain a copy of the License at
 *
 *     http://www.apache.org/licenses/LICENSE-2.0
 *
 * Unless required by applicable law or agreed to in writing, software
 * distributed under the License is distributed on an "AS IS" BASIS,
 * WITHOUT WARRANTIES OR CONDITIONS OF ANY KIND, either express or implied.
 * See the License for the specific language governing permissions and
 * limitations under the License.
 */

package io.renku.knowledgegraph.metrics

import cats.effect.IO
import cats.implicits.toShow
import io.renku.generators.Generators.Implicits._
import io.renku.graph.model.testentities._
import io.renku.interpreters.TestLogger
import io.renku.jsonld.Property
import io.renku.logging.TestSparqlQueryTimeRecorder
import io.renku.testtools.IOSpec
import io.renku.triplesstore.{InMemoryJenaForSpec, ProjectsDataset, SparqlQueryTimeRecorder}
import org.scalatest.matchers.should
import org.scalatest.wordspec.AnyWordSpec
import org.scalatestplus.scalacheck.ScalaCheckPropertyChecks

class StatsFinderSpec
    extends AnyWordSpec
    with InMemoryJenaForSpec
    with ProjectsDataset
    with ScalaCheckPropertyChecks
    with should.Matchers
    with IOSpec {

  "entitiesCount" should {

    "return zero if there are no entity in the DB" in new TestCase {
      stats.entitiesCount().unsafeRunSync() shouldBe Map(
        EntityLabel((schema / "Dataset").show)              -> Count(0L),
        EntityLabel((schema / "Project").show)              -> Count(0L),
        EntityLabel((prov / "Activity").show)               -> Count(0L),
        EntityLabel((prov / "Plan").show)                   -> Count(0L),
        EntityLabel((schema / "Person").show)               -> Count(0L),
        EntityLabel((schema / "Person with GitLabId").show) -> Count(0L)
      )
    }

    "return info about number of objects by types" in new TestCase {

      val projectsWithDatasets =
        anyRenkuProjectEntities.addDataset(datasetEntities(provenanceNonModified)).generateNonEmptyList().toList
      val projectsWithActivities = anyRenkuProjectEntities
<<<<<<< HEAD
        .withActivities(activityEntities(planEntities()))
=======
        .withActivities(activityEntities(stepPlanEntities()))
>>>>>>> 301c3cc3
        .generateNonEmptyList(min = 10, max = 50)
        .toList
      val persons = projectsWithActivities.flatMap(_.activities.map(_.author))

      val entitiesWithActivities = Map
        .empty[EntityLabel, Count]
        .update(schema / "Dataset", projectsWithDatasets.size)
        .update(schema / "Project", projectsWithActivities.size + projectsWithDatasets.size)
        .update(prov / "Activity", projectsWithActivities.size)
        .update(prov / "Plan", projectsWithActivities.size)
        .update(schema / "Person", persons.size)
        .update(schema / "Person with GitLabId", persons.count(_.maybeGitLabId.isDefined))

      upload(to = projectsDataset, projectsWithDatasets.map(_._2) ::: projectsWithActivities: _*)

      stats.entitiesCount().unsafeRunSync() shouldBe entitiesWithActivities
    }
  }

  private trait TestCase {
    implicit val logger:               TestLogger[IO]              = TestLogger[IO]()
    private implicit val timeRecorder: SparqlQueryTimeRecorder[IO] = TestSparqlQueryTimeRecorder[IO]
    val stats = new StatsFinderImpl[IO](projectsDSConnectionInfo)
  }

  private implicit class MapOps(entitiesByType: Map[EntityLabel, Count]) {
    def update(entityType: Property, count: Long): Map[EntityLabel, Count] = {
      val entity       = EntityLabel(entityType.show)
      val runningTotal = entitiesByType.getOrElse(entity, Count(0L)).value
      entitiesByType.updated(entity, Count(runningTotal + count))
    }
  }
}<|MERGE_RESOLUTION|>--- conflicted
+++ resolved
@@ -57,11 +57,7 @@
       val projectsWithDatasets =
         anyRenkuProjectEntities.addDataset(datasetEntities(provenanceNonModified)).generateNonEmptyList().toList
       val projectsWithActivities = anyRenkuProjectEntities
-<<<<<<< HEAD
-        .withActivities(activityEntities(planEntities()))
-=======
         .withActivities(activityEntities(stepPlanEntities()))
->>>>>>> 301c3cc3
         .generateNonEmptyList(min = 10, max = 50)
         .toList
       val persons = projectsWithActivities.flatMap(_.activities.map(_.author))
