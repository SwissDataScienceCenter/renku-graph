--- conflicted
+++ resolved
@@ -47,11 +47,7 @@
 import io.renku.knowledgegraph.datasets.details.RequestedDataset
 import io.renku.testtools.IOSpec
 import org.http4s.MediaType.application
-<<<<<<< HEAD
-import org.http4s.Method.{DELETE, GET, PUT, POST}
-=======
-import org.http4s.Method.{DELETE, GET, PATCH, PUT}
->>>>>>> abe2815d
+import org.http4s.Method.{DELETE, GET, PATCH, POST, PUT}
 import org.http4s.Status._
 import org.http4s._
 import org.http4s.headers.`Content-Type`
@@ -567,7 +563,6 @@
     }
   }
 
-<<<<<<< HEAD
   "POST /knowledge-graph/projects/:namespace/../:name" should {
 
     val projectSlug = projectSlugs.generateOne
@@ -598,10 +593,7 @@
     }
   }
 
-  "PUT /knowledge-graph/projects/:namespace/../:name" should {
-=======
   "PATCH and PUT /knowledge-graph/projects/:namespace/../:name" should {
->>>>>>> abe2815d
 
     val projectSlug = projectSlugs.generateOne
 
