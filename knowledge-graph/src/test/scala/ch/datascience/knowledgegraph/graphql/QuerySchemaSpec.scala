--- conflicted
+++ resolved
@@ -20,14 +20,8 @@
 
 import cats.effect.IO
 import ch.datascience.generators.Generators._
-<<<<<<< HEAD
-import ch.datascience.graph.model.FilePath
-import ch.datascience.graph.model.events.CommitId
-import ch.datascience.graph.model.projects.ProjectPath
-=======
 import ch.datascience.graph.model.events.CommitId
 import ch.datascience.graph.model.projects.{FilePath, ProjectPath}
->>>>>>> 442d7291
 import ch.datascience.knowledgegraph.datasets.DatasetsGenerators
 import ch.datascience.knowledgegraph.datasets.graphql.ProjectDatasetsFinder
 import ch.datascience.knowledgegraph.datasets.model._
@@ -88,16 +82,9 @@
             identifier
             name
             description
-<<<<<<< HEAD
-            created { dateCreated agent { email name } }
-            published { datePublished creator { email name } }
-            hasPart { name atLocation dateCreated }
-            isPartOf { path name }
-=======
             published { datePublished creator { email name } }
             hasPart { name atLocation }
-            isPartOf { name created { dateCreated agent { email name } } }
->>>>>>> 442d7291
+            isPartOf { path name created { dateCreated agent { email name } } }
           }
         }"""
 
@@ -189,16 +176,6 @@
         "identifier": ${dataset.id.value},
         "name": ${dataset.name.value},
         "description": ${dataset.maybeDescription.map(_.value).map(Json.fromString).getOrElse(Json.Null)},
-<<<<<<< HEAD
-        "created": {
-          "dateCreated": ${dataset.created.date.value},
-          "agent": {
-            "email": ${dataset.created.agent.email.value},
-            "name": ${dataset.created.agent.name.value}
-          }
-        },
-=======
->>>>>>> 442d7291
         "published": {
           "datePublished": ${dataset.published.maybeDate.map(_.toString).map(Json.fromString).getOrElse(Json.Null)},
           "creator": ${dataset.published.creators.toList}
@@ -218,21 +195,13 @@
     private implicit lazy val partEncoder: Encoder[DatasetPart] = Encoder.instance[DatasetPart] { part =>
       json"""{
         "name": ${part.name.value},
-<<<<<<< HEAD
-        "atLocation": ${part.atLocation.value},
-        "dateCreated": ${part.dateCreated.value}
-=======
         "atLocation": ${part.atLocation.value}
->>>>>>> 442d7291
       }"""
     }
 
     private implicit lazy val projectEncoder: Encoder[DatasetProject] = Encoder.instance[DatasetProject] { project =>
       json"""{
-<<<<<<< HEAD
         "path": ${project.path.value},
-        "name": ${project.name.value}
-=======
         "name": ${project.name.value},
         "created": {
           "dateCreated": ${project.created.date.value},
@@ -241,7 +210,6 @@
             "name": ${project.created.agent.name.value}
           }
         }
->>>>>>> 442d7291
       }"""
     }
   }
