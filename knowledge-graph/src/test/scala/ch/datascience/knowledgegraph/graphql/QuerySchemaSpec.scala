/*
 * Copyright 2019 Swiss Data Science Center (SDSC)
 * A partnership between École Polytechnique Fédérale de Lausanne (EPFL) and
 * Eidgenössische Technische Hochschule Zürich (ETHZ).
 *
 * Licensed under the Apache License, Version 2.0 (the "License");
 * you may not use this file except in compliance with the License.
 * You may obtain a copy of the License at
 *
 *     http://www.apache.org/licenses/LICENSE-2.0
 *
 * Unless required by applicable law or agreed to in writing, software
 * distributed under the License is distributed on an "AS IS" BASIS,
 * WITHOUT WARRANTIES OR CONDITIONS OF ANY KIND, either express or implied.
 * See the License for the specific language governing permissions and
 * limitations under the License.
 */

package ch.datascience.knowledgegraph.graphql

import cats.effect.IO
import ch.datascience.generators.Generators._
import ch.datascience.graph.model.events.CommitId
import ch.datascience.graph.model.projects.{FilePath, ProjectPath}
import ch.datascience.knowledgegraph.datasets.DatasetsGenerators
import ch.datascience.knowledgegraph.datasets.graphql.ProjectDatasetsFinder
import ch.datascience.knowledgegraph.datasets.model._
import ch.datascience.knowledgegraph.lineage.LineageFinder
import ch.datascience.knowledgegraph.lineage.model.Node.{SourceNode, TargetNode}
import ch.datascience.knowledgegraph.lineage.model._
import ch.datascience.knowledgegraph.{datasets, lineage}
import io.circe.literal._
import io.circe.{Encoder, Json}
import org.scalamock.scalatest.MockFactory
import org.scalatest.Matchers._
import org.scalatest.WordSpec
import org.scalatest.concurrent.{IntegrationPatience, ScalaFutures}
import org.scalatestplus.scalacheck.ScalaCheckPropertyChecks
import sangria.ast.Document
import sangria.execution.Executor
import sangria.macros._
import sangria.marshalling.circe._

import scala.concurrent.ExecutionContext.Implicits.global
import scala.language.reflectiveCalls

class QuerySchemaSpec
    extends WordSpec
    with ScalaCheckPropertyChecks
    with MockFactory
    with ScalaFutures
    with IntegrationPatience {

  "query" should {

    "allow to search for lineage of a given projectPath, commitId and file" in new LineageTestCase {
      val query = graphql"""
        {
          lineage(projectPath: "namespace/project", commitId: "1234567", filePath: "directory/file") {
            nodes {
              id
              label
            }
            edges {
              source
              target
            }
          }
        }"""

      givenFindLineage(ProjectPath("namespace/project"), CommitId("1234567"), FilePath("directory/file"))
        .returning(IO.pure(Some(lineage)))

      execute(query) shouldBe json(lineage)
    }

    "allow to search for project's datasets" in new DatasetsTestCase {
      forAll(datasetsLists) { datasets =>
        val query = graphql"""
        {
          datasets(projectPath: "namespace/project") {
            identifier
            name
            description
<<<<<<< HEAD
            created { dateCreated agent { email name } }
            published { datePublished creator { email name } }
            hasPart { name atLocation dateCreated }
            isPartOf { name }
=======
            published { datePublished creator { email name } }
            hasPart { name atLocation }
            isPartOf { path name created { dateCreated agent { email name } } }
>>>>>>> ae175059
          }
        }"""

        givenFindDatasets(ProjectPath("namespace/project"))
          .returning(IO.pure(datasets))

        execute(query) shouldBe json(datasets)
      }
    }
  }

  private trait TestCase {
    val lineageFinder  = mock[LineageFinder[IO]]
    val datasetsFinder = mock[ProjectDatasetsFinder[IO]]

    def execute(query: Document): Json =
      Executor
        .execute(
          QuerySchema[IO](lineage.graphql.QueryFields(), datasets.graphql.QueryFields()),
          query,
          new QueryContext[IO](lineageFinder, datasetsFinder)
        )
        .futureValue
  }

  private trait LineageTestCase extends TestCase {

    def givenFindLineage(
        projectPath: ProjectPath,
        commitId:    CommitId,
        filePath:    FilePath
    ) = new {
      def returning(result: IO[Option[Lineage]]) =
        (lineageFinder
          .findLineage(_: ProjectPath, _: CommitId, _: FilePath))
          .expects(projectPath, commitId, filePath)
          .returning(result)
    }

    private val sourceNode = SourceNode(NodeId("node-1"), NodeLabel("node-1-label"))
    private val targetNode = TargetNode(NodeId("node-2"), NodeLabel("node-2-label"))
    lazy val lineage       = Lineage(edges = Set(Edge(sourceNode, targetNode)), nodes = Set(sourceNode, targetNode))

    def json(lineage: Lineage) = json"""
        {
          "data" : {
            "lineage" : {
              "nodes" : ${Json.arr(lineage.nodes.map(toJson).to[List]: _*)},
              "edges" : ${Json.arr(lineage.edges.map(toJson).to[List]: _*)}
            }
          }
        }"""

    private def toJson(node: Node) = json"""
        {
          "id" : ${node.id.value},
          "label" : ${node.label.value}
        }"""

    private def toJson(edge: Edge) = json"""
        {
          "source" : ${edge.source.id.value},
          "target" : ${edge.target.id.value}
        }"""
  }

  private trait DatasetsTestCase extends TestCase {

    def givenFindDatasets(projectPath: ProjectPath) = new {
      def returning(result: IO[List[Dataset]]) =
        (datasetsFinder
          .findDatasets(_: ProjectPath))
          .expects(projectPath)
          .returning(result)
    }

    lazy val datasetsLists = nonEmptyList(DatasetsGenerators.datasets).map(_.toList)

    def json(datasets: List[Dataset]) = json"""
        {
          "data" : {
            "datasets" : ${Json.arr(datasets.map(toJson): _*)}
          }
        }"""

    // format: off
    private def toJson(dataset: Dataset): Json = json"""
      {
        "identifier": ${dataset.id.value},
        "name": ${dataset.name.value},
        "description": ${dataset.maybeDescription.map(_.value).map(Json.fromString).getOrElse(Json.Null)},
<<<<<<< HEAD
        "created": {
          "dateCreated": ${dataset.created.date.value},
          "agent": {
            "email": ${dataset.created.agent.email.value},
            "name": ${dataset.created.agent.name.value}
          }
        },
=======
>>>>>>> ae175059
        "published": {
          "datePublished": ${dataset.published.maybeDate.map(_.toString).map(Json.fromString).getOrElse(Json.Null)},
          "creator": ${dataset.published.creators.toList}
        },
        "hasPart": ${dataset.part},
        "isPartOf": ${dataset.project}
      }"""
    // format: on

    private implicit lazy val creatorEncoder: Encoder[DatasetCreator] = Encoder.instance[DatasetCreator] { creator =>
      json"""{
        "email": ${creator.maybeEmail.map(_.toString).map(Json.fromString).getOrElse(Json.Null)},
        "name": ${creator.name.value}
      }"""
    }

    private implicit lazy val partEncoder: Encoder[DatasetPart] = Encoder.instance[DatasetPart] { part =>
      json"""{
        "name": ${part.name.value},
<<<<<<< HEAD
        "atLocation": ${part.atLocation.value},
        "dateCreated": ${part.dateCreated.value}
=======
        "atLocation": ${part.atLocation.value}
>>>>>>> ae175059
      }"""
    }

    private implicit lazy val projectEncoder: Encoder[DatasetProject] = Encoder.instance[DatasetProject] { project =>
      json"""{
<<<<<<< HEAD
        "name": ${project.name.value}
=======
        "path": ${project.path.value},
        "name": ${project.name.value},
        "created": {
          "dateCreated": ${project.created.date.value},
          "agent": {
            "email": ${project.created.agent.email.value},
            "name": ${project.created.agent.name.value}
          }
        }
>>>>>>> ae175059
      }"""
    }
  }
}<|MERGE_RESOLUTION|>--- conflicted
+++ resolved
@@ -82,16 +82,9 @@
             identifier
             name
             description
-<<<<<<< HEAD
-            created { dateCreated agent { email name } }
-            published { datePublished creator { email name } }
-            hasPart { name atLocation dateCreated }
-            isPartOf { name }
-=======
             published { datePublished creator { email name } }
             hasPart { name atLocation }
             isPartOf { path name created { dateCreated agent { email name } } }
->>>>>>> ae175059
           }
         }"""
 
@@ -183,16 +176,6 @@
         "identifier": ${dataset.id.value},
         "name": ${dataset.name.value},
         "description": ${dataset.maybeDescription.map(_.value).map(Json.fromString).getOrElse(Json.Null)},
-<<<<<<< HEAD
-        "created": {
-          "dateCreated": ${dataset.created.date.value},
-          "agent": {
-            "email": ${dataset.created.agent.email.value},
-            "name": ${dataset.created.agent.name.value}
-          }
-        },
-=======
->>>>>>> ae175059
         "published": {
           "datePublished": ${dataset.published.maybeDate.map(_.toString).map(Json.fromString).getOrElse(Json.Null)},
           "creator": ${dataset.published.creators.toList}
@@ -212,20 +195,12 @@
     private implicit lazy val partEncoder: Encoder[DatasetPart] = Encoder.instance[DatasetPart] { part =>
       json"""{
         "name": ${part.name.value},
-<<<<<<< HEAD
-        "atLocation": ${part.atLocation.value},
-        "dateCreated": ${part.dateCreated.value}
-=======
         "atLocation": ${part.atLocation.value}
->>>>>>> ae175059
       }"""
     }
 
     private implicit lazy val projectEncoder: Encoder[DatasetProject] = Encoder.instance[DatasetProject] { project =>
       json"""{
-<<<<<<< HEAD
-        "name": ${project.name.value}
-=======
         "path": ${project.path.value},
         "name": ${project.name.value},
         "created": {
@@ -235,7 +210,6 @@
             "name": ${project.created.agent.name.value}
           }
         }
->>>>>>> ae175059
       }"""
     }
   }
