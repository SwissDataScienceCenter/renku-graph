--- conflicted
+++ resolved
@@ -50,15 +50,6 @@
     targetNode <- nodeLocations
   } yield Edge(sourceNode, targetNode)
 
-<<<<<<< HEAD
-  implicit val lineages: Gen[Lineage] = {
-    for {
-      nodeSet <- nonEmptySet(nodes, 2)
-    } yield {
-      val edges = (nodeSet zip nodeSet.tail).map { case (left, right) => Edge(left.location, right.location) }
-      Lineage.from[Try](edges, nodeSet).fold(throw _, identity)
-    }
-=======
   implicit val nodePairs: Gen[(Node, Node)] = for {
     processRunNode <- processRunNodes
     entityNode     <- entityNodes
@@ -74,6 +65,5 @@
       case (left, right) => Edge(left.location, right.location)
     }
     Lineage.from[Try](edges.toSet, nodes.toSet).fold(throw _, identity)
->>>>>>> 6d8bd826
   }
 }