/*
 * Copyright 2020 Swiss Data Science Center (SDSC)
 * A partnership between École Polytechnique Fédérale de Lausanne (EPFL) and
 * Eidgenössische Technische Hochschule Zürich (ETHZ).
 *
 * Licensed under the Apache License, Version 2.0 (the "License");
 * you may not use this file except in compliance with the License.
 * You may obtain a copy of the License at
 *
 *     http://www.apache.org/licenses/LICENSE-2.0
 *
 * Unless required by applicable law or agreed to in writing, software
 * distributed under the License is distributed on an "AS IS" BASIS,
 * WITHOUT WARRANTIES OR CONDITIONS OF ANY KIND, either express or implied.
 * See the License for the specific language governing permissions and
 * limitations under the License.
 */

package ch.datascience.knowledgegraph.datasets.rest

import cats.MonadError
import cats.effect.IO
import cats.implicits._
import ch.datascience.controllers.InfoMessage._
import ch.datascience.controllers.{ErrorMessage, InfoMessage}
import ch.datascience.generators.CommonGraphGenerators.renkuResourcesUrls
import ch.datascience.generators.Generators.Implicits._
import ch.datascience.generators.Generators._
import ch.datascience.graph.model.GraphModelGenerators._
import ch.datascience.graph.model.datasets._
import ch.datascience.graph.model.projects
import ch.datascience.graph.model.projects.Path
import ch.datascience.graph.model.users.{Affiliation, Email, Name => UserName}
import ch.datascience.http.rest.Links
import ch.datascience.http.rest.Links.Rel.Self
import ch.datascience.http.rest.Links.{Href, Rel}
import ch.datascience.http.server.EndpointTester._
import ch.datascience.interpreters.TestLogger
import ch.datascience.interpreters.TestLogger.Level.{Error, Warn}
import ch.datascience.knowledgegraph.datasets.DatasetsGenerators._
import ch.datascience.knowledgegraph.datasets.model._
import ch.datascience.logging.TestExecutionTimeRecorder
import ch.datascience.tinytypes.json.TinyTypeDecoders._
import io.circe.Decoder._
import io.circe.syntax._
import io.circe.{Decoder, HCursor, Json}
import org.http4s.Status._
import org.http4s._
import org.http4s.circe.jsonOf
import org.http4s.headers.`Content-Type`
import org.scalamock.scalatest.MockFactory
import org.scalatest.matchers.should
import org.scalatest.wordspec.AnyWordSpec
import org.scalatestplus.scalacheck.ScalaCheckPropertyChecks

class DatasetEndpointSpec extends AnyWordSpec with MockFactory with ScalaCheckPropertyChecks with should.Matchers {

  "getDataset" should {

    "respond with OK and the found dataset" in new TestCase {
      forAll { dataset: Dataset =>
        (datasetsFinder
          .findDataset(_: Identifier))
          .expects(dataset.id)
          .returning(context.pure(Some(dataset)))

        val response = getDataset(dataset.id).unsafeRunSync()

        response.status      shouldBe Ok
        response.contentType shouldBe Some(`Content-Type`(MediaType.application.json))

        response.as[Dataset].unsafeRunSync shouldBe dataset
        response.as[Json].unsafeRunSync._links shouldBe Right(
          Links.of(Self -> Href(renkuResourcesUrl / "datasets" / dataset.id))
        )
        val Right(projectsJsons) = response.as[Json].unsafeRunSync.hcursor.downField("isPartOf").as[List[Json]]
        projectsJsons should have size dataset.projects.size
        projectsJsons.foreach { json =>
          (json.hcursor.downField("path").as[Path], json._links)
            .mapN {
              case (path, links) =>
                links shouldBe Links.of(Rel("project-details") -> Href(renkuResourcesUrl / "projects" / path))
            }
            .getOrElse(fail("No 'path' or 'project-details' links on the 'isPartOf' elements"))
        }

        logger.loggedOnly(Warn(s"Finding '${dataset.id}' dataset finished${executionTimeRecorder.executionTimeInfo}"))
        logger.reset()
      }
    }

    "respond with NOT_FOUND if there is no dataset with the given id" in new TestCase {

      val identifier = datasetIdentifiers.generateOne

      (datasetsFinder
        .findDataset(_: Identifier))
        .expects(identifier)
        .returning(context.pure(None))

      val response = getDataset(identifier).unsafeRunSync()

      response.status      shouldBe NotFound
      response.contentType shouldBe Some(`Content-Type`(MediaType.application.json))

      response.as[Json].unsafeRunSync shouldBe InfoMessage(s"No dataset with '$identifier' id found").asJson

      logger.loggedOnly(Warn(s"Finding '$identifier' dataset finished${executionTimeRecorder.executionTimeInfo}"))
    }

    "respond with INTERNAL_SERVER_ERROR if finding the dataset fails" in new TestCase {

      val identifier = datasetIdentifiers.generateOne

      val exception = exceptions.generateOne
      (datasetsFinder
        .findDataset(_: Identifier))
        .expects(identifier)
        .returning(context.raiseError(exception))

      val response = getDataset(identifier).unsafeRunSync()

      response.status      shouldBe InternalServerError
      response.contentType shouldBe Some(`Content-Type`(MediaType.application.json))

      response.as[Json].unsafeRunSync shouldBe ErrorMessage(s"Finding dataset with '$identifier' id failed").asJson

      logger.loggedOnly(Error(s"Finding dataset with '$identifier' id failed", exception))
    }
  }

  private trait TestCase {
    val context = MonadError[IO, Throwable]

    val datasetsFinder        = mock[DatasetFinder[IO]]
    val renkuResourcesUrl     = renkuResourcesUrls.generateOne
    val logger                = TestLogger[IO]()
    val executionTimeRecorder = TestExecutionTimeRecorder[IO](logger)
    val getDataset = new DatasetEndpoint[IO](
      datasetsFinder,
      renkuResourcesUrl,
      executionTimeRecorder,
      logger
    ).getDataset _
  }

  private implicit val datasetEntityDecoder: EntityDecoder[IO, Dataset] = jsonOf[IO, Dataset]

  private implicit lazy val datasetDecoder: Decoder[Dataset] = cursor =>
    for {
      id               <- cursor.downField("identifier").as[Identifier]
      title            <- cursor.downField("title").as[Title]
      name             <- cursor.downField("name").as[Name]
      url              <- cursor.downField("url").as[Url]
      maybeDescription <- cursor.downField("description").as[Option[Description]]
      published        <- cursor.downField("published").as[DatasetPublishing]
      parts            <- cursor.downField("hasPart").as[List[DatasetPart]]
      projects         <- cursor.downField("isPartOf").as[List[DatasetProject]]
<<<<<<< HEAD
      maybeSameAs      <- cursor.downField("sameAs").as[Option[SameAs]]
      maybeDerivedFrom <- cursor.downField("derivedFrom").as[Option[DerivedFrom]]
    } yield maybeSameAs
      .map(NonModifiedDataset(id, name, url, _, maybeDescription, published, parts, projects))
      .orElse(maybeDerivedFrom map (ModifiedDataset(id, name, url, _, maybeDescription, published, parts, projects)))
      .getOrElse(fail("Cannot decode payload as Dataset"))
=======
    } yield Dataset(id, title, name, sameAs, maybeUrl, maybeDescription, published, parts, projects)
>>>>>>> 6d8bd826

  private implicit lazy val datasetPublishingDecoder: Decoder[DatasetPublishing] = (cursor: HCursor) =>
    for {
      maybeDate <- cursor.downField("datePublished").as[Option[PublishedDate]]
      creators  <- cursor.downField("creator").as[List[DatasetCreator]].map(_.toSet)
    } yield DatasetPublishing(maybeDate, creators)

  private implicit lazy val datasetCreatorDecoder: Decoder[DatasetCreator] = (cursor: HCursor) =>
    for {
      name             <- cursor.downField("name").as[UserName]
      maybeEmail       <- cursor.downField("email").as[Option[Email]]
      maybeAffiliation <- cursor.downField("affiliation").as[Option[Affiliation]]
    } yield DatasetCreator(maybeEmail, name, maybeAffiliation)

  private implicit lazy val datasetPartDecoder: Decoder[DatasetPart] = (cursor: HCursor) =>
    for {
      name     <- cursor.downField("name").as[PartName]
      location <- cursor.downField("atLocation").as[PartLocation]
    } yield DatasetPart(name, location)

  private implicit lazy val datasetProjectDecoder: Decoder[DatasetProject] = (cursor: HCursor) =>
    for {
      path    <- cursor.downField("path").as[Path]
      name    <- cursor.downField("name").as[projects.Name]
      created <- cursor.downField("created").as[AddedToProject]
    } yield DatasetProject(path, name, created)

  private implicit lazy val datasetInProjectCreationDecoder: Decoder[AddedToProject] = (cursor: HCursor) =>
    for {
      date            <- cursor.downField("dateCreated").as[DateCreatedInProject]
      maybeAgentEmail <- cursor.downField("agent").downField("email").as[Option[Email]]
      agentName       <- cursor.downField("agent").downField("name").as[UserName]
    } yield AddedToProject(date, DatasetAgent(maybeAgentEmail, agentName))
}<|MERGE_RESOLUTION|>--- conflicted
+++ resolved
@@ -156,16 +156,12 @@
       published        <- cursor.downField("published").as[DatasetPublishing]
       parts            <- cursor.downField("hasPart").as[List[DatasetPart]]
       projects         <- cursor.downField("isPartOf").as[List[DatasetProject]]
-<<<<<<< HEAD
       maybeSameAs      <- cursor.downField("sameAs").as[Option[SameAs]]
       maybeDerivedFrom <- cursor.downField("derivedFrom").as[Option[DerivedFrom]]
     } yield maybeSameAs
-      .map(NonModifiedDataset(id, name, url, _, maybeDescription, published, parts, projects))
-      .orElse(maybeDerivedFrom map (ModifiedDataset(id, name, url, _, maybeDescription, published, parts, projects)))
+      .map(NonModifiedDataset(id, title, name, url, _, maybeDescription, published, parts, projects))
+      .orElse(maybeDerivedFrom map (ModifiedDataset(id, title, name, url, _, maybeDescription, published, parts, projects)))
       .getOrElse(fail("Cannot decode payload as Dataset"))
-=======
-    } yield Dataset(id, title, name, sameAs, maybeUrl, maybeDescription, published, parts, projects)
->>>>>>> 6d8bd826
 
   private implicit lazy val datasetPublishingDecoder: Decoder[DatasetPublishing] = (cursor: HCursor) =>
     for {
