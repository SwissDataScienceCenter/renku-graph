/*
 * Copyright 2020 Swiss Data Science Center (SDSC)
 * A partnership between École Polytechnique Fédérale de Lausanne (EPFL) and
 * Eidgenössische Technische Hochschule Zürich (ETHZ).
 *
 * Licensed under the Apache License, Version 2.0 (the "License");
 * you may not use this file except in compliance with the License.
 * You may obtain a copy of the License at
 *
 *     http://www.apache.org/licenses/LICENSE-2.0
 *
 * Unless required by applicable law or agreed to in writing, software
 * distributed under the License is distributed on an "AS IS" BASIS,
 * WITHOUT WARRANTIES OR CONDITIONS OF ANY KIND, either express or implied.
 * See the License for the specific language governing permissions and
 * limitations under the License.
 */

package ch.datascience.knowledgegraph.datasets.rest

import java.time.LocalDate

import cats.effect.IO
import cats.implicits._
import ch.datascience.generators.Generators
import ch.datascience.generators.Generators.Implicits._
import ch.datascience.generators.Generators._
import ch.datascience.graph.model.GraphModelGenerators._
<<<<<<< HEAD
import ch.datascience.graph.model.datasets._
=======
import ch.datascience.graph.model.datasets.{DateCreated, Description, PublishedDate, SameAs, Title}
import ch.datascience.graph.model.events.CommittedDate
>>>>>>> 6d8bd826
import ch.datascience.graph.model.users.{Name => UserName}
import ch.datascience.http.rest.SortBy.Direction
import ch.datascience.http.rest.paging.PagingRequest
import ch.datascience.http.rest.paging.model.{Page, PerPage, Total}
import ch.datascience.interpreters.TestLogger
import ch.datascience.knowledgegraph.datasets.DatasetsGenerators._
import ch.datascience.knowledgegraph.datasets.model._
import ch.datascience.knowledgegraph.datasets.rest.DatasetsFinder.{DatasetSearchResult, ProjectsCount}
import ch.datascience.knowledgegraph.datasets.rest.DatasetsSearchEndpoint.Query.Phrase
import ch.datascience.knowledgegraph.datasets.rest.DatasetsSearchEndpoint.Sort
import ch.datascience.knowledgegraph.datasets.rest.DatasetsSearchEndpoint.Sort._
import ch.datascience.logging.TestExecutionTimeRecorder
import ch.datascience.rdfstore.entities.bundles._
import ch.datascience.rdfstore.{InMemoryRdfStore, SparqlQueryTimeRecorder}
import eu.timepit.refined.api.Refined
import eu.timepit.refined.auto._
<<<<<<< HEAD
import io.renku.jsonld.JsonLD
import org.scalatest.Matchers._
import org.scalatest.WordSpec
=======
import io.renku.jsonld.{EntityId, JsonLD}
import org.scalacheck.Gen
import org.scalatest.matchers.should
import org.scalatest.wordspec.AnyWordSpec
>>>>>>> 6d8bd826
import org.scalatestplus.scalacheck.ScalaCheckPropertyChecks

class IODatasetsFinderSpec
    extends AnyWordSpec
    with InMemoryRdfStore
    with ScalaCheckPropertyChecks
    with should.Matchers {

  "findDatasets - no phrase" should {

    Option(Phrase("*")) +: Option.empty[Phrase] +: Nil foreach { maybePhrase =>
      s"return all datasets when the given phrase is $maybePhrase " +
        "- case of datasets that has neither sameAs nor are imported to and/or from other projects" in new TestCase {
        val dataset1 = nonModifiedDatasets(projects = nonEmptyList(datasetProjects, minElements = 2)).generateOne
        val dataset2 = nonModifiedDatasets(projects = nonEmptyList(datasetProjects, maxElements = 1)).generateOne
        val dataset3 = nonModifiedDatasets(projects = nonEmptyList(datasetProjects, minElements = 2)).generateOne

        loadToStore(
          List(
            dataset1.toJsonLDsAndDatasets(noSameAs = true)().jsonLDs,
            dataset2.toJsonLDsAndDatasets(noSameAs = true)().jsonLDs,
            dataset3.toJsonLDsAndDatasets(noSameAs = false)().jsonLDs
          ).flatten: _*
        )

        val result = datasetsFinder
          .findDatasets(maybePhrase, Sort.By(NameProperty, Direction.Asc), PagingRequest(Page(1), PerPage(3)))
          .unsafeRunSync()

        val datasetsList = List(dataset1, dataset2, dataset3)
        result.results shouldBe datasetsList
          .map(toDatasetSearchResult)
          .sortBy(_.name.value)

        result.pagingInfo.total shouldBe Total(datasetsList.size)
      }

      s"return all datasets when the given phrase is $maybePhrase " +
        "- case of non-modified datasets" in new TestCase {

        val datasetsList = nonModifiedDatasets()
          .generateNonEmptyList(maxElements = Refined.unsafeApply(PagingRequest.default.perPage.value))
          .toList

        loadToStore(datasetsList flatMap (_.toJsonLDsAndDatasets(noSameAs = false)().jsonLDs): _*)

        val result = datasetsFinder
<<<<<<< HEAD
          .findDatasets(maybePhrase, Sort.By(NameProperty, Direction.Asc), PagingRequest.default)
          .unsafeRunSync()

        result.results shouldBe datasetsList
          .map(toDatasetSearchResult)
          .sortBy(_.name.value)
=======
          .findDatasets(maybePhrase = maybePhrase, Sort.By(TitleProperty, Direction.Asc), PagingRequest.default)
          .unsafeRunSync()

        result.results shouldBe datasetsList
          .map(_.toDatasetSearchResult)
          .sortBy(_.title.value)
>>>>>>> 6d8bd826

        result.pagingInfo.total shouldBe Total(datasetsList.size)
      }

      s"return all datasets when the given phrase is $maybePhrase " +
        "- case of shared sameAs" in new TestCase {

        val sharedSameAs    = datasetSameAs.generateOne
        val dataset1Project = datasetProjects.generateOne
        val datasets1       = nonModifiedDatasets().generateOne.copy(sameAs = sharedSameAs, projects = List(dataset1Project))
        val datasets2 = datasets1.copy(id = datasetIdentifiers.generateOne,
                                       projects = single.generateOne.toList.map(_ shiftDateAfter dataset1Project))

<<<<<<< HEAD
        loadToStore(datasets1.toJsonLD()(), datasets2.toJsonLD()())

        val result = datasetsFinder
          .findDatasets(maybePhrase, Sort.By(NameProperty, Direction.Asc), PagingRequest.default)
          .unsafeRunSync()
=======
      val result = datasetsFinder
        .findDatasets(maybePhrase = None, Sort.By(TitleProperty, Direction.Asc), PagingRequest(Page(1), PerPage(2)))
        .unsafeRunSync()

      result.results shouldBe datasetsList
        .map(_.toDatasetSearchResult)
        .sortBy(_.title.value)
>>>>>>> 6d8bd826

        result.results shouldBe List(
          toDatasetSearchResult(datasets1).copy(projectsCount = ProjectsCount(2))
        )

        result.pagingInfo.total shouldBe Total(1)
      }

      s"return all datasets when the given phrase is $maybePhrase " +
        "- case of shared sameAs with modification on some projects" in new TestCase {

<<<<<<< HEAD
        val sharedSameAs = datasetSameAs.generateOne
        val datasets1    = nonModifiedDatasets(projects = single).generateOne.copy(sameAs = sharedSameAs)
        val datasets2    = datasets1.copy(id = datasetIdentifiers.generateOne, projects = single.generateOne.toList)
        val datasets2Modification = modifiedDatasetsOnFirstProject(datasets2).generateOne
          .copy(name = datasetNames.generateOne)

        loadToStore(datasets1.toJsonLD()(), datasets2.toJsonLD()(), datasets2Modification.toJsonLD())
=======
      val result = datasetsFinder
        .findDatasets(maybePhrase = None, Sort.By(TitleProperty, Direction.Asc), PagingRequest(Page(1), PerPage(2)))
        .unsafeRunSync()

      result.results shouldBe datasetsList
        .map(_.toDatasetSearchResult)
        .sortBy(_.title.value)
>>>>>>> 6d8bd826

        val result = datasetsFinder
          .findDatasets(maybePhrase, Sort.By(NameProperty, Direction.Asc), PagingRequest.default)
          .unsafeRunSync()

        result.results shouldBe List(
          toDatasetSearchResult(datasets1).copy(projectsCount = ProjectsCount(1)),
          toDatasetSearchResult(datasets2Modification)
        ).sortBy(_.name.value)

        result.pagingInfo.total shouldBe Total(2)
      }

<<<<<<< HEAD
      s"return all datasets when the given phrase is $maybePhrase " +
        "- case of shared sameAs and forks" in new TestCase {

        val sharedSameAs    = datasetSameAs.generateOne
        val dataset1Project = datasetProjects.generateOne
        val datasets1       = nonModifiedDatasets().generateOne.copy(sameAs = sharedSameAs, projects = List(dataset1Project))
        val datasets2 = datasets1.copy(
          id       = datasetIdentifiers.generateOne,
          projects = single.generateOne.toList.map(_ shiftDateAfter dataset1Project)
        )
        val datasets2Fork = datasets2.copy(
          projects = single.generateOne.toList.map(_ shiftDateAfter dataset1Project)
        )
=======
      val result = datasetsFinder
        .findDatasets(maybePhrase = None, Sort.By(TitleProperty, Direction.Asc), PagingRequest(Page(1), PerPage(3)))
        .unsafeRunSync()

      val datasetsList = List(dataset1, dataset2, dataset3)
      result.results shouldBe datasetsList
        .map(_.toDatasetSearchResult)
        .sortBy(_.title.value)
>>>>>>> 6d8bd826

        loadToStore(datasets1.toJsonLD()(), datasets2.toJsonLD()(), datasets2Fork.toJsonLD()())

        val result = datasetsFinder
          .findDatasets(maybePhrase, Sort.By(NameProperty, Direction.Asc), PagingRequest.default)
          .unsafeRunSync()

        result.results shouldBe List(
          toDatasetSearchResult(datasets1).copy(projectsCount = ProjectsCount(3))
        ).sortBy(_.name.value)

        result.pagingInfo.total shouldBe Total(1)
      }

      s"return latest versions of datasets when the given phrase is $maybePhrase " +
        "- case of one level of modification" in new TestCase {

<<<<<<< HEAD
        val originalDatasetsList = nonModifiedDatasets(projects = single)
          .generateNonEmptyList(maxElements = Refined.unsafeApply(PagingRequest.default.perPage.value))
          .toList
        val modifiedDatasetsList = originalDatasetsList.map { ds =>
          modifiedDatasetsOnFirstProject(ds, ds.entityId.asDerivedFrom.some).generateOne
            .copy(name = datasetNames.generateOne)
        }

        loadToStore(originalDatasetsList flatMap (_.toJsonLDsAndDatasets(noSameAs = false)().jsonLDs): _*)
        loadToStore(modifiedDatasetsList map (_.toJsonLD()): _*)
=======
      val result = datasetsFinder
        .findDatasets(maybePhrase = None, Sort.By(TitleProperty, Direction.Asc), PagingRequest(Page(1), PerPage(1)))
        .unsafeRunSync()

      result.results shouldBe List(
        dataset1 addAll dataset1Fork.projects addAll dataset2.projects addAll dataset2Fork.projects
      ).map(_.toDatasetSearchResult)
        .sortBy(_.title.value)
>>>>>>> 6d8bd826

        val result = datasetsFinder
          .findDatasets(maybePhrase, Sort.By(NameProperty, Direction.Asc), PagingRequest.default)
          .unsafeRunSync()

        result.results shouldBe modifiedDatasetsList
          .map(toDatasetSearchResult)
          .sortBy(_.name.value)

        result.pagingInfo.total shouldBe Total(modifiedDatasetsList.size)
      }

<<<<<<< HEAD
      s"return latest versions of datasets when the given phrase is $maybePhrase " +
        "- case more than one level of modification" in new TestCase {

        val original = nonModifiedDatasets(projects = single).generateOne
        val modification1 = modifiedDatasetsOnFirstProject(original).generateOne
          .copy(name = datasetNames.generateOne)
        val modification2 = modifiedDatasetsOnFirstProject(modification1).generateOne
          .copy(name = datasetNames.generateOne)
=======
      val result = datasetsFinder
        .findDatasets(maybePhrase = None, Sort.By(TitleProperty, Direction.Asc), PagingRequest(Page(1), PerPage(1)))
        .unsafeRunSync()

      result.results shouldBe List(
        initialDataset addAll initialDatasetFork.projects addAll importedDataset.projects addAll importedDatasetFork.projects
      ).map(_.toDatasetSearchResult)
        .sortBy(_.title.value)
>>>>>>> 6d8bd826

        loadToStore(
          original.toJsonLD()(),
          modification1.toJsonLD(topmostDerivedFrom = original.entityId.asDerivedFrom),
          modification2.toJsonLD(topmostDerivedFrom = original.entityId.asDerivedFrom)
        )

        val result = datasetsFinder
          .findDatasets(maybePhrase, Sort.By(NameProperty, Direction.Asc), PagingRequest.default)
          .unsafeRunSync()

        result.results          should contain only toDatasetSearchResult(modification2)
        result.pagingInfo.total shouldBe Total(1)
      }

      s"return latest versions of datasets when the given phrase is $maybePhrase " +
        "- case if there are modified and non-modified datasets" in new TestCase {

<<<<<<< HEAD
        val dataset1 = nonModifiedDatasets(projects = single).generateOne
        val dataset1Modification = modifiedDatasetsOnFirstProject(dataset1).generateOne
          .copy(name = datasetNames.generateOne)
        val nonModifiedDataset = nonModifiedDatasets(projects = single).generateOne

        loadToStore(
          dataset1.toJsonLD()(),
          dataset1Modification.toJsonLD(topmostDerivedFrom = dataset1.entityId.asDerivedFrom),
          nonModifiedDataset.toJsonLD()()
        )

        val result = datasetsFinder
          .findDatasets(maybePhrase, Sort.By(NameProperty, Direction.Asc), PagingRequest.default)
          .unsafeRunSync()

        result.results shouldBe List(dataset1Modification, nonModifiedDataset)
          .map(toDatasetSearchResult)
          .sortBy(_.name.value)
        result.pagingInfo.total shouldBe Total(2)
      }

      s"return latest versions of datasets when the given phrase is $maybePhrase " +
        "- case if datasets are modified on some projects but not all" in new TestCase {

        val projects @ _ +: project2 +: Nil =
          datasetProjects.generateNonEmptyList(minElements = 2, maxElements = 2).toList
        val dataset = nonModifiedDatasets().generateOne.copy(projects = projects)
        val datasetModification = modifiedDatasetsOnFirstProject(dataset).generateOne
          .copy(name = datasetNames.generateOne)

        val jsonsAndDatasets = dataset.toJsonLDsAndDatasets(noSameAs = false)()
        loadToStore(
          jsonsAndDatasets.jsonLDs :+
            datasetModification.toJsonLD(topmostDerivedFrom = dataset.entityId.asDerivedFrom): _*
        )

        val result = datasetsFinder
          .findDatasets(None, Sort.By(NameProperty, Direction.Asc), PagingRequest.default)
          .unsafeRunSync()

        result.results shouldBe List(
          toDatasetSearchResult(jsonsAndDatasets.dataset(havingOnly = project2)).copy(projectsCount = ProjectsCount(1)),
          toDatasetSearchResult(datasetModification)
        ).sortBy(_.name.value)
        result.pagingInfo.total shouldBe Total(2)
      }

      s"return latest versions of datasets when the given phrase is $maybePhrase " +
        "- case with forks on renku created datasets" in new TestCase {

        val dataset     = nonModifiedDatasets(projects = single).generateOne
        val datasetFork = dataset.copy(projects = List(datasetProjects.generateOne))

        loadToStore(
          dataset.toJsonLD(noSameAs     = true)(),
          datasetFork.toJsonLD(noSameAs = true)()
        )

        val result = datasetsFinder
          .findDatasets(maybePhrase, Sort.By(NameProperty, Direction.Asc), PagingRequest.default)
          .unsafeRunSync()
=======
      val result = datasetsFinder
        .findDatasets(maybePhrase = None, Sort.By(TitleProperty, Direction.Asc), PagingRequest(Page(1), PerPage(2)))
        .unsafeRunSync()

      result.results shouldBe List(
        dataset1 addAll dataset1Fork.projects,
        dataset2 addAll dataset2Fork.projects
      ).map(_.toDatasetSearchResult)
        .sortBy(_.title.value)
>>>>>>> 6d8bd826

        result.results should contain theSameElementsAs List(
          toDatasetSearchResult(dataset).copy(projectsCount = ProjectsCount(2))
        )
        result.pagingInfo.total shouldBe Total(1)
      }

      s"return latest versions of datasets when the given phrase is $maybePhrase " +
        "- case with more than one level of modification and forks on the 1st level" in new TestCase {

        val dataset     = nonModifiedDatasets(projects = single).generateOne
        val datasetFork = dataset.copy(projects = List(datasetProjects.generateOne))
        val datasetModification = modifiedDatasetsOnFirstProject(dataset).generateOne
          .copy(name = datasetNames.generateOne)

        loadToStore(
          dataset.toJsonLD()(),
          datasetFork.toJsonLD()(),
          datasetModification.toJsonLD(topmostDerivedFrom = datasetFork.entityId.asDerivedFrom)
        )

        val result = datasetsFinder
          .findDatasets(maybePhrase, Sort.By(NameProperty, Direction.Asc), PagingRequest.default)
          .unsafeRunSync()

        result.results shouldBe List(
          toDatasetSearchResult(datasetFork).copy(projectsCount = ProjectsCount(1)),
          toDatasetSearchResult(datasetModification)
        ).sortBy(_.name.value)
        result.pagingInfo.total shouldBe Total(2)
      }

      s"return latest versions of datasets when the given phrase is $maybePhrase " +
        "- case with more than one level of modification and forks on not the 1st level" in new TestCase {

        val dataset = nonModifiedDatasets(projects = single).generateOne
        val datasetModification = modifiedDatasetsOnFirstProject(dataset).generateOne
          .copy(name = datasetNames.generateOne)
        val forkProject             = datasetProjects.generateOne
        val datasetModificationFork = datasetModification.copy(projects = List(forkProject))
        val datasetModificationOnFork = modifiedDatasetsOnFirstProject(datasetModificationFork).generateOne
          .copy(name = datasetNames.generateOne)

        loadToStore(
          dataset.toJsonLD()(),
          datasetModification.toJsonLD(topmostDerivedFrom       = dataset.entityId.asDerivedFrom),
          datasetModificationFork.toJsonLD(topmostDerivedFrom   = dataset.entityId.asDerivedFrom),
          datasetModificationOnFork.toJsonLD(topmostDerivedFrom = datasetModificationFork.entityId.asDerivedFrom)
        )

        val result = datasetsFinder
          .findDatasets(maybePhrase, Sort.By(NameProperty, Direction.Asc), PagingRequest.default)
          .unsafeRunSync()

        result.results should contain theSameElementsAs List(
          toDatasetSearchResult(datasetModification).copy(projectsCount = ProjectsCount(1)),
          toDatasetSearchResult(datasetModificationOnFork)
        ).sortBy(_.name.value)
        result.pagingInfo.total shouldBe Total(2)
      }
    }
  }

  "findDatasets - some phrase given" should {

    "returns all datasets containing the phrase - " +
      "case with no shared SameAs and no modifications" in new TestCase {

      val phrase = phrases.generateOne
      val dataset1 = nonModifiedDatasets(
        projects = nonEmptyList(datasetProjects, minElements = 2)
      ).generateOne.makeNameContaining(phrase)
      val dataset2 = nonModifiedDatasets(
        projects = nonEmptyList(datasetProjects, maxElements = 1)
      ).generateOne.makeDescContaining(phrase)
      val dataset3 = nonModifiedDatasets(
        projects = nonEmptyList(datasetProjects, maxElements = 1)
      ).generateOne.makeCreatorNameContaining(phrase)

      loadToStore(
        List(dataset1, dataset2, dataset3, nonModifiedDatasets().generateOne)
          .flatMap(_.toJsonLDsAndDatasets(noSameAs = true)().jsonLDs): _*
      )

      val result = datasetsFinder
<<<<<<< HEAD
        .findDatasets(Some(phrase), Sort.By(NameProperty, Direction.Asc), PagingRequest.default)
=======
        .findDatasets(Some(phrase), Sort.By(TitleProperty, Direction.Asc), pagingRequest)
>>>>>>> 6d8bd826
        .unsafeRunSync()

      val matchingDatasets = List(dataset1, dataset2, dataset3)
      result.results shouldBe matchingDatasets.map(toDatasetSearchResult).sortBy(_.name.value)

      result.pagingInfo.total shouldBe Total(3)
    }

    "return no results if there is no matching dataset" in new TestCase {

      val dataset = nonModifiedDatasets().generateOne

      loadToStore(dataset.toJsonLDsAndDatasets(noSameAs = true)().jsonLDs: _*)

      val result = datasetsFinder
<<<<<<< HEAD
        .findDatasets(Some(phrases.generateOne), Sort.By(NameProperty, Direction.Asc), PagingRequest.default)
=======
        .findDatasets(Some(phrase), Sort.By(TitleProperty, Direction.Asc), pagingRequest)
>>>>>>> 6d8bd826
        .unsafeRunSync()

      result.results          shouldBe empty
      result.pagingInfo.total shouldBe Total(0)
    }

    "return no datasets if the match was only in an older version which is not used anymore" in new TestCase {

      val phrase       = phrases.generateOne
      val project      = datasetProjects.generateOne
      val original     = nonModifiedDatasets().generateOne.copy(projects = List(project)).makeNameContaining(phrase)
      val modification = modifiedDatasetsOnFirstProject(original).generateOne.copy(name = datasetNames.generateOne)

      loadToStore(
        original.toJsonLDsAndDatasets(noSameAs = true)().jsonLDs :+ modification.toJsonLD(): _*
      )

<<<<<<< HEAD
      datasetsFinder
        .findDatasets(Some(phrase), Sort.By(NameProperty, Direction.Asc), PagingRequest.default)
=======
      val pagingRequest = PagingRequest(Page(2), PerPage(1))

      val result = datasetsFinder
        .findDatasets(Some(phrase), Sort.By(TitleProperty, Direction.Asc), pagingRequest)
>>>>>>> 6d8bd826
        .unsafeRunSync()
        .results shouldBe empty
    }

    "return datasets matching the criteria excluding datasets which were modified and does not match anymore" in new TestCase {

      val phrase       = phrases.generateOne
      val sharedSameAs = datasetSameAs.generateOne
      val dataset1 = nonModifiedDatasets(projects = single).generateOne
        .copy(sameAs = sharedSameAs)
        .makeNameContaining(phrase)
      val dataset2 = nonModifiedDatasets(projects = single).generateOne
        .copy(sameAs = sharedSameAs)
        .makeNameContaining(phrase)
      val dataset2Modification = modifiedDatasetsOnFirstProject(dataset2).generateOne
        .copy(name = datasetNames.generateOne)

      loadToStore(
        List(dataset1, dataset2).flatMap(_.toJsonLDsAndDatasets(noSameAs = true)()).jsonLDs :+
          dataset2Modification.toJsonLD(): _*
      )

<<<<<<< HEAD
      datasetsFinder
        .findDatasets(Some(phrase), Sort.By(NameProperty, Direction.Asc), PagingRequest.default)
        .unsafeRunSync()
        .results shouldBe List(toDatasetSearchResult(dataset1))
=======
      val result = datasetsFinder
        .findDatasets(maybePhrase = Some(phrase),
                      Sort.By(TitleProperty, Direction.Asc),
                      PagingRequest(Page(1), PerPage(3)))
        .unsafeRunSync()

      result.results shouldBe List(
        dataset1 addAll dataset1Fork.projects addAll dataset1Prim.projects addAll dataset1PrimFork.projects,
        dataset2 addAll dataset2Fork.projects,
        dataset3 addAll dataset3Fork.projects
      ).map(_.toDatasetSearchResult)
        .sortBy(_.title.value)

      result.pagingInfo.total shouldBe Total(3)
>>>>>>> 6d8bd826
    }

    "return datasets matching the criteria after modification" in new TestCase {

      val phrase       = phrases.generateOne
      val sharedSameAs = datasetSameAs.generateOne
      val dataset1 = nonModifiedDatasets(projects = single).generateOne
        .copy(sameAs = sharedSameAs)
      val dataset2 = nonModifiedDatasets(projects = single).generateOne
        .copy(sameAs = sharedSameAs)
      val dataset2Modification = modifiedDatasetsOnFirstProject(dataset2).generateOne
        .makeNameContaining(phrase)

      loadToStore(
        List(dataset1, dataset2).flatMap(_.toJsonLDsAndDatasets(noSameAs = true)()).jsonLDs :+
          dataset2Modification.toJsonLD(): _*
      )

<<<<<<< HEAD
      datasetsFinder
        .findDatasets(Some(phrase), Sort.By(NameProperty, Direction.Asc), PagingRequest.default)
=======
      val result = datasetsFinder
        .findDatasets(maybePhrase = Some(phrase),
                      Sort.By(TitleProperty, Direction.Asc),
                      PagingRequest(Page(1), PerPage(3)))
>>>>>>> 6d8bd826
        .unsafeRunSync()
        .results shouldBe List(toDatasetSearchResult(dataset2Modification))
    }

<<<<<<< HEAD
    "return no datasets if the criteria is matched somewhere in the middle of the modification hierarchy" in new TestCase {
=======
      result.results shouldBe List(
        dataset1 addAll dataset1Fork.projects addAll dataset1Prim.projects addAll dataset1PrimFork.projects,
        dataset2 addAll dataset2Fork.projects,
        dataset3 addAll dataset3Fork.projects
      ).map(_.toDatasetSearchResult)
        .sortBy(_.title.value)
>>>>>>> 6d8bd826

      val phrase       = phrases.generateOne
      val sharedSameAs = datasetSameAs.generateOne
      val dataset = nonModifiedDatasets(projects = single).generateOne
        .copy(sameAs = sharedSameAs)
      val datasetModification1 = modifiedDatasetsOnFirstProject(dataset).generateOne
        .makeNameContaining(phrase)
      val datasetModification2 = modifiedDatasetsOnFirstProject(datasetModification1).generateOne
        .copy(name = datasetNames.generateOne)

      loadToStore(
        dataset.toJsonLD()(),
        datasetModification1.toJsonLD(),
        datasetModification2.toJsonLD()
      )

      datasetsFinder
        .findDatasets(Some(phrase), Sort.By(NameProperty, Direction.Asc), PagingRequest.default)
        .unsafeRunSync()
        .results shouldBe empty
    }

    "return datasets matching the criteria excluding datasets which were modified on forks and does not match anymore" in new TestCase {

      val phrase       = phrases.generateOne
      val sharedSameAs = datasetSameAs.generateOne
      val dataset1 = nonModifiedDatasets(projects = single).generateOne
        .copy(sameAs = sharedSameAs)
        .makeNameContaining(phrase)
      val dataset2 = dataset1.copy(projects = single.generateOne.toList)
      val dataset2Modification = modifiedDatasetsOnFirstProject(dataset2).generateOne
        .copy(name = datasetNames.generateOne)

      loadToStore(
        List(dataset1, dataset2).flatMap(_.toJsonLDsAndDatasets(noSameAs = true)()).jsonLDs :+
          dataset2Modification.toJsonLD(): _*
      )

<<<<<<< HEAD
      datasetsFinder
        .findDatasets(Some(phrase), Sort.By(NameProperty, Direction.Asc), PagingRequest.default)
=======
      val result = datasetsFinder
        .findDatasets(maybePhrase = Some(phrase),
                      Sort.By(TitleProperty, Direction.Asc),
                      PagingRequest(Page(1), PerPage(3)))
>>>>>>> 6d8bd826
        .unsafeRunSync()
        .results shouldBe List(toDatasetSearchResult(dataset1))
    }

<<<<<<< HEAD
    "return datasets matching the criteria after modification of the fork" in new TestCase {
=======
      result.results shouldBe List(
        dataset1 addAll dataset1Fork.projects,
        dataset2 addAll dataset2Fork.projects,
        dataset3 addAll dataset3Fork.projects
      ).map(_.toDatasetSearchResult)
        .sortBy(_.title.value)
>>>>>>> 6d8bd826

      val phrase   = phrases.generateOne
      val dataset1 = nonModifiedDatasets(projects = single).generateOne
      val dataset2 = dataset1.copy(projects = single.generateOne.toList)
      val dataset2Modification = modifiedDatasetsOnFirstProject(dataset2).generateOne
        .makeNameContaining(phrase)

      loadToStore(
        List(dataset1, dataset2).flatMap(_.toJsonLDsAndDatasets(noSameAs = true)()).jsonLDs :+
          dataset2Modification.toJsonLD(): _*
      )

      datasetsFinder
        .findDatasets(Some(phrase), Sort.By(NameProperty, Direction.Asc), PagingRequest.default)
        .unsafeRunSync()
        .results shouldBe List(toDatasetSearchResult(dataset2Modification))
    }
  }

  "findDatasets with explicit sorting given" should {

<<<<<<< HEAD
    s"return datasets with name, description or creator matching the given phrase sorted by $NameProperty" in new TestCase {
      forAll(nonModifiedDatasets(), nonModifiedDatasets(), nonModifiedDatasets(), nonModifiedDatasets()) {
        (dataset1Orig, dataset2Orig, dataset3Orig, nonPhrased) =>
          val phrase                         = phrases.generateOne
          val (dataset1, dataset2, dataset3) = addPhrase(phrase, dataset1Orig, dataset2Orig, dataset3Orig)
=======
    s"return datasets with name, description or creator matching the given phrase sorted by $TitleProperty" in new TestCase {
      forAll(datasets, datasets, datasets, datasets) { (dataset1Orig, dataset2Orig, dataset3Orig, nonPhrased) =>
        val phrase                         = phrases.generateOne
        val (dataset1, dataset2, dataset3) = addPhrase(phrase, dataset1Orig, dataset2Orig, dataset3Orig)
>>>>>>> 6d8bd826

          loadToStore(
            List(dataset1, dataset2, dataset3, nonPhrased) flatMap (_.toJsonLDsAndDatasets(noSameAs = false)().jsonLDs): _*
          )

<<<<<<< HEAD
          datasetsFinder
            .findDatasets(Some(phrase), Sort.By(NameProperty, Direction.Asc), PagingRequest.default)
            .unsafeRunSync()
            .results shouldBe List(toDatasetSearchResult(dataset1),
                                   toDatasetSearchResult(dataset2),
                                   toDatasetSearchResult(dataset3)).sortBy(_.name.value)
=======
        datasetsFinder
          .findDatasets(Some(phrase), Sort.By(TitleProperty, Direction.Asc), PagingRequest.default)
          .unsafeRunSync()
          .results shouldBe List(dataset1.toDatasetSearchResult,
                                 dataset2.toDatasetSearchResult,
                                 dataset3.toDatasetSearchResult).sortBy(_.title.value)
>>>>>>> 6d8bd826
      }
    }

    s"return datasets with name, description or creator matching the given phrase sorted by $DatePublishedProperty" in new TestCase {
      val phrase = phrases.generateOne
      val (dataset1, dataset2, dataset3) = addPhrase(
        phrase,
        nonModifiedDatasets().generateOne changePublishedDateTo Some(PublishedDate(LocalDate.now() minusDays 1)),
        nonModifiedDatasets().generateOne changePublishedDateTo None,
        nonModifiedDatasets().generateOne changePublishedDateTo Some(PublishedDate(LocalDate.now()))
      )

      loadToStore(
        List(dataset1, dataset2, dataset3, nonModifiedDatasets().generateOne)
          .flatMap(_.toJsonLDsAndDatasets(noSameAs = false)().jsonLDs): _*
      )

      datasetsFinder
        .findDatasets(Some(phrase), Sort.By(DatePublishedProperty, Direction.Desc), PagingRequest.default)
        .unsafeRunSync()
        .results shouldBe List(toDatasetSearchResult(dataset3),
                               toDatasetSearchResult(dataset1),
                               toDatasetSearchResult(dataset2))
    }

    s"return datasets with name, description or creator matching the given phrase sorted by $ProjectsCountProperty" in new TestCase {
      val phrase = phrases.generateOne
      val (dataset1, dataset2, dataset3) = addPhrase(
        phrase,
        nonModifiedDatasets(projects = nonEmptyList(datasetProjects, minElements = 4, maxElements = 4)).generateOne,
        nonModifiedDatasets(projects = nonEmptyList(datasetProjects, maxElements = 1)).generateOne,
        nonModifiedDatasets(projects = nonEmptyList(datasetProjects, minElements = 2, maxElements = 2)).generateOne
      )

      loadToStore(
        List(dataset1, dataset2, dataset3, nonModifiedDatasets().generateOne)
          .flatMap(_.toJsonLDsAndDatasets(noSameAs = false)().jsonLDs): _*
      )

      datasetsFinder
        .findDatasets(Some(phrase), Sort.By(ProjectsCountProperty, Direction.Asc), PagingRequest.default)
        .unsafeRunSync()
        .results shouldBe List(toDatasetSearchResult(dataset2),
                               toDatasetSearchResult(dataset3),
                               toDatasetSearchResult(dataset1))
    }
  }

  "findDatasets with explicit paging request" should {

    "return the requested page of datasets matching the given phrase" in new TestCase {
      val phrase = phrases.generateOne
      val (dataset1, dataset2, dataset3) =
        addPhrase(phrase,
                  nonModifiedDatasets().generateOne,
                  nonModifiedDatasets().generateOne,
                  nonModifiedDatasets().generateOne)

      loadToStore(
        List(dataset1, dataset2, dataset3, nonModifiedDatasets().generateOne)
          .flatMap(_.toJsonLDsAndDatasets(noSameAs = false)().jsonLDs): _*
      )

      val pagingRequest = PagingRequest(Page(2), PerPage(1))

      val result = datasetsFinder
        .findDatasets(Some(phrase), Sort.By(TitleProperty, Direction.Asc), pagingRequest)
        .unsafeRunSync()

      val expectedDataset = List(dataset1, dataset2, dataset3).sorted(byName)(1)
      result.results shouldBe List(toDatasetSearchResult(expectedDataset))

      result.pagingInfo.pagingRequest shouldBe pagingRequest
      result.pagingInfo.total         shouldBe Total(3)
    }

    "return no results if the requested page does not exist" in new TestCase {
      val phrase = phrases.generateOne
      val (dataset1, dataset2, dataset3) =
        addPhrase(phrase,
                  nonModifiedDatasets().generateOne,
                  nonModifiedDatasets().generateOne,
                  nonModifiedDatasets().generateOne)

      loadToStore(
        List(dataset1, dataset2, dataset3, nonModifiedDatasets().generateOne)
          .flatMap(_.toJsonLDsAndDatasets(noSameAs = false)().jsonLDs): _*
      )

      val pagingRequest = PagingRequest(Page(2), PerPage(3))

      val result = datasetsFinder
        .findDatasets(Some(phrase), Sort.By(TitleProperty, Direction.Asc), pagingRequest)
        .unsafeRunSync()

      result.results                  shouldBe Nil
      result.pagingInfo.pagingRequest shouldBe pagingRequest
      result.pagingInfo.total         shouldBe Total(3)
    }
<<<<<<< HEAD
=======

    "return no results if there's no datasets with name, description or creator matching the given phrase" in new TestCase {

      loadToStore(randomDataSetCommit)

      val result = datasetsFinder
        .findDatasets(Some(phrases.generateOne), searchEndpointSorts.generateOne, PagingRequest.default)
        .unsafeRunSync()

      result.results          shouldBe Nil
      result.pagingInfo.total shouldBe Total(0)
    }
  }

  "findDatasets in the case there's datasets import hierarchy" should {

    emptyOptionOf[Phrase] +: phrases.toGeneratorOfSomes +: Nil foreach { phraseGenerator =>
      val maybePhrase = phraseGenerator.generateOne

      s"return a single dataset - case when the first dataset is externally imported and ${maybePhrase.getOrElse("no")} phrase given" in new TestCase {
        val dataset1 = datasets(
          projects = nonEmptyList(datasetProjects, minElements = 2, maxElements = 2)
        ).generateOne.makeDescContaining(maybePhrase)
        val dataset1CreatedDate = datasetCreatedDates.generateOne
        val dataset1Jsons       = dataset1.toJsonLD(dataset1CreatedDate, noSameAs = false)

        val dataset2 = dataset1.copy(
          id       = datasetIdentifiers.generateOne,
          sameAs   = dataset1.entityId.asSameAs,
          projects = List(datasetProjects.generateOne)
        )
        val dataset2CreatedDate = dataset1CreatedDate.shiftToFuture
        val dataset2Jsons       = dataset2.toJsonLD(dataset2CreatedDate, noSameAs = false)

        val dataset3 = dataset2.copy(
          id       = datasetIdentifiers.generateOne,
          sameAs   = dataset2.entityId.asSameAs,
          projects = List(datasetProjects.generateOne)
        )
        val dataset3Jsons = dataset3.toJsonLD(dataset2CreatedDate.shiftToFuture, noSameAs = false)

        loadToStore(dataset1Jsons ++ dataset2Jsons ++ dataset3Jsons: _*)

        val result = datasetsFinder
          .findDatasets(maybePhrase, Sort.By(TitleProperty, Direction.Asc), PagingRequest(Page(1), PerPage(1)))
          .unsafeRunSync()

        result.results shouldBe List(
          dataset1 addAll dataset2.projects addAll dataset3.projects
        ).map(_.toDatasetSearchResult)
          .sortBy(_.title.value)

        result.pagingInfo.total shouldBe Total(1)
      }

      s"return a single dataset - case when the first dataset is in-project created and ${maybePhrase.getOrElse("no")} phrase given" in new TestCase {
        val dataset1 = datasets(
          projects = nonEmptyList(datasetProjects, minElements = 2, maxElements = 2)
        ).generateOne.makeDescContaining(maybePhrase)
        val dataset1CreatedDate = datasetCreatedDates.generateOne
        val dataset1Jsons       = dataset1.toJsonLD(dataset1CreatedDate, noSameAs = true)

        val dataset2 = dataset1.copy(
          id       = datasetIdentifiers.generateOne,
          sameAs   = dataset1.entityId.asSameAs,
          projects = List(datasetProjects.generateOne)
        )
        val dataset2CreatedDate = dataset1CreatedDate.shiftToFuture
        val dataset2Jsons       = dataset2.toJsonLD(dataset2CreatedDate, noSameAs = false)

        val dataset3 = dataset2.copy(
          id       = datasetIdentifiers.generateOne,
          sameAs   = dataset2.entityId.asSameAs,
          projects = List(datasetProjects.generateOne)
        )
        val dataset3Jsons = dataset3.toJsonLD(dataset2CreatedDate.shiftToFuture, noSameAs = false)

        loadToStore(dataset1Jsons ++ dataset2Jsons ++ dataset3Jsons: _*)

        val result = datasetsFinder
          .findDatasets(maybePhrase, Sort.By(TitleProperty, Direction.Asc), PagingRequest(Page(1), PerPage(1)))
          .unsafeRunSync()

        result.results shouldBe List(
          dataset1 addAll dataset2.projects addAll dataset3.projects
        ).map(_.toDatasetSearchResult)
          .sortBy(_.title.value)

        result.pagingInfo.total shouldBe Total(1)
      }

      "return a single dataset - case when there're two first level projects sharing a dataset " +
        s"and some other project imports from on of these two; ${maybePhrase.getOrElse("no")} phrase given" in new TestCase {
        val dataset1 = datasets(
          projects = nonEmptyList(datasetProjects, minElements = 2, maxElements = 2)
        ).generateOne.makeDescContaining(maybePhrase)
        val dataset1CreatedDate = datasetCreatedDates.generateOne
        val dataset1Jsons       = dataset1.toJsonLD(dataset1CreatedDate, noSameAs = false)

        val dataset2 = datasets(
          sameAs   = Gen.const(dataset1.sameAs),
          projects = nonEmptyList(datasetProjects, minElements = 2, maxElements = 2)
        ).generateOne
        val dataset2CreatedDate = dataset1CreatedDate.shiftToFuture
        val dataset2Jsons       = dataset2.toJsonLD(dataset2CreatedDate, noSameAs = false)

        val dataset3 = dataset2.copy(
          id       = datasetIdentifiers.generateOne,
          sameAs   = dataset2.entityId.asSameAs,
          projects = List(datasetProjects.generateOne)
        )
        val dataset3Jsons = dataset3.toJsonLD(dataset2CreatedDate.shiftToFuture, noSameAs = false)

        loadToStore(dataset1Jsons ++ dataset2Jsons ++ dataset3Jsons: _*)

        val result = datasetsFinder
          .findDatasets(maybePhrase, Sort.By(TitleProperty, Direction.Asc), PagingRequest(Page(1), PerPage(1)))
          .unsafeRunSync()

        result.results shouldBe List(
          dataset1 addAll dataset2.projects addAll dataset3.projects
        ).map(_.toDatasetSearchResult)
          .sortBy(_.title.value)

        result.pagingInfo.total shouldBe Total(1)
      }

      "return a single dataset " +
        s"- case when there are 4 levels of inheritance and ${maybePhrase.getOrElse("no")} phrase given" in new TestCase {
        val dataset1 = datasets(
          projects = nonEmptyList(datasetProjects, maxElements = 3)
        ).generateOne.makeDescContaining(maybePhrase)
        val dataset1CreatedDate = datasetCreatedDates.generateOne
        val dataset1Jsons       = dataset1.toJsonLD(dataset1CreatedDate, noSameAs = false)

        val (allDatasets, allJsons) = nestDataset(ifLessThan = 4)(dataset1, dataset1CreatedDate, dataset1Jsons)

        loadToStore(allJsons: _*)

        val result = datasetsFinder
          .findDatasets(maybePhrase, Sort.By(TitleProperty, Direction.Asc), PagingRequest(Page(1), PerPage(1)))
          .unsafeRunSync()

        result.results shouldBe List(
          dataset1 addAll allDatasets.tail.flatMap(_.projects)
        ).map(_.toDatasetSearchResult)
          .sortBy(_.title.value)

        result.pagingInfo.total shouldBe Total(1)
      }
    }
>>>>>>> 6d8bd826
  }

  private trait TestCase {
    private val logger       = TestLogger[IO]()
    private val timeRecorder = new SparqlQueryTimeRecorder(TestExecutionTimeRecorder(logger))
    val datasetsFinder = new IODatasetsFinder(
      rdfStoreConfig,
      new CreatorsFinder(rdfStoreConfig, renkuBaseUrl, logger, timeRecorder),
      logger,
      timeRecorder
    )
  }

  private def addPhrase(
      containingPhrase: Phrase,
      dataset1Orig:     NonModifiedDataset,
      dataset2Orig:     NonModifiedDataset,
      dataset3Orig:     NonModifiedDataset
  ): (NonModifiedDataset, NonModifiedDataset, NonModifiedDataset) = {
    val nonEmptyPhrase: Generators.NonBlank = Refined.unsafeApply(containingPhrase.toString)
    val dataset1 = dataset1Orig.copy(
      title = sentenceContaining(nonEmptyPhrase).map(_.value).map(Title.apply).generateOne
    )
    val dataset2 = dataset2Orig.copy(
      maybeDescription = Some(sentenceContaining(nonEmptyPhrase).map(_.value).map(Description.apply).generateOne)
    )
    val dataset3 = dataset3Orig.copy(
      published = dataset3Orig.published.copy(
        creators = Set(
          DatasetCreator(
            userEmails.generateOption,
            sentenceContaining(nonEmptyPhrase).map(_.value).map(UserName.apply).generateOne,
            userAffiliations.generateOption
          )
        )
      )
    )

    (dataset1, dataset2, dataset3)
  }

<<<<<<< HEAD
  private def toDatasetSearchResult(dataset: Dataset): DatasetSearchResult = DatasetSearchResult(
    dataset.id,
    dataset.name,
    dataset.maybeDescription,
    dataset.published,
    ProjectsCount(dataset.projects.size)
  )

  private implicit class JsonAndProjectTuplesOps(tuples: List[(JsonLD, Dataset)]) {

    lazy val jsonLDs: List[JsonLD] = tuples.map(_._1)

    def dataset(havingOnly: DatasetProject): Dataset = {
      tuples
        .find {
          case (_, ds) =>
            ds.projects match {
              case first +: Nil => first.path == havingOnly.path
              case _            => false
            }
        } getOrElse fail(s"Cannot find dataset for project ${havingOnly.path}")
    }._2
  }
=======
  private implicit class DatasetOps(dataset: Dataset) {

    lazy val entityId: EntityId = DataSet.entityId(dataset.id)

    def changePublishedDateTo(maybeDate: Option[PublishedDate]): Dataset =
      dataset.copy(published = dataset.published.copy(maybeDate = maybeDate))

    def addAll(projects: List[DatasetProject]): Dataset =
      dataset.copy(projects = dataset.projects ++ projects)

    def makeNameContaining(phrase: Phrase): Dataset = {
      val nonEmptyPhrase: Generators.NonBlank = Refined.unsafeApply(phrase.toString)
      dataset.copy(
        title = sentenceContaining(nonEmptyPhrase).map(_.value).map(Title.apply).generateOne
      )
    }

    def makeCreatorNameContaining(phrase: Phrase): Dataset = {
      val nonEmptyPhrase: Generators.NonBlank = Refined.unsafeApply(phrase.toString)
      dataset.copy(
        published = dataset.published.copy(
          creators = Set(
            DatasetCreator(
              userEmails.generateOption,
              sentenceContaining(nonEmptyPhrase).map(_.value).map(UserName.apply).generateOne,
              userAffiliations.generateOption
            )
          )
        )
      )
    }

    def makeDescContaining(maybePhrase: Option[Phrase]): Dataset =
      maybePhrase map makeDescContaining getOrElse dataset

    def makeDescContaining(phrase: Phrase): Dataset = {
      val nonEmptyPhrase: Generators.NonBlank = Refined.unsafeApply(phrase.toString)
      dataset.copy(
        maybeDescription = sentenceContaining(nonEmptyPhrase).map(_.value).map(Description.apply).generateSome
      )
    }

    lazy val toDatasetSearchResult: DatasetSearchResult = DatasetSearchResult(
      dataset.id,
      dataset.title,
      dataset.name,
      dataset.maybeDescription,
      dataset.published,
      ProjectsCount(dataset.projects.size)
    )

    def toJsonLD(noSameAs: Boolean): List[JsonLD] = toJsonLD(datasetCreatedDates.generateOne, noSameAs)

    def toJsonLD(firstDatasetDateCreated: DateCreated, noSameAs: Boolean): List[JsonLD] =
      dataset.projects match {
        case firstProject +: otherProjects =>
          val firstJsonLd = dataSetCommit(
            committedDate = CommittedDate(firstDatasetDateCreated.value)
          )(
            projectPath = firstProject.path
          )(
            datasetIdentifier         = dataset.id,
            datasetTitle              = dataset.title,
            datasetName               = dataset.name,
            maybeDatasetSameAs        = if (noSameAs) None else dataset.sameAs.some,
            maybeDatasetDescription   = dataset.maybeDescription,
            maybeDatasetPublishedDate = dataset.published.maybeDate,
            datasetCreatedDate        = firstDatasetDateCreated,
            datasetCreators           = dataset.published.creators map toPerson
          )

          val someSameAs =
            if (noSameAs) DataSet.entityId(dataset.id).asSameAs.some
            else dataset.sameAs.some
          val otherJsonLds = otherProjects.map { project =>
            val projectDateCreated = firstDatasetDateCreated.shiftToFuture
            dataSetCommit(
              committedDate = CommittedDate(projectDateCreated.value)
            )(
              projectPath = project.path
            )(
              datasetTitle              = dataset.title,
              datasetName               = dataset.name,
              maybeDatasetSameAs        = someSameAs,
              maybeDatasetDescription   = dataset.maybeDescription,
              maybeDatasetPublishedDate = dataset.published.maybeDate,
              datasetCreatedDate        = projectDateCreated,
              datasetCreators           = dataset.published.creators map toPerson
            )
          }

          firstJsonLd +: otherJsonLds
      }
  }

  private implicit class JsonsOps(jsons: List[JsonLD]) {
    lazy val entityId: Option[EntityId] = jsons.headOption.flatMap(_.entityId)
  }

  private implicit class EntityIdOps(entityId: EntityId) {
    lazy val asSameAs: SameAs = SameAs.fromId(entityId.value.toString).fold(throw _, identity)
  }

  private implicit class OptionEntityIdOps(maybeEntityId: Option[EntityId]) {
    lazy val asSameAs: SameAs = maybeEntityId
      .flatMap(id => SameAs.fromId(id.value.toString).toOption)
      .getOrElse(throw new Exception(s"Cannot convert $maybeEntityId EntityId to SameAs"))
  }

  @scala.annotation.tailrec
  private def nestDataset(ifLessThan: Int)(
      dataset:                        Dataset,
      createdDate:                    DateCreated,
      datasetJsons:                   List[JsonLD],
      accumulator:                    (List[Dataset], List[JsonLD]) = Nil -> Nil
  ): (List[Dataset], List[JsonLD]) = {
    val (datasets, jsons) = accumulator
    val newDatasets       = datasets :+ dataset
    val newJsons          = jsons ++ datasetJsons
    if (newDatasets.size < ifLessThan) {
      val newDataset = dataset.copy(
        id       = datasetIdentifiers.generateOne,
        sameAs   = dataset.entityId.asSameAs,
        projects = List(datasetProjects.generateOne)
      )
      val newDatasetCreatedDate = createdDate.shiftToFuture
      val newDatasetJsons       = newDataset.toJsonLD(newDatasetCreatedDate, noSameAs = false)
      nestDataset(ifLessThan)(newDataset, newDatasetCreatedDate, newDatasetJsons, newDatasets -> newJsons)
    } else newDatasets -> newJsons
  }

  private implicit class DateCreatedOps(dateCreated: DateCreated) {
    lazy val shiftToFuture = DateCreated(dateCreated.value plusSeconds positiveInts().generateOne.value)
  }

  private lazy val toPerson: DatasetCreator => Person =
    creator => Person(creator.name, creator.maybeEmail, creator.maybeAffiliation)

  private lazy val byName: Ordering[Dataset] =
    (ds1: Dataset, ds2: Dataset) => ds1.title.value compareTo ds2.title.value
>>>>>>> 6d8bd826
}<|MERGE_RESOLUTION|>--- conflicted
+++ resolved
@@ -22,16 +22,13 @@
 
 import cats.effect.IO
 import cats.implicits._
+import ch.datascience.generators.CommonGraphGenerators._
 import ch.datascience.generators.Generators
 import ch.datascience.generators.Generators.Implicits._
 import ch.datascience.generators.Generators._
 import ch.datascience.graph.model.GraphModelGenerators._
-<<<<<<< HEAD
-import ch.datascience.graph.model.datasets._
-=======
 import ch.datascience.graph.model.datasets.{DateCreated, Description, PublishedDate, SameAs, Title}
 import ch.datascience.graph.model.events.CommittedDate
->>>>>>> 6d8bd826
 import ch.datascience.graph.model.users.{Name => UserName}
 import ch.datascience.http.rest.SortBy.Direction
 import ch.datascience.http.rest.paging.PagingRequest
@@ -45,19 +42,14 @@
 import ch.datascience.knowledgegraph.datasets.rest.DatasetsSearchEndpoint.Sort._
 import ch.datascience.logging.TestExecutionTimeRecorder
 import ch.datascience.rdfstore.entities.bundles._
+import ch.datascience.rdfstore.entities.{DataSet, Person}
 import ch.datascience.rdfstore.{InMemoryRdfStore, SparqlQueryTimeRecorder}
 import eu.timepit.refined.api.Refined
 import eu.timepit.refined.auto._
-<<<<<<< HEAD
-import io.renku.jsonld.JsonLD
-import org.scalatest.Matchers._
-import org.scalatest.WordSpec
-=======
 import io.renku.jsonld.{EntityId, JsonLD}
 import org.scalacheck.Gen
 import org.scalatest.matchers.should
 import org.scalatest.wordspec.AnyWordSpec
->>>>>>> 6d8bd826
 import org.scalatestplus.scalacheck.ScalaCheckPropertyChecks
 
 class IODatasetsFinderSpec
@@ -84,13 +76,13 @@
         )
 
         val result = datasetsFinder
-          .findDatasets(maybePhrase, Sort.By(NameProperty, Direction.Asc), PagingRequest(Page(1), PerPage(3)))
+          .findDatasets(maybePhrase, Sort.By(TitleProperty, Direction.Asc), PagingRequest(Page(1), PerPage(3)))
           .unsafeRunSync()
 
         val datasetsList = List(dataset1, dataset2, dataset3)
+          .map(_.toDatasetSearchResult)
+          .sortBy(_.title.value)
         result.results shouldBe datasetsList
-          .map(toDatasetSearchResult)
-          .sortBy(_.name.value)
 
         result.pagingInfo.total shouldBe Total(datasetsList.size)
       }
@@ -105,21 +97,12 @@
         loadToStore(datasetsList flatMap (_.toJsonLDsAndDatasets(noSameAs = false)().jsonLDs): _*)
 
         val result = datasetsFinder
-<<<<<<< HEAD
-          .findDatasets(maybePhrase, Sort.By(NameProperty, Direction.Asc), PagingRequest.default)
-          .unsafeRunSync()
-
-        result.results shouldBe datasetsList
-          .map(toDatasetSearchResult)
-          .sortBy(_.name.value)
-=======
-          .findDatasets(maybePhrase = maybePhrase, Sort.By(TitleProperty, Direction.Asc), PagingRequest.default)
+          .findDatasets(maybePhrase, Sort.By(TitleProperty, Direction.Asc), PagingRequest.default)
           .unsafeRunSync()
 
         result.results shouldBe datasetsList
           .map(_.toDatasetSearchResult)
           .sortBy(_.title.value)
->>>>>>> 6d8bd826
 
         result.pagingInfo.total shouldBe Total(datasetsList.size)
       }
@@ -133,24 +116,14 @@
         val datasets2 = datasets1.copy(id = datasetIdentifiers.generateOne,
                                        projects = single.generateOne.toList.map(_ shiftDateAfter dataset1Project))
 
-<<<<<<< HEAD
         loadToStore(datasets1.toJsonLD()(), datasets2.toJsonLD()())
 
         val result = datasetsFinder
-          .findDatasets(maybePhrase, Sort.By(NameProperty, Direction.Asc), PagingRequest.default)
-          .unsafeRunSync()
-=======
-      val result = datasetsFinder
-        .findDatasets(maybePhrase = None, Sort.By(TitleProperty, Direction.Asc), PagingRequest(Page(1), PerPage(2)))
-        .unsafeRunSync()
-
-      result.results shouldBe datasetsList
-        .map(_.toDatasetSearchResult)
-        .sortBy(_.title.value)
->>>>>>> 6d8bd826
+          .findDatasets(maybePhrase, Sort.By(TitleProperty, Direction.Asc), PagingRequest.default)
+          .unsafeRunSync()
 
         result.results shouldBe List(
-          toDatasetSearchResult(datasets1).copy(projectsCount = ProjectsCount(2))
+          datasets1.toDatasetSearchResult.copy(projectsCount = ProjectsCount(2))
         )
 
         result.pagingInfo.total shouldBe Total(1)
@@ -159,37 +132,26 @@
       s"return all datasets when the given phrase is $maybePhrase " +
         "- case of shared sameAs with modification on some projects" in new TestCase {
 
-<<<<<<< HEAD
         val sharedSameAs = datasetSameAs.generateOne
         val datasets1    = nonModifiedDatasets(projects = single).generateOne.copy(sameAs = sharedSameAs)
         val datasets2    = datasets1.copy(id = datasetIdentifiers.generateOne, projects = single.generateOne.toList)
         val datasets2Modification = modifiedDatasetsOnFirstProject(datasets2).generateOne
-          .copy(name = datasetNames.generateOne)
+          .copy(title = datasetTitles.generateOne)
 
         loadToStore(datasets1.toJsonLD()(), datasets2.toJsonLD()(), datasets2Modification.toJsonLD())
-=======
-      val result = datasetsFinder
-        .findDatasets(maybePhrase = None, Sort.By(TitleProperty, Direction.Asc), PagingRequest(Page(1), PerPage(2)))
-        .unsafeRunSync()
-
-      result.results shouldBe datasetsList
-        .map(_.toDatasetSearchResult)
-        .sortBy(_.title.value)
->>>>>>> 6d8bd826
-
-        val result = datasetsFinder
-          .findDatasets(maybePhrase, Sort.By(NameProperty, Direction.Asc), PagingRequest.default)
+
+        val result = datasetsFinder
+          .findDatasets(maybePhrase, Sort.By(TitleProperty, Direction.Asc), PagingRequest.default)
           .unsafeRunSync()
 
         result.results shouldBe List(
-          toDatasetSearchResult(datasets1).copy(projectsCount = ProjectsCount(1)),
-          toDatasetSearchResult(datasets2Modification)
-        ).sortBy(_.name.value)
+          datasets1.toDatasetSearchResult.copy(projectsCount = ProjectsCount(1)),
+          datasets2Modification.toDatasetSearchResult
+        ).sortBy(_.title.value)
 
         result.pagingInfo.total shouldBe Total(2)
       }
 
-<<<<<<< HEAD
       s"return all datasets when the given phrase is $maybePhrase " +
         "- case of shared sameAs and forks" in new TestCase {
 
@@ -203,26 +165,16 @@
         val datasets2Fork = datasets2.copy(
           projects = single.generateOne.toList.map(_ shiftDateAfter dataset1Project)
         )
-=======
-      val result = datasetsFinder
-        .findDatasets(maybePhrase = None, Sort.By(TitleProperty, Direction.Asc), PagingRequest(Page(1), PerPage(3)))
-        .unsafeRunSync()
-
-      val datasetsList = List(dataset1, dataset2, dataset3)
-      result.results shouldBe datasetsList
-        .map(_.toDatasetSearchResult)
-        .sortBy(_.title.value)
->>>>>>> 6d8bd826
 
         loadToStore(datasets1.toJsonLD()(), datasets2.toJsonLD()(), datasets2Fork.toJsonLD()())
 
         val result = datasetsFinder
-          .findDatasets(maybePhrase, Sort.By(NameProperty, Direction.Asc), PagingRequest.default)
+          .findDatasets(maybePhrase, Sort.By(TitleProperty, Direction.Asc), PagingRequest.default)
           .unsafeRunSync()
 
         result.results shouldBe List(
-          toDatasetSearchResult(datasets1).copy(projectsCount = ProjectsCount(3))
-        ).sortBy(_.name.value)
+          datasets1.toDatasetSearchResult.copy(projectsCount = ProjectsCount(3))
+        ).sortBy(_.title.value)
 
         result.pagingInfo.total shouldBe Total(1)
       }
@@ -230,7 +182,6 @@
       s"return latest versions of datasets when the given phrase is $maybePhrase " +
         "- case of one level of modification" in new TestCase {
 
-<<<<<<< HEAD
         val originalDatasetsList = nonModifiedDatasets(projects = single)
           .generateNonEmptyList(maxElements = Refined.unsafeApply(PagingRequest.default.perPage.value))
           .toList
@@ -241,47 +192,26 @@
 
         loadToStore(originalDatasetsList flatMap (_.toJsonLDsAndDatasets(noSameAs = false)().jsonLDs): _*)
         loadToStore(modifiedDatasetsList map (_.toJsonLD()): _*)
-=======
-      val result = datasetsFinder
-        .findDatasets(maybePhrase = None, Sort.By(TitleProperty, Direction.Asc), PagingRequest(Page(1), PerPage(1)))
-        .unsafeRunSync()
-
-      result.results shouldBe List(
-        dataset1 addAll dataset1Fork.projects addAll dataset2.projects addAll dataset2Fork.projects
-      ).map(_.toDatasetSearchResult)
-        .sortBy(_.title.value)
->>>>>>> 6d8bd826
-
-        val result = datasetsFinder
-          .findDatasets(maybePhrase, Sort.By(NameProperty, Direction.Asc), PagingRequest.default)
+
+        val result = datasetsFinder
+          .findDatasets(maybePhrase, Sort.By(TitleProperty, Direction.Asc), PagingRequest.default)
           .unsafeRunSync()
 
         result.results shouldBe modifiedDatasetsList
-          .map(toDatasetSearchResult)
-          .sortBy(_.name.value)
+          .map(_.toDatasetSearchResult)
+          .sortBy(_.title.value)
 
         result.pagingInfo.total shouldBe Total(modifiedDatasetsList.size)
       }
 
-<<<<<<< HEAD
       s"return latest versions of datasets when the given phrase is $maybePhrase " +
         "- case more than one level of modification" in new TestCase {
 
         val original = nonModifiedDatasets(projects = single).generateOne
         val modification1 = modifiedDatasetsOnFirstProject(original).generateOne
-          .copy(name = datasetNames.generateOne)
+          .copy(title = datasetTitles.generateOne)
         val modification2 = modifiedDatasetsOnFirstProject(modification1).generateOne
-          .copy(name = datasetNames.generateOne)
-=======
-      val result = datasetsFinder
-        .findDatasets(maybePhrase = None, Sort.By(TitleProperty, Direction.Asc), PagingRequest(Page(1), PerPage(1)))
-        .unsafeRunSync()
-
-      result.results shouldBe List(
-        initialDataset addAll initialDatasetFork.projects addAll importedDataset.projects addAll importedDatasetFork.projects
-      ).map(_.toDatasetSearchResult)
-        .sortBy(_.title.value)
->>>>>>> 6d8bd826
+          .copy(title = datasetTitles.generateOne)
 
         loadToStore(
           original.toJsonLD()(),
@@ -290,17 +220,16 @@
         )
 
         val result = datasetsFinder
-          .findDatasets(maybePhrase, Sort.By(NameProperty, Direction.Asc), PagingRequest.default)
-          .unsafeRunSync()
-
-        result.results          should contain only toDatasetSearchResult(modification2)
+          .findDatasets(maybePhrase, Sort.By(TitleProperty, Direction.Asc), PagingRequest.default)
+          .unsafeRunSync()
+
+        result.results          should contain only modification2.toDatasetSearchResult
         result.pagingInfo.total shouldBe Total(1)
       }
 
       s"return latest versions of datasets when the given phrase is $maybePhrase " +
         "- case if there are modified and non-modified datasets" in new TestCase {
 
-<<<<<<< HEAD
         val dataset1 = nonModifiedDatasets(projects = single).generateOne
         val dataset1Modification = modifiedDatasetsOnFirstProject(dataset1).generateOne
           .copy(name = datasetNames.generateOne)
@@ -313,12 +242,12 @@
         )
 
         val result = datasetsFinder
-          .findDatasets(maybePhrase, Sort.By(NameProperty, Direction.Asc), PagingRequest.default)
+          .findDatasets(maybePhrase, Sort.By(TitleProperty, Direction.Asc), PagingRequest.default)
           .unsafeRunSync()
 
         result.results shouldBe List(dataset1Modification, nonModifiedDataset)
-          .map(toDatasetSearchResult)
-          .sortBy(_.name.value)
+          .map(_.toDatasetSearchResult)
+          .sortBy(_.title.value)
         result.pagingInfo.total shouldBe Total(2)
       }
 
@@ -329,7 +258,7 @@
           datasetProjects.generateNonEmptyList(minElements = 2, maxElements = 2).toList
         val dataset = nonModifiedDatasets().generateOne.copy(projects = projects)
         val datasetModification = modifiedDatasetsOnFirstProject(dataset).generateOne
-          .copy(name = datasetNames.generateOne)
+          .copy(title = datasetTitles.generateOne)
 
         val jsonsAndDatasets = dataset.toJsonLDsAndDatasets(noSameAs = false)()
         loadToStore(
@@ -338,13 +267,13 @@
         )
 
         val result = datasetsFinder
-          .findDatasets(None, Sort.By(NameProperty, Direction.Asc), PagingRequest.default)
+          .findDatasets(None, Sort.By(TitleProperty, Direction.Asc), PagingRequest.default)
           .unsafeRunSync()
 
         result.results shouldBe List(
-          toDatasetSearchResult(jsonsAndDatasets.dataset(havingOnly = project2)).copy(projectsCount = ProjectsCount(1)),
-          toDatasetSearchResult(datasetModification)
-        ).sortBy(_.name.value)
+          jsonsAndDatasets.dataset(havingOnly = project2).toDatasetSearchResult.copy(projectsCount = ProjectsCount(1)),
+          datasetModification.toDatasetSearchResult
+        ).sortBy(_.title.value)
         result.pagingInfo.total shouldBe Total(2)
       }
 
@@ -360,22 +289,11 @@
         )
 
         val result = datasetsFinder
-          .findDatasets(maybePhrase, Sort.By(NameProperty, Direction.Asc), PagingRequest.default)
-          .unsafeRunSync()
-=======
-      val result = datasetsFinder
-        .findDatasets(maybePhrase = None, Sort.By(TitleProperty, Direction.Asc), PagingRequest(Page(1), PerPage(2)))
-        .unsafeRunSync()
-
-      result.results shouldBe List(
-        dataset1 addAll dataset1Fork.projects,
-        dataset2 addAll dataset2Fork.projects
-      ).map(_.toDatasetSearchResult)
-        .sortBy(_.title.value)
->>>>>>> 6d8bd826
+          .findDatasets(maybePhrase, Sort.By(TitleProperty, Direction.Asc), PagingRequest.default)
+          .unsafeRunSync()
 
         result.results should contain theSameElementsAs List(
-          toDatasetSearchResult(dataset).copy(projectsCount = ProjectsCount(2))
+          dataset.toDatasetSearchResult.copy(projectsCount = ProjectsCount(2))
         )
         result.pagingInfo.total shouldBe Total(1)
       }
@@ -386,7 +304,7 @@
         val dataset     = nonModifiedDatasets(projects = single).generateOne
         val datasetFork = dataset.copy(projects = List(datasetProjects.generateOne))
         val datasetModification = modifiedDatasetsOnFirstProject(dataset).generateOne
-          .copy(name = datasetNames.generateOne)
+          .copy(title = datasetTitles.generateOne)
 
         loadToStore(
           dataset.toJsonLD()(),
@@ -395,13 +313,13 @@
         )
 
         val result = datasetsFinder
-          .findDatasets(maybePhrase, Sort.By(NameProperty, Direction.Asc), PagingRequest.default)
+          .findDatasets(maybePhrase, Sort.By(TitleProperty, Direction.Asc), PagingRequest.default)
           .unsafeRunSync()
 
         result.results shouldBe List(
-          toDatasetSearchResult(datasetFork).copy(projectsCount = ProjectsCount(1)),
-          toDatasetSearchResult(datasetModification)
-        ).sortBy(_.name.value)
+          datasetFork.toDatasetSearchResult.copy(projectsCount = ProjectsCount(1)),
+          datasetModification.toDatasetSearchResult
+        ).sortBy(_.title.value)
         result.pagingInfo.total shouldBe Total(2)
       }
 
@@ -424,13 +342,13 @@
         )
 
         val result = datasetsFinder
-          .findDatasets(maybePhrase, Sort.By(NameProperty, Direction.Asc), PagingRequest.default)
+          .findDatasets(maybePhrase, Sort.By(TitleProperty, Direction.Asc), PagingRequest.default)
           .unsafeRunSync()
 
         result.results should contain theSameElementsAs List(
-          toDatasetSearchResult(datasetModification).copy(projectsCount = ProjectsCount(1)),
-          toDatasetSearchResult(datasetModificationOnFork)
-        ).sortBy(_.name.value)
+          datasetModification.toDatasetSearchResult.copy(projectsCount = ProjectsCount(1)),
+          datasetModificationOnFork.toDatasetSearchResult
+        ).sortBy(_.title.value)
         result.pagingInfo.total shouldBe Total(2)
       }
     }
@@ -451,24 +369,24 @@
       val dataset3 = nonModifiedDatasets(
         projects = nonEmptyList(datasetProjects, maxElements = 1)
       ).generateOne.makeCreatorNameContaining(phrase)
-
-      loadToStore(
-        List(dataset1, dataset2, dataset3, nonModifiedDatasets().generateOne)
+      val dataset4 = nonModifiedDatasets(
+        projects = nonEmptyList(datasetProjects, maxElements = 1)
+      ).generateOne.makeTitleContaining(phrase)
+
+      loadToStore(
+        List(dataset1, dataset2, dataset3, dataset4, nonModifiedDatasets().generateOne)
           .flatMap(_.toJsonLDsAndDatasets(noSameAs = true)().jsonLDs): _*
       )
 
       val result = datasetsFinder
-<<<<<<< HEAD
-        .findDatasets(Some(phrase), Sort.By(NameProperty, Direction.Asc), PagingRequest.default)
-=======
-        .findDatasets(Some(phrase), Sort.By(TitleProperty, Direction.Asc), pagingRequest)
->>>>>>> 6d8bd826
-        .unsafeRunSync()
-
-      val matchingDatasets = List(dataset1, dataset2, dataset3)
-      result.results shouldBe matchingDatasets.map(toDatasetSearchResult).sortBy(_.name.value)
-
-      result.pagingInfo.total shouldBe Total(3)
+        .findDatasets(Some(phrase), Sort.By(TitleProperty, Direction.Asc), PagingRequest.default)
+        .unsafeRunSync()
+
+      val matchingDatasets =
+        List(dataset1, dataset2, dataset3, dataset4).map(_.toDatasetSearchResult).sortBy(_.title.value)
+      result.results shouldBe matchingDatasets
+
+      result.pagingInfo.total shouldBe Total(4)
     }
 
     "return no results if there is no matching dataset" in new TestCase {
@@ -478,11 +396,7 @@
       loadToStore(dataset.toJsonLDsAndDatasets(noSameAs = true)().jsonLDs: _*)
 
       val result = datasetsFinder
-<<<<<<< HEAD
-        .findDatasets(Some(phrases.generateOne), Sort.By(NameProperty, Direction.Asc), PagingRequest.default)
-=======
-        .findDatasets(Some(phrase), Sort.By(TitleProperty, Direction.Asc), pagingRequest)
->>>>>>> 6d8bd826
+        .findDatasets(Some(phrases.generateOne), Sort.By(TitleProperty, Direction.Asc), PagingRequest.default)
         .unsafeRunSync()
 
       result.results          shouldBe empty
@@ -493,22 +407,15 @@
 
       val phrase       = phrases.generateOne
       val project      = datasetProjects.generateOne
-      val original     = nonModifiedDatasets().generateOne.copy(projects = List(project)).makeNameContaining(phrase)
-      val modification = modifiedDatasetsOnFirstProject(original).generateOne.copy(name = datasetNames.generateOne)
+      val original     = nonModifiedDatasets().generateOne.copy(projects = List(project)).makeTitleContaining(phrase)
+      val modification = modifiedDatasetsOnFirstProject(original).generateOne.copy(title = datasetTitles.generateOne)
 
       loadToStore(
         original.toJsonLDsAndDatasets(noSameAs = true)().jsonLDs :+ modification.toJsonLD(): _*
       )
 
-<<<<<<< HEAD
       datasetsFinder
-        .findDatasets(Some(phrase), Sort.By(NameProperty, Direction.Asc), PagingRequest.default)
-=======
-      val pagingRequest = PagingRequest(Page(2), PerPage(1))
-
-      val result = datasetsFinder
-        .findDatasets(Some(phrase), Sort.By(TitleProperty, Direction.Asc), pagingRequest)
->>>>>>> 6d8bd826
+        .findDatasets(Some(phrase), Sort.By(TitleProperty, Direction.Asc), PagingRequest.default)
         .unsafeRunSync()
         .results shouldBe empty
     }
@@ -519,39 +426,22 @@
       val sharedSameAs = datasetSameAs.generateOne
       val dataset1 = nonModifiedDatasets(projects = single).generateOne
         .copy(sameAs = sharedSameAs)
-        .makeNameContaining(phrase)
+        .makeTitleContaining(phrase)
       val dataset2 = nonModifiedDatasets(projects = single).generateOne
         .copy(sameAs = sharedSameAs)
-        .makeNameContaining(phrase)
+        .makeTitleContaining(phrase)
       val dataset2Modification = modifiedDatasetsOnFirstProject(dataset2).generateOne
-        .copy(name = datasetNames.generateOne)
+        .copy(title = datasetTitles.generateOne)
 
       loadToStore(
         List(dataset1, dataset2).flatMap(_.toJsonLDsAndDatasets(noSameAs = true)()).jsonLDs :+
           dataset2Modification.toJsonLD(): _*
       )
 
-<<<<<<< HEAD
       datasetsFinder
-        .findDatasets(Some(phrase), Sort.By(NameProperty, Direction.Asc), PagingRequest.default)
-        .unsafeRunSync()
-        .results shouldBe List(toDatasetSearchResult(dataset1))
-=======
-      val result = datasetsFinder
-        .findDatasets(maybePhrase = Some(phrase),
-                      Sort.By(TitleProperty, Direction.Asc),
-                      PagingRequest(Page(1), PerPage(3)))
-        .unsafeRunSync()
-
-      result.results shouldBe List(
-        dataset1 addAll dataset1Fork.projects addAll dataset1Prim.projects addAll dataset1PrimFork.projects,
-        dataset2 addAll dataset2Fork.projects,
-        dataset3 addAll dataset3Fork.projects
-      ).map(_.toDatasetSearchResult)
-        .sortBy(_.title.value)
-
-      result.pagingInfo.total shouldBe Total(3)
->>>>>>> 6d8bd826
+        .findDatasets(Some(phrase), Sort.By(TitleProperty, Direction.Asc), PagingRequest.default)
+        .unsafeRunSync()
+        .results shouldBe List(dataset1.toDatasetSearchResult)
     }
 
     "return datasets matching the criteria after modification" in new TestCase {
@@ -563,45 +453,29 @@
       val dataset2 = nonModifiedDatasets(projects = single).generateOne
         .copy(sameAs = sharedSameAs)
       val dataset2Modification = modifiedDatasetsOnFirstProject(dataset2).generateOne
-        .makeNameContaining(phrase)
+        .makeTitleContaining(phrase)
 
       loadToStore(
         List(dataset1, dataset2).flatMap(_.toJsonLDsAndDatasets(noSameAs = true)()).jsonLDs :+
           dataset2Modification.toJsonLD(): _*
       )
 
-<<<<<<< HEAD
       datasetsFinder
-        .findDatasets(Some(phrase), Sort.By(NameProperty, Direction.Asc), PagingRequest.default)
-=======
-      val result = datasetsFinder
-        .findDatasets(maybePhrase = Some(phrase),
-                      Sort.By(TitleProperty, Direction.Asc),
-                      PagingRequest(Page(1), PerPage(3)))
->>>>>>> 6d8bd826
-        .unsafeRunSync()
-        .results shouldBe List(toDatasetSearchResult(dataset2Modification))
-    }
-
-<<<<<<< HEAD
+        .findDatasets(Some(phrase), Sort.By(TitleProperty, Direction.Asc), PagingRequest.default)
+        .unsafeRunSync()
+        .results shouldBe List(dataset2Modification.toDatasetSearchResult)
+    }
+
     "return no datasets if the criteria is matched somewhere in the middle of the modification hierarchy" in new TestCase {
-=======
-      result.results shouldBe List(
-        dataset1 addAll dataset1Fork.projects addAll dataset1Prim.projects addAll dataset1PrimFork.projects,
-        dataset2 addAll dataset2Fork.projects,
-        dataset3 addAll dataset3Fork.projects
-      ).map(_.toDatasetSearchResult)
-        .sortBy(_.title.value)
->>>>>>> 6d8bd826
 
       val phrase       = phrases.generateOne
       val sharedSameAs = datasetSameAs.generateOne
       val dataset = nonModifiedDatasets(projects = single).generateOne
         .copy(sameAs = sharedSameAs)
       val datasetModification1 = modifiedDatasetsOnFirstProject(dataset).generateOne
-        .makeNameContaining(phrase)
+        .makeTitleContaining(phrase)
       val datasetModification2 = modifiedDatasetsOnFirstProject(datasetModification1).generateOne
-        .copy(name = datasetNames.generateOne)
+        .copy(title = datasetTitles.generateOne)
 
       loadToStore(
         dataset.toJsonLD()(),
@@ -610,7 +484,7 @@
       )
 
       datasetsFinder
-        .findDatasets(Some(phrase), Sort.By(NameProperty, Direction.Asc), PagingRequest.default)
+        .findDatasets(Some(phrase), Sort.By(TitleProperty, Direction.Asc), PagingRequest.default)
         .unsafeRunSync()
         .results shouldBe empty
     }
@@ -621,45 +495,29 @@
       val sharedSameAs = datasetSameAs.generateOne
       val dataset1 = nonModifiedDatasets(projects = single).generateOne
         .copy(sameAs = sharedSameAs)
-        .makeNameContaining(phrase)
+        .makeTitleContaining(phrase)
       val dataset2 = dataset1.copy(projects = single.generateOne.toList)
       val dataset2Modification = modifiedDatasetsOnFirstProject(dataset2).generateOne
-        .copy(name = datasetNames.generateOne)
+        .copy(title = datasetTitles.generateOne)
 
       loadToStore(
         List(dataset1, dataset2).flatMap(_.toJsonLDsAndDatasets(noSameAs = true)()).jsonLDs :+
           dataset2Modification.toJsonLD(): _*
       )
 
-<<<<<<< HEAD
       datasetsFinder
-        .findDatasets(Some(phrase), Sort.By(NameProperty, Direction.Asc), PagingRequest.default)
-=======
-      val result = datasetsFinder
-        .findDatasets(maybePhrase = Some(phrase),
-                      Sort.By(TitleProperty, Direction.Asc),
-                      PagingRequest(Page(1), PerPage(3)))
->>>>>>> 6d8bd826
-        .unsafeRunSync()
-        .results shouldBe List(toDatasetSearchResult(dataset1))
-    }
-
-<<<<<<< HEAD
+        .findDatasets(Some(phrase), Sort.By(TitleProperty, Direction.Asc), PagingRequest.default)
+        .unsafeRunSync()
+        .results shouldBe List(dataset1.toDatasetSearchResult)
+    }
+
     "return datasets matching the criteria after modification of the fork" in new TestCase {
-=======
-      result.results shouldBe List(
-        dataset1 addAll dataset1Fork.projects,
-        dataset2 addAll dataset2Fork.projects,
-        dataset3 addAll dataset3Fork.projects
-      ).map(_.toDatasetSearchResult)
-        .sortBy(_.title.value)
->>>>>>> 6d8bd826
 
       val phrase   = phrases.generateOne
       val dataset1 = nonModifiedDatasets(projects = single).generateOne
       val dataset2 = dataset1.copy(projects = single.generateOne.toList)
       val dataset2Modification = modifiedDatasetsOnFirstProject(dataset2).generateOne
-        .makeNameContaining(phrase)
+        .makeTitleContaining(phrase)
 
       loadToStore(
         List(dataset1, dataset2).flatMap(_.toJsonLDsAndDatasets(noSameAs = true)()).jsonLDs :+
@@ -667,46 +525,30 @@
       )
 
       datasetsFinder
-        .findDatasets(Some(phrase), Sort.By(NameProperty, Direction.Asc), PagingRequest.default)
-        .unsafeRunSync()
-        .results shouldBe List(toDatasetSearchResult(dataset2Modification))
+        .findDatasets(Some(phrase), Sort.By(TitleProperty, Direction.Asc), PagingRequest.default)
+        .unsafeRunSync()
+        .results shouldBe List(dataset2Modification.toDatasetSearchResult)
     }
   }
 
   "findDatasets with explicit sorting given" should {
 
-<<<<<<< HEAD
-    s"return datasets with name, description or creator matching the given phrase sorted by $NameProperty" in new TestCase {
+    s"return datasets with name, description or creator matching the given phrase sorted by $TitleProperty" in new TestCase {
       forAll(nonModifiedDatasets(), nonModifiedDatasets(), nonModifiedDatasets(), nonModifiedDatasets()) {
         (dataset1Orig, dataset2Orig, dataset3Orig, nonPhrased) =>
           val phrase                         = phrases.generateOne
           val (dataset1, dataset2, dataset3) = addPhrase(phrase, dataset1Orig, dataset2Orig, dataset3Orig)
-=======
-    s"return datasets with name, description or creator matching the given phrase sorted by $TitleProperty" in new TestCase {
-      forAll(datasets, datasets, datasets, datasets) { (dataset1Orig, dataset2Orig, dataset3Orig, nonPhrased) =>
-        val phrase                         = phrases.generateOne
-        val (dataset1, dataset2, dataset3) = addPhrase(phrase, dataset1Orig, dataset2Orig, dataset3Orig)
->>>>>>> 6d8bd826
 
           loadToStore(
             List(dataset1, dataset2, dataset3, nonPhrased) flatMap (_.toJsonLDsAndDatasets(noSameAs = false)().jsonLDs): _*
           )
 
-<<<<<<< HEAD
           datasetsFinder
-            .findDatasets(Some(phrase), Sort.By(NameProperty, Direction.Asc), PagingRequest.default)
+            .findDatasets(Some(phrase), Sort.By(TitleProperty, Direction.Asc), PagingRequest.default)
             .unsafeRunSync()
-            .results shouldBe List(toDatasetSearchResult(dataset1),
-                                   toDatasetSearchResult(dataset2),
-                                   toDatasetSearchResult(dataset3)).sortBy(_.name.value)
-=======
-        datasetsFinder
-          .findDatasets(Some(phrase), Sort.By(TitleProperty, Direction.Asc), PagingRequest.default)
-          .unsafeRunSync()
-          .results shouldBe List(dataset1.toDatasetSearchResult,
-                                 dataset2.toDatasetSearchResult,
-                                 dataset3.toDatasetSearchResult).sortBy(_.title.value)
->>>>>>> 6d8bd826
+            .results shouldBe List(dataset1.toDatasetSearchResult,
+                                   dataset2.toDatasetSearchResult,
+                                   dataset3.toDatasetSearchResult).sortBy(_.title.value)
       }
     }
 
@@ -727,9 +569,9 @@
       datasetsFinder
         .findDatasets(Some(phrase), Sort.By(DatePublishedProperty, Direction.Desc), PagingRequest.default)
         .unsafeRunSync()
-        .results shouldBe List(toDatasetSearchResult(dataset3),
-                               toDatasetSearchResult(dataset1),
-                               toDatasetSearchResult(dataset2))
+        .results shouldBe List(dataset3.toDatasetSearchResult,
+                               dataset1.toDatasetSearchResult,
+                               dataset2.toDatasetSearchResult)
     }
 
     s"return datasets with name, description or creator matching the given phrase sorted by $ProjectsCountProperty" in new TestCase {
@@ -749,9 +591,9 @@
       datasetsFinder
         .findDatasets(Some(phrase), Sort.By(ProjectsCountProperty, Direction.Asc), PagingRequest.default)
         .unsafeRunSync()
-        .results shouldBe List(toDatasetSearchResult(dataset2),
-                               toDatasetSearchResult(dataset3),
-                               toDatasetSearchResult(dataset1))
+        .results shouldBe List(dataset2.toDatasetSearchResult,
+                               dataset3.toDatasetSearchResult,
+                               dataset1.toDatasetSearchResult)
     }
   }
 
@@ -777,7 +619,7 @@
         .unsafeRunSync()
 
       val expectedDataset = List(dataset1, dataset2, dataset3).sorted(byName)(1)
-      result.results shouldBe List(toDatasetSearchResult(expectedDataset))
+      result.results shouldBe List(expectedDataset.toDatasetSearchResult)
 
       result.pagingInfo.pagingRequest shouldBe pagingRequest
       result.pagingInfo.total         shouldBe Total(3)
@@ -806,160 +648,6 @@
       result.pagingInfo.pagingRequest shouldBe pagingRequest
       result.pagingInfo.total         shouldBe Total(3)
     }
-<<<<<<< HEAD
-=======
-
-    "return no results if there's no datasets with name, description or creator matching the given phrase" in new TestCase {
-
-      loadToStore(randomDataSetCommit)
-
-      val result = datasetsFinder
-        .findDatasets(Some(phrases.generateOne), searchEndpointSorts.generateOne, PagingRequest.default)
-        .unsafeRunSync()
-
-      result.results          shouldBe Nil
-      result.pagingInfo.total shouldBe Total(0)
-    }
-  }
-
-  "findDatasets in the case there's datasets import hierarchy" should {
-
-    emptyOptionOf[Phrase] +: phrases.toGeneratorOfSomes +: Nil foreach { phraseGenerator =>
-      val maybePhrase = phraseGenerator.generateOne
-
-      s"return a single dataset - case when the first dataset is externally imported and ${maybePhrase.getOrElse("no")} phrase given" in new TestCase {
-        val dataset1 = datasets(
-          projects = nonEmptyList(datasetProjects, minElements = 2, maxElements = 2)
-        ).generateOne.makeDescContaining(maybePhrase)
-        val dataset1CreatedDate = datasetCreatedDates.generateOne
-        val dataset1Jsons       = dataset1.toJsonLD(dataset1CreatedDate, noSameAs = false)
-
-        val dataset2 = dataset1.copy(
-          id       = datasetIdentifiers.generateOne,
-          sameAs   = dataset1.entityId.asSameAs,
-          projects = List(datasetProjects.generateOne)
-        )
-        val dataset2CreatedDate = dataset1CreatedDate.shiftToFuture
-        val dataset2Jsons       = dataset2.toJsonLD(dataset2CreatedDate, noSameAs = false)
-
-        val dataset3 = dataset2.copy(
-          id       = datasetIdentifiers.generateOne,
-          sameAs   = dataset2.entityId.asSameAs,
-          projects = List(datasetProjects.generateOne)
-        )
-        val dataset3Jsons = dataset3.toJsonLD(dataset2CreatedDate.shiftToFuture, noSameAs = false)
-
-        loadToStore(dataset1Jsons ++ dataset2Jsons ++ dataset3Jsons: _*)
-
-        val result = datasetsFinder
-          .findDatasets(maybePhrase, Sort.By(TitleProperty, Direction.Asc), PagingRequest(Page(1), PerPage(1)))
-          .unsafeRunSync()
-
-        result.results shouldBe List(
-          dataset1 addAll dataset2.projects addAll dataset3.projects
-        ).map(_.toDatasetSearchResult)
-          .sortBy(_.title.value)
-
-        result.pagingInfo.total shouldBe Total(1)
-      }
-
-      s"return a single dataset - case when the first dataset is in-project created and ${maybePhrase.getOrElse("no")} phrase given" in new TestCase {
-        val dataset1 = datasets(
-          projects = nonEmptyList(datasetProjects, minElements = 2, maxElements = 2)
-        ).generateOne.makeDescContaining(maybePhrase)
-        val dataset1CreatedDate = datasetCreatedDates.generateOne
-        val dataset1Jsons       = dataset1.toJsonLD(dataset1CreatedDate, noSameAs = true)
-
-        val dataset2 = dataset1.copy(
-          id       = datasetIdentifiers.generateOne,
-          sameAs   = dataset1.entityId.asSameAs,
-          projects = List(datasetProjects.generateOne)
-        )
-        val dataset2CreatedDate = dataset1CreatedDate.shiftToFuture
-        val dataset2Jsons       = dataset2.toJsonLD(dataset2CreatedDate, noSameAs = false)
-
-        val dataset3 = dataset2.copy(
-          id       = datasetIdentifiers.generateOne,
-          sameAs   = dataset2.entityId.asSameAs,
-          projects = List(datasetProjects.generateOne)
-        )
-        val dataset3Jsons = dataset3.toJsonLD(dataset2CreatedDate.shiftToFuture, noSameAs = false)
-
-        loadToStore(dataset1Jsons ++ dataset2Jsons ++ dataset3Jsons: _*)
-
-        val result = datasetsFinder
-          .findDatasets(maybePhrase, Sort.By(TitleProperty, Direction.Asc), PagingRequest(Page(1), PerPage(1)))
-          .unsafeRunSync()
-
-        result.results shouldBe List(
-          dataset1 addAll dataset2.projects addAll dataset3.projects
-        ).map(_.toDatasetSearchResult)
-          .sortBy(_.title.value)
-
-        result.pagingInfo.total shouldBe Total(1)
-      }
-
-      "return a single dataset - case when there're two first level projects sharing a dataset " +
-        s"and some other project imports from on of these two; ${maybePhrase.getOrElse("no")} phrase given" in new TestCase {
-        val dataset1 = datasets(
-          projects = nonEmptyList(datasetProjects, minElements = 2, maxElements = 2)
-        ).generateOne.makeDescContaining(maybePhrase)
-        val dataset1CreatedDate = datasetCreatedDates.generateOne
-        val dataset1Jsons       = dataset1.toJsonLD(dataset1CreatedDate, noSameAs = false)
-
-        val dataset2 = datasets(
-          sameAs   = Gen.const(dataset1.sameAs),
-          projects = nonEmptyList(datasetProjects, minElements = 2, maxElements = 2)
-        ).generateOne
-        val dataset2CreatedDate = dataset1CreatedDate.shiftToFuture
-        val dataset2Jsons       = dataset2.toJsonLD(dataset2CreatedDate, noSameAs = false)
-
-        val dataset3 = dataset2.copy(
-          id       = datasetIdentifiers.generateOne,
-          sameAs   = dataset2.entityId.asSameAs,
-          projects = List(datasetProjects.generateOne)
-        )
-        val dataset3Jsons = dataset3.toJsonLD(dataset2CreatedDate.shiftToFuture, noSameAs = false)
-
-        loadToStore(dataset1Jsons ++ dataset2Jsons ++ dataset3Jsons: _*)
-
-        val result = datasetsFinder
-          .findDatasets(maybePhrase, Sort.By(TitleProperty, Direction.Asc), PagingRequest(Page(1), PerPage(1)))
-          .unsafeRunSync()
-
-        result.results shouldBe List(
-          dataset1 addAll dataset2.projects addAll dataset3.projects
-        ).map(_.toDatasetSearchResult)
-          .sortBy(_.title.value)
-
-        result.pagingInfo.total shouldBe Total(1)
-      }
-
-      "return a single dataset " +
-        s"- case when there are 4 levels of inheritance and ${maybePhrase.getOrElse("no")} phrase given" in new TestCase {
-        val dataset1 = datasets(
-          projects = nonEmptyList(datasetProjects, maxElements = 3)
-        ).generateOne.makeDescContaining(maybePhrase)
-        val dataset1CreatedDate = datasetCreatedDates.generateOne
-        val dataset1Jsons       = dataset1.toJsonLD(dataset1CreatedDate, noSameAs = false)
-
-        val (allDatasets, allJsons) = nestDataset(ifLessThan = 4)(dataset1, dataset1CreatedDate, dataset1Jsons)
-
-        loadToStore(allJsons: _*)
-
-        val result = datasetsFinder
-          .findDatasets(maybePhrase, Sort.By(TitleProperty, Direction.Asc), PagingRequest(Page(1), PerPage(1)))
-          .unsafeRunSync()
-
-        result.results shouldBe List(
-          dataset1 addAll allDatasets.tail.flatMap(_.projects)
-        ).map(_.toDatasetSearchResult)
-          .sortBy(_.title.value)
-
-        result.pagingInfo.total shouldBe Total(1)
-      }
-    }
->>>>>>> 6d8bd826
   }
 
   private trait TestCase {
@@ -1000,16 +688,17 @@
 
     (dataset1, dataset2, dataset3)
   }
-
-<<<<<<< HEAD
-  private def toDatasetSearchResult(dataset: Dataset): DatasetSearchResult = DatasetSearchResult(
-    dataset.id,
-    dataset.name,
-    dataset.maybeDescription,
-    dataset.published,
-    ProjectsCount(dataset.projects.size)
-  )
-
+  private implicit class DatasetOps(dataset: Dataset) {
+
+    lazy val toDatasetSearchResult: DatasetSearchResult = DatasetSearchResult(
+      dataset.id,
+      dataset.title,
+      dataset.name,
+      dataset.maybeDescription,
+      dataset.published,
+      ProjectsCount(dataset.projects.size)
+    )
+  }
   private implicit class JsonAndProjectTuplesOps(tuples: List[(JsonLD, Dataset)]) {
 
     lazy val jsonLDs: List[JsonLD] = tuples.map(_._1)
@@ -1025,137 +714,6 @@
         } getOrElse fail(s"Cannot find dataset for project ${havingOnly.path}")
     }._2
   }
-=======
-  private implicit class DatasetOps(dataset: Dataset) {
-
-    lazy val entityId: EntityId = DataSet.entityId(dataset.id)
-
-    def changePublishedDateTo(maybeDate: Option[PublishedDate]): Dataset =
-      dataset.copy(published = dataset.published.copy(maybeDate = maybeDate))
-
-    def addAll(projects: List[DatasetProject]): Dataset =
-      dataset.copy(projects = dataset.projects ++ projects)
-
-    def makeNameContaining(phrase: Phrase): Dataset = {
-      val nonEmptyPhrase: Generators.NonBlank = Refined.unsafeApply(phrase.toString)
-      dataset.copy(
-        title = sentenceContaining(nonEmptyPhrase).map(_.value).map(Title.apply).generateOne
-      )
-    }
-
-    def makeCreatorNameContaining(phrase: Phrase): Dataset = {
-      val nonEmptyPhrase: Generators.NonBlank = Refined.unsafeApply(phrase.toString)
-      dataset.copy(
-        published = dataset.published.copy(
-          creators = Set(
-            DatasetCreator(
-              userEmails.generateOption,
-              sentenceContaining(nonEmptyPhrase).map(_.value).map(UserName.apply).generateOne,
-              userAffiliations.generateOption
-            )
-          )
-        )
-      )
-    }
-
-    def makeDescContaining(maybePhrase: Option[Phrase]): Dataset =
-      maybePhrase map makeDescContaining getOrElse dataset
-
-    def makeDescContaining(phrase: Phrase): Dataset = {
-      val nonEmptyPhrase: Generators.NonBlank = Refined.unsafeApply(phrase.toString)
-      dataset.copy(
-        maybeDescription = sentenceContaining(nonEmptyPhrase).map(_.value).map(Description.apply).generateSome
-      )
-    }
-
-    lazy val toDatasetSearchResult: DatasetSearchResult = DatasetSearchResult(
-      dataset.id,
-      dataset.title,
-      dataset.name,
-      dataset.maybeDescription,
-      dataset.published,
-      ProjectsCount(dataset.projects.size)
-    )
-
-    def toJsonLD(noSameAs: Boolean): List[JsonLD] = toJsonLD(datasetCreatedDates.generateOne, noSameAs)
-
-    def toJsonLD(firstDatasetDateCreated: DateCreated, noSameAs: Boolean): List[JsonLD] =
-      dataset.projects match {
-        case firstProject +: otherProjects =>
-          val firstJsonLd = dataSetCommit(
-            committedDate = CommittedDate(firstDatasetDateCreated.value)
-          )(
-            projectPath = firstProject.path
-          )(
-            datasetIdentifier         = dataset.id,
-            datasetTitle              = dataset.title,
-            datasetName               = dataset.name,
-            maybeDatasetSameAs        = if (noSameAs) None else dataset.sameAs.some,
-            maybeDatasetDescription   = dataset.maybeDescription,
-            maybeDatasetPublishedDate = dataset.published.maybeDate,
-            datasetCreatedDate        = firstDatasetDateCreated,
-            datasetCreators           = dataset.published.creators map toPerson
-          )
-
-          val someSameAs =
-            if (noSameAs) DataSet.entityId(dataset.id).asSameAs.some
-            else dataset.sameAs.some
-          val otherJsonLds = otherProjects.map { project =>
-            val projectDateCreated = firstDatasetDateCreated.shiftToFuture
-            dataSetCommit(
-              committedDate = CommittedDate(projectDateCreated.value)
-            )(
-              projectPath = project.path
-            )(
-              datasetTitle              = dataset.title,
-              datasetName               = dataset.name,
-              maybeDatasetSameAs        = someSameAs,
-              maybeDatasetDescription   = dataset.maybeDescription,
-              maybeDatasetPublishedDate = dataset.published.maybeDate,
-              datasetCreatedDate        = projectDateCreated,
-              datasetCreators           = dataset.published.creators map toPerson
-            )
-          }
-
-          firstJsonLd +: otherJsonLds
-      }
-  }
-
-  private implicit class JsonsOps(jsons: List[JsonLD]) {
-    lazy val entityId: Option[EntityId] = jsons.headOption.flatMap(_.entityId)
-  }
-
-  private implicit class EntityIdOps(entityId: EntityId) {
-    lazy val asSameAs: SameAs = SameAs.fromId(entityId.value.toString).fold(throw _, identity)
-  }
-
-  private implicit class OptionEntityIdOps(maybeEntityId: Option[EntityId]) {
-    lazy val asSameAs: SameAs = maybeEntityId
-      .flatMap(id => SameAs.fromId(id.value.toString).toOption)
-      .getOrElse(throw new Exception(s"Cannot convert $maybeEntityId EntityId to SameAs"))
-  }
-
-  @scala.annotation.tailrec
-  private def nestDataset(ifLessThan: Int)(
-      dataset:                        Dataset,
-      createdDate:                    DateCreated,
-      datasetJsons:                   List[JsonLD],
-      accumulator:                    (List[Dataset], List[JsonLD]) = Nil -> Nil
-  ): (List[Dataset], List[JsonLD]) = {
-    val (datasets, jsons) = accumulator
-    val newDatasets       = datasets :+ dataset
-    val newJsons          = jsons ++ datasetJsons
-    if (newDatasets.size < ifLessThan) {
-      val newDataset = dataset.copy(
-        id       = datasetIdentifiers.generateOne,
-        sameAs   = dataset.entityId.asSameAs,
-        projects = List(datasetProjects.generateOne)
-      )
-      val newDatasetCreatedDate = createdDate.shiftToFuture
-      val newDatasetJsons       = newDataset.toJsonLD(newDatasetCreatedDate, noSameAs = false)
-      nestDataset(ifLessThan)(newDataset, newDatasetCreatedDate, newDatasetJsons, newDatasets -> newJsons)
-    } else newDatasets -> newJsons
-  }
 
   private implicit class DateCreatedOps(dateCreated: DateCreated) {
     lazy val shiftToFuture = DateCreated(dateCreated.value plusSeconds positiveInts().generateOne.value)
@@ -1166,5 +724,4 @@
 
   private lazy val byName: Ordering[Dataset] =
     (ds1: Dataset, ds2: Dataset) => ds1.title.value compareTo ds2.title.value
->>>>>>> 6d8bd826
 }