/*
 * Copyright 2020 Swiss Data Science Center (SDSC)
 * A partnership between École Polytechnique Fédérale de Lausanne (EPFL) and
 * Eidgenössische Technische Hochschule Zürich (ETHZ).
 *
 * Licensed under the Apache License, Version 2.0 (the "License");
 * you may not use this file except in compliance with the License.
 * You may obtain a copy of the License at
 *
 *     http://www.apache.org/licenses/LICENSE-2.0
 *
 * Unless required by applicable law or agreed to in writing, software
 * distributed under the License is distributed on an "AS IS" BASIS,
 * WITHOUT WARRANTIES OR CONDITIONS OF ANY KIND, either express or implied.
 * See the License for the specific language governing permissions and
 * limitations under the License.
 */

package ch.datascience.knowledgegraph.datasets

import cats.Order
import cats.data.NonEmptyList
import ch.datascience.generators.Generators.Implicits._
import ch.datascience.generators.Generators._
import ch.datascience.graph.config.RenkuBaseUrl
import ch.datascience.graph.model.GraphModelGenerators._
import ch.datascience.graph.model.datasets.{DerivedFrom, SameAs, Url}
import ch.datascience.knowledgegraph.datasets.model._
import ch.datascience.rdfstore.entities.DataSet
import eu.timepit.refined.auto._
import org.scalacheck.Gen

object DatasetsGenerators {

  implicit val datasets: Gen[Dataset] = nonModifiedDatasets()

  def nonModifiedDatasets(
      sameAs:   Gen[SameAs]                       = datasetSameAs,
      projects: Gen[NonEmptyList[DatasetProject]] = nonEmptyList(datasetProjects)
  ): Gen[NonModifiedDataset] =
    for {
      id               <- datasetIdentifiers
      title            <- datasetTitles
      name             <- datasetNames
      url              <- datasetUrls
      sameAs           <- sameAs
      maybeDescription <- Gen.option(datasetDescriptions)
      keywords         <- listOf(datasetKeywords)
      published        <- datasetPublishingInfos
      part             <- listOf(datasetParts)
      projects         <- projects
<<<<<<< HEAD
    } yield NonModifiedDataset(id, title, name, url, sameAs, maybeDescription, published, part, projects.toList)

  def modifiedDatasetsOnFirstProject(dataset: Dataset, derivedFromOverride: Option[DerivedFrom] = None)(
      implicit renkuBaseUrl:                  RenkuBaseUrl
  ): Gen[ModifiedDataset] =
    for {
      id        <- datasetIdentifiers
      published <- datasetPublishingInfos
    } yield ModifiedDataset(
      id,
      dataset.title,
      dataset.name,
      Url(DataSet.entityId(id).toString),
      derivedFromOverride getOrElse DerivedFrom(DataSet.entityId(dataset.id)),
      dataset.maybeDescription,
      published,
      dataset.parts,
      List(dataset.projects.headOption getOrElse (throw new IllegalStateException("No projects on a dataset")))
    )
=======
    } yield Dataset(id, title, name, sameas, maybeUrl, maybeDescription, published, part, projects.toList, keywords)
>>>>>>> 92f386cb

  implicit lazy val datasetCreators: Gen[DatasetCreator] = for {
    maybeEmail       <- Gen.option(userEmails)
    name             <- userNames
    maybeAffiliation <- Gen.option(userAffiliations)
  } yield DatasetCreator(maybeEmail, name, maybeAffiliation)

  implicit lazy val datasetPublishingInfos: Gen[DatasetPublishing] = for {
    maybePublishedDate <- Gen.option(datasetPublishedDates)
    creators           <- nonEmptySet(datasetCreators, maxElements = 4)
  } yield DatasetPublishing(maybePublishedDate, creators)

  private implicit lazy val datasetCreatorsOrdering: Order[DatasetCreator] =
    (creator1: DatasetCreator, creator2: DatasetCreator) => creator1.name.value compareTo creator2.name.value

  private implicit lazy val datasetParts: Gen[DatasetPart] = for {
    name     <- datasetPartNames
    location <- datasetPartLocations
  } yield DatasetPart(name, location)

  implicit lazy val datasetProjects: Gen[DatasetProject] = for {
    path    <- projectPaths
    name    <- projectNames
    created <- addedToProjectObjects
  } yield DatasetProject(path, name, created)

  implicit lazy val addedToProjectObjects: Gen[AddedToProject] = for {
    createdDate <- datasetInProjectCreationDates
    agent       <- datasetAgents
  } yield AddedToProject(createdDate, agent)

  private implicit lazy val datasetAgents: Gen[DatasetAgent] = for {
    maybeEmail <- userEmails.toGeneratorOfOptions
    name       <- userNames
  } yield DatasetAgent(maybeEmail, name)
}<|MERGE_RESOLUTION|>--- conflicted
+++ resolved
@@ -32,7 +32,7 @@
 
 object DatasetsGenerators {
 
-  implicit val datasets: Gen[Dataset] = nonModifiedDatasets()
+  implicit val datasets: Gen[NonModifiedDataset] = nonModifiedDatasets()
 
   def nonModifiedDatasets(
       sameAs:   Gen[SameAs]                       = datasetSameAs,
@@ -49,8 +49,16 @@
       published        <- datasetPublishingInfos
       part             <- listOf(datasetParts)
       projects         <- projects
-<<<<<<< HEAD
-    } yield NonModifiedDataset(id, title, name, url, sameAs, maybeDescription, published, part, projects.toList)
+    } yield NonModifiedDataset(id,
+                               title,
+                               name,
+                               url,
+                               sameAs,
+                               maybeDescription,
+                               published,
+                               part,
+                               projects.toList,
+                               keywords)
 
   def modifiedDatasetsOnFirstProject(dataset: Dataset, derivedFromOverride: Option[DerivedFrom] = None)(
       implicit renkuBaseUrl:                  RenkuBaseUrl
@@ -58,6 +66,7 @@
     for {
       id        <- datasetIdentifiers
       published <- datasetPublishingInfos
+      keywords  <- listOf(datasetKeywords)
     } yield ModifiedDataset(
       id,
       dataset.title,
@@ -67,11 +76,9 @@
       dataset.maybeDescription,
       published,
       dataset.parts,
-      List(dataset.projects.headOption getOrElse (throw new IllegalStateException("No projects on a dataset")))
+      List(dataset.projects.headOption getOrElse (throw new IllegalStateException("No projects on a dataset"))),
+      keywords
     )
-=======
-    } yield Dataset(id, title, name, sameas, maybeUrl, maybeDescription, published, part, projects.toList, keywords)
->>>>>>> 92f386cb
 
   implicit lazy val datasetCreators: Gen[DatasetCreator] = for {
     maybeEmail       <- Gen.option(userEmails)
