/*
 * Copyright 2020 Swiss Data Science Center (SDSC)
 * A partnership between École Polytechnique Fédérale de Lausanne (EPFL) and
 * Eidgenössische Technische Hochschule Zürich (ETHZ).
 *
 * Licensed under the Apache License, Version 2.0 (the "License");
 * you may not use this file except in compliance with the License.
 * You may obtain a copy of the License at
 *
 *     http://www.apache.org/licenses/LICENSE-2.0
 *
 * Unless required by applicable law or agreed to in writing, software
 * distributed under the License is distributed on an "AS IS" BASIS,
 * WITHOUT WARRANTIES OR CONDITIONS OF ANY KIND, either express or implied.
 * See the License for the specific language governing permissions and
 * limitations under the License.
 */

package ch.datascience.knowledgegraph.datasets.rest

import ch.datascience.generators.CommonGraphGenerators.renkuBaseUrls
import ch.datascience.generators.Generators.Implicits._
import ch.datascience.generators.Generators._
import ch.datascience.graph.config.RenkuBaseUrl
import ch.datascience.graph.model.GraphModelGenerators._
import ch.datascience.graph.model.datasets.{PublishedDate, SameAs}
import ch.datascience.knowledgegraph.datasets.DatasetsGenerators._
import ch.datascience.knowledgegraph.datasets.model.{ModifiedDataset, NonModifiedDataset}
import ch.datascience.rdfstore.entities.DataSet
import io.circe.literal._
import org.scalatest.Matchers._
import org.scalatest.WordSpec
import org.scalatestplus.scalacheck.ScalaCheckPropertyChecks

class BaseDetailsFinderSpec extends WordSpec with ScalaCheckPropertyChecks {

  private implicit val renkuBaseUrl: RenkuBaseUrl = renkuBaseUrls.generateOne

  import BaseDetailsFinder._

  "non modified dataset decoder" should {

    "decode result-set with a blank description, url, and sameAs to a Dataset object" in {
      forAll(nonModifiedDatasets(), datasetPublishedDates, blankStrings()) { (dataset, publishedDate, description) =>
        resultSet(dataset, publishedDate, description).as[List[NonModifiedDataset]] shouldBe Right {
          List(
            dataset
              .copy(published = dataset.published.copy(maybeDate = Some(publishedDate), creators = Set.empty))
<<<<<<< HEAD
              .copy(sameAs = SameAs(DataSet.entityId(dataset.id).value))
=======
              .copy(sameAs = SameAs(DataSet.entityId(dataset.id).value.toString))
              .copy(maybeUrl = None)
>>>>>>> a9aa820f
              .copy(maybeDescription = None)
              .copy(parts = Nil)
              .copy(projects = Nil)
          )
        }
      }
    }
  }

  "modified dataset decoder" should {

    "decode result-set with a blank description, url, and sameAs to a Dataset object" in {
      forAll(modifiedDatasets(), datasetPublishedDates, blankStrings()) { (dataset, publishedDate, description) =>
        resultSet(dataset, publishedDate, description).as[List[ModifiedDataset]] shouldBe Right {
          List(
            dataset
              .copy(published = dataset.published.copy(maybeDate = Some(publishedDate), creators = Set.empty))
              .copy(maybeDescription = None)
              .copy(parts = Nil)
              .copy(projects = Nil)
          )
        }
      }
    }
  }

  private def resultSet(dataset: NonModifiedDataset, publishedDate: PublishedDate, blank: String) = json"""
  {
    "results": {
      "bindings": [
        {
          "datasetId": {"value": ${DataSet.entityId(dataset.id).value.toString}},
          "identifier": {"value": ${dataset.id.value}},
          "name": {"value": ${dataset.name.value}},
          "publishedDate": {"value": ${publishedDate.value}},
          "description": {"value": $blank},
          "url": {"value": ${dataset.url.value}},
          "sameAs": {"value": $blank}
        }
      ]
    }
  }"""

  private def resultSet(dataset: ModifiedDataset, publishedDate: PublishedDate, blank: String) = json"""
  {
    "results": {
      "bindings": [
        {
          "datasetId": {"value": ${DataSet.entityId(dataset.id).value}},
          "identifier": {"value": ${dataset.id.value}},
          "name": {"value": ${dataset.name.value}},
          "publishedDate": {"value": ${publishedDate.value}},
          "description": {"value": $blank},
          "url": {"value": ${dataset.url.value}},
          "derivedFrom": {"value": ${dataset.derivedFrom.value}}
        }
      ]
    }
  }"""
}<|MERGE_RESOLUTION|>--- conflicted
+++ resolved
@@ -46,12 +46,7 @@
           List(
             dataset
               .copy(published = dataset.published.copy(maybeDate = Some(publishedDate), creators = Set.empty))
-<<<<<<< HEAD
-              .copy(sameAs = SameAs(DataSet.entityId(dataset.id).value))
-=======
               .copy(sameAs = SameAs(DataSet.entityId(dataset.id).value.toString))
-              .copy(maybeUrl = None)
->>>>>>> a9aa820f
               .copy(maybeDescription = None)
               .copy(parts = Nil)
               .copy(projects = Nil)
@@ -100,7 +95,7 @@
     "results": {
       "bindings": [
         {
-          "datasetId": {"value": ${DataSet.entityId(dataset.id).value}},
+          "datasetId": {"value": ${DataSet.entityId(dataset.id).toString}},
           "identifier": {"value": ${dataset.id.value}},
           "name": {"value": ${dataset.name.value}},
           "publishedDate": {"value": ${publishedDate.value}},
