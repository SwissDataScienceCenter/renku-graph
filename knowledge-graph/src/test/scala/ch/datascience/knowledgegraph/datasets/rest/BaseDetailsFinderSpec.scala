--- conflicted
+++ resolved
@@ -70,6 +70,7 @@
               .copy(maybeDescription = None)
               .copy(parts = Nil)
               .copy(projects = Nil)
+              .copy(keywords = Nil)
           )
         }
       }
@@ -88,7 +89,8 @@
           "publishedDate": {"value": ${publishedDate.value}},
           "description": {"value": $blank},
           "url": {"value": ${dataset.url.value}},
-          "topmostSameAs": {"value": ${SameAs(DataSet.entityId(dataset.id)).toString} }
+          "topmostSameAs": {"value": ${SameAs(DataSet.entityId(dataset.id)).toString} },
+          "keywords": {"value": ${dataset.keywords.map(_.value).asJson}}
         }
       ]
     }
@@ -105,15 +107,10 @@
           "alternateName": {"value": ${dataset.name.value}},
           "publishedDate": {"value": ${publishedDate.value}},
           "description": {"value": $blank},
-<<<<<<< HEAD
           "url": {"value": ${dataset.url.value}},
           "maybeDerivedFrom": {"value": ${dataset.derivedFrom.value}},
-          "topmostSameAs": {"value": ${DataSet.entityId(dataset.id).toString} }
-=======
-          "url": {"value": $blank},
-          "sameAs": {"value": $blank},
+          "topmostSameAs": {"value": ${DataSet.entityId(dataset.id).toString} },
           "keywords": {"value": ${dataset.keywords.map(_.value).asJson}}
->>>>>>> 92f386cb
         }
       ]
     }
