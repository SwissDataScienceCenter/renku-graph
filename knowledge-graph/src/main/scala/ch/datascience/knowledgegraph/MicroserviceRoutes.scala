/*
 * Copyright 2019 Swiss Data Science Center (SDSC)
 * A partnership between École Polytechnique Fédérale de Lausanne (EPFL) and
 * Eidgenössische Technische Hochschule Zürich (ETHZ).
 *
 * Licensed under the Apache License, Version 2.0 (the "License");
 * you may not use this file except in compliance with the License.
 * You may obtain a copy of the License at
 *
 *     http://www.apache.org/licenses/LICENSE-2.0
 *
 * Unless required by applicable law or agreed to in writing, software
 * distributed under the License is distributed on an "AS IS" BASIS,
 * WITHOUT WARRANTIES OR CONDITIONS OF ANY KIND, either express or implied.
 * See the License for the specific language governing permissions and
 * limitations under the License.
 */

package ch.datascience.knowledgegraph

import cats.data.{Validated, ValidatedNel}
import cats.effect.{Clock, ConcurrentEffect}
import cats.implicits._
import ch.datascience.graph.http.server.binders.ProjectPath._
import ch.datascience.http.rest.SortBy.Direction
import ch.datascience.http.rest.paging.PagingRequest
import ch.datascience.http.rest.paging.PagingRequest.Decoders._
import ch.datascience.http.rest.paging.model.{Page, PerPage}
import ch.datascience.http.server.QueryParameterTools._
import ch.datascience.knowledgegraph.datasets.rest.DatasetsSearchEndpoint.Query.Phrase
import ch.datascience.knowledgegraph.datasets.rest._
import ch.datascience.knowledgegraph.graphql.QueryEndpoint
import ch.datascience.knowledgegraph.projects.rest.ProjectEndpoint
import ch.datascience.metrics.RoutesMetrics
import org.http4s.dsl.Http4sDsl
import org.http4s.{ParseFailure, Response}

import scala.language.higherKinds

private class MicroserviceRoutes[F[_]: ConcurrentEffect](
    queryEndpoint:           QueryEndpoint[F],
    projectEndpoint:         ProjectEndpoint[F],
    projectDatasetsEndpoint: ProjectDatasetsEndpoint[F],
    datasetEndpoint:         DatasetEndpoint[F],
    datasetsSearchEndpoint:  DatasetsSearchEndpoint[F]
)(implicit clock:            Clock[F])
    extends Http4sDsl[F]
    with RoutesMetrics {

  import ch.datascience.knowledgegraph.datasets.rest.DatasetsSearchEndpoint.Query.query
  import ch.datascience.knowledgegraph.datasets.rest.DatasetsSearchEndpoint.Sort
  import ch.datascience.knowledgegraph.datasets.rest.DatasetsSearchEndpoint.Sort._
  import datasetEndpoint._
  import org.http4s.HttpRoutes
  import projectDatasetsEndpoint._
  import projectEndpoint._
  import queryEndpoint._

  // format: off
<<<<<<< HEAD
  lazy val routes: HttpRoutes[F] = HttpRoutes.of[F] {
    case           GET  -> Root / "ping"                                                                                                      => Ok("pong")
    case           GET  -> Root / "knowledge-graph" / "datasets" :? query(maybePhrase) +& sort(maybeSortBy) +& page(page) +& perPage(perPage) => searchForDatasets(maybePhrase, maybeSortBy,page, perPage)
    case           GET  -> Root / "knowledge-graph" / "datasets" / DatasetId(id)                                                              => getDataset(id)
    case           GET  -> Root / "knowledge-graph" / "graphql"                                                                               => schema
    case request @ POST -> Root / "knowledge-graph" / "graphql"                                                                               => handleQuery(request)
    case           GET  -> Root / "knowledge-graph" / "projects" / Namespace(namespace) / Name(name)                                          => getProject(namespace / name)
    case           GET  -> Root / "knowledge-graph" / "projects" / Namespace(namespace) / Name(name) / "datasets"                             => getProjectDatasets(namespace / name)
  }
=======
  lazy val routes: F[HttpRoutes[F]] = HttpRoutes.of[F] {
    case GET -> Root / "ping"                                                                          => Ok("pong")
    case GET -> Root / "knowledge-graph" / "datasets" :? query(maybePhrase) +& sort(maybeSortBy)       => searchForDatasets(maybePhrase, maybeSortBy)
    case GET -> Root / "knowledge-graph" / "datasets" / DatasetId(id)                                  => getDataset(id)
    case GET -> Root / "knowledge-graph" / "graphql"                                                   => schema
    case request@POST -> Root / "knowledge-graph" / "graphql"                                          => handleQuery(request)
    case GET -> Root / "knowledge-graph" / "projects" / Namespace(namespace) / Name(name)              => getProject(namespace / name)
    case GET -> Root / "knowledge-graph" / "projects" / Namespace(namespace) / Name(name) / "datasets" => getProjectDatasets(namespace / name)
  }.meter flatMap `add GET Root / metrics`[F]
>>>>>>> 07a67dd1
  // format: on

  private def searchForDatasets(
      maybePhrase:  Option[ValidatedNel[ParseFailure, DatasetsSearchEndpoint.Query.Phrase]],
      maybeSort:    Option[ValidatedNel[ParseFailure, DatasetsSearchEndpoint.Sort.By]],
      maybePage:    Option[ValidatedNel[ParseFailure, Page]],
      maybePerPage: Option[ValidatedNel[ParseFailure, PerPage]]
  ): F[Response[F]] =
    (maybePhrase.map(_.map(Option.apply)).getOrElse(Validated.validNel(Option.empty[Phrase])),
     maybeSort getOrElse Validated.validNel(Sort.By(NameProperty, Direction.Asc)),
     PagingRequest(maybePage, maybePerPage))
      .mapN(datasetsSearchEndpoint.searchForDatasets)
      .fold(toBadRequest(), identity)
}<|MERGE_RESOLUTION|>--- conflicted
+++ resolved
@@ -57,8 +57,7 @@
   import queryEndpoint._
 
   // format: off
-<<<<<<< HEAD
-  lazy val routes: HttpRoutes[F] = HttpRoutes.of[F] {
+  lazy val routes: F[HttpRoutes[F]] = HttpRoutes.of[F] {
     case           GET  -> Root / "ping"                                                                                                      => Ok("pong")
     case           GET  -> Root / "knowledge-graph" / "datasets" :? query(maybePhrase) +& sort(maybeSortBy) +& page(page) +& perPage(perPage) => searchForDatasets(maybePhrase, maybeSortBy,page, perPage)
     case           GET  -> Root / "knowledge-graph" / "datasets" / DatasetId(id)                                                              => getDataset(id)
@@ -66,18 +65,7 @@
     case request @ POST -> Root / "knowledge-graph" / "graphql"                                                                               => handleQuery(request)
     case           GET  -> Root / "knowledge-graph" / "projects" / Namespace(namespace) / Name(name)                                          => getProject(namespace / name)
     case           GET  -> Root / "knowledge-graph" / "projects" / Namespace(namespace) / Name(name) / "datasets"                             => getProjectDatasets(namespace / name)
-  }
-=======
-  lazy val routes: F[HttpRoutes[F]] = HttpRoutes.of[F] {
-    case GET -> Root / "ping"                                                                          => Ok("pong")
-    case GET -> Root / "knowledge-graph" / "datasets" :? query(maybePhrase) +& sort(maybeSortBy)       => searchForDatasets(maybePhrase, maybeSortBy)
-    case GET -> Root / "knowledge-graph" / "datasets" / DatasetId(id)                                  => getDataset(id)
-    case GET -> Root / "knowledge-graph" / "graphql"                                                   => schema
-    case request@POST -> Root / "knowledge-graph" / "graphql"                                          => handleQuery(request)
-    case GET -> Root / "knowledge-graph" / "projects" / Namespace(namespace) / Name(name)              => getProject(namespace / name)
-    case GET -> Root / "knowledge-graph" / "projects" / Namespace(namespace) / Name(name) / "datasets" => getProjectDatasets(namespace / name)
   }.meter flatMap `add GET Root / metrics`[F]
->>>>>>> 07a67dd1
   // format: on
 
   private def searchForDatasets(
