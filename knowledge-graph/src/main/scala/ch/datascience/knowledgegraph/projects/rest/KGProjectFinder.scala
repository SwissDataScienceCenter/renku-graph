--- conflicted
+++ resolved
@@ -63,7 +63,6 @@
   }
 
   private def query(path: ProjectPath): String =
-<<<<<<< HEAD
     s"""|PREFIX rdf: <http://www.w3.org/1999/02/22-rdf-syntax-ns#>
         |PREFIX rdfs: <http://www.w3.org/2000/01/rdf-schema#>
         |PREFIX schema: <http://schema.org/>
@@ -74,10 +73,10 @@
         |  {
         |    SELECT ?creatorResource
         |    WHERE {
-        |      ${FullProjectPath(renkuBaseUrl, path).showAs[RdfResource]} rdf:type <http://schema.org/Project> ;
+        |      ${ProjectResource(renkuBaseUrl, path).showAs[RdfResource]} rdf:type <http://schema.org/Project> ;
         |                                                                 schema:creator ?creatorResource .
         |      ?commit rdf:type prov:Activity ;
-        |              schema:isPartOf ${FullProjectPath(renkuBaseUrl, path).showAs[RdfResource]} ;
+        |              schema:isPartOf ${ProjectResource(renkuBaseUrl, path).showAs[RdfResource]} ;
         |              prov:agent ?creatorResource ;
         |              prov:startedAtTime ?commitCreatedDate .
         |    }
@@ -85,7 +84,7 @@
         |    LIMIT 1
         |  }
         |  {
-        |    ${FullProjectPath(renkuBaseUrl, path).showAs[RdfResource]} rdf:type <http://schema.org/Project> ;
+        |    ${ProjectResource(renkuBaseUrl, path).showAs[RdfResource]} rdf:type <http://schema.org/Project> ;
         |                                                               schema:name ?name ;
         |                                                               schema:dateCreated ?dateCreated .
         |    ?creatorResource rdf:type <http://schema.org/Person> ;
@@ -94,24 +93,6 @@
         |  }
         |}
         |""".stripMargin
-=======
-    s"""
-       |PREFIX rdf: <http://www.w3.org/1999/02/22-rdf-syntax-ns#>
-       |PREFIX rdfs: <http://www.w3.org/2000/01/rdf-schema#>
-       |PREFIX schema: <http://schema.org/>
-       |PREFIX dcterms: <http://purl.org/dc/terms/>
-       |
-       |SELECT DISTINCT ?name ?dateCreated ?creatorName ?creatorEmail
-       |WHERE {
-       |  ${ProjectResource(renkuBaseUrl, path).showAs[RdfResource]} rdf:type <http://schema.org/Project> ;
-       |                                                             schema:name ?name ;
-       |                                                             schema:dateCreated ?dateCreated ;
-       |                                                             schema:creator ?creatorResource .
-       |  ?creatorResource rdf:type <http://schema.org/Person> ;
-       |                   schema:email ?creatorEmail ;
-       |                   schema:name ?creatorName .         
-       |}""".stripMargin
->>>>>>> 2f617327
 
   private def recordsDecoder(path: ProjectPath): Decoder[List[KGProject]] = {
     import Decoder._
