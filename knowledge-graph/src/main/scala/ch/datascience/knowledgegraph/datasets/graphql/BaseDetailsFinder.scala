--- conflicted
+++ resolved
@@ -49,11 +49,7 @@
        |
        |SELECT DISTINCT ?identifier ?name ?url ?sameAs ?description ?publishedDate
        |WHERE {
-<<<<<<< HEAD
-       |  ?dataset schema:isPartOf <${FullProjectPath(renkuBaseUrl, projectPath)}> .
-=======
-       |  ?dataset dcterms:isPartOf|schema:isPartOf <${ProjectResource(renkuBaseUrl, projectPath)}> .
->>>>>>> 04fb151e
+       |  ?dataset schema:isPartOf <${ProjectResource(renkuBaseUrl, projectPath)}> .
        |  ?dataset rdf:type <http://schema.org/Dataset> ;
        |           schema:identifier ?identifier ;
        |           schema:name ?name .
