--- conflicted
+++ resolved
@@ -25,7 +25,6 @@
 
 object model {
 
-<<<<<<< HEAD
   sealed trait Dataset extends Product with Serializable {
     val id:               Identifier
     val title:            Title
@@ -35,6 +34,7 @@
     val published:        DatasetPublishing
     val parts:            List[DatasetPart]
     val projects:         List[DatasetProject]
+    val keywords:         List[Keyword]
   }
 
   final case class NonModifiedDataset(id:               Identifier,
@@ -45,7 +45,8 @@
                                       maybeDescription: Option[Description],
                                       published:        DatasetPublishing,
                                       parts:            List[DatasetPart],
-                                      projects:         List[DatasetProject])
+                                      projects:         List[DatasetProject],
+                                      keywords:         List[Keyword])
       extends Dataset
 
   final case class ModifiedDataset(id:               Identifier,
@@ -56,20 +57,9 @@
                                    maybeDescription: Option[Description],
                                    published:        DatasetPublishing,
                                    parts:            List[DatasetPart],
-                                   projects:         List[DatasetProject])
+                                   projects:         List[DatasetProject],
+                                   keywords:         List[Keyword])
       extends Dataset
-=======
-  final case class Dataset(id:               Identifier,
-                           title:            Title,
-                           name:             Name,
-                           sameAs:           SameAs,
-                           maybeUrl:         Option[Url],
-                           maybeDescription: Option[Description],
-                           published:        DatasetPublishing,
-                           parts:            List[DatasetPart],
-                           projects:         List[DatasetProject],
-                           keywords:         List[Keyword])
->>>>>>> 92f386cb
 
   final case class DatasetPublishing(maybeDate: Option[PublishedDate], creators: Set[DatasetCreator])
   final case class DatasetCreator(maybeEmail:   Option[Email], name:             UserName, maybeAffiliation: Option[Affiliation])
