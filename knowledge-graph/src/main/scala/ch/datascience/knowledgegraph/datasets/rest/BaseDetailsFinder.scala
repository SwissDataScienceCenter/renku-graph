--- conflicted
+++ resolved
@@ -18,19 +18,14 @@
 
 package ch.datascience.knowledgegraph.datasets.rest
 
+import cats.MonadError
 import cats.effect.{ContextShift, IO, Timer}
-<<<<<<< HEAD
 import cats.implicits._
-import ch.datascience.graph.model.datasets.Identifier
-=======
-import ch.datascience.graph.config.RenkuBaseUrl
 import ch.datascience.graph.model.datasets.{Identifier, Keyword}
->>>>>>> 92f386cb
 import ch.datascience.knowledgegraph.datasets.model.Dataset
 import ch.datascience.rdfstore._
 import eu.timepit.refined.auto._
 import io.chrisdavenport.log4cats.Logger
-import io.circe.Decoder.decodeList
 import io.circe.HCursor
 
 import scala.concurrent.ExecutionContext
@@ -40,7 +35,10 @@
     rdfStoreConfig:          RdfStoreConfig,
     logger:                  Logger[IO],
     timeRecorder:            SparqlQueryTimeRecorder[IO]
-)(implicit executionContext: ExecutionContext, contextShift: ContextShift[IO], timer: Timer[IO])
+)(implicit executionContext: ExecutionContext,
+  contextShift:              ContextShift[IO],
+  timer:                     Timer[IO],
+  ME:                        MonadError[IO, Throwable])
     extends IORdfStoreClient(rdfStoreConfig, logger, timeRecorder) {
 
   import BaseDetailsFinder._
@@ -56,11 +54,7 @@
       "PREFIX renku: <https://swissdatasciencecenter.github.io/renku-ontology#>",
       "PREFIX schema: <http://schema.org/>"
     ),
-<<<<<<< HEAD
     s"""|SELECT DISTINCT ?identifier ?name ?alternateName ?url ?topmostSameAs ?maybeDerivedFrom ?description ?publishedDate
-=======
-    s"""|SELECT DISTINCT ?datasetId ?identifier ?name ?alternateName ?url (?topmostSameAs AS ?sameAs) ?description ?publishedDate 
->>>>>>> 92f386cb
         |WHERE {
         |    ?datasetId schema:identifier "$identifier";
         |               schema:identifier ?identifier;
@@ -100,27 +94,14 @@
 }
 
 private object BaseDetailsFinder {
-  import ch.datascience.tinytypes.json.TinyTypeDecoders._
   import io.circe.Decoder
   import Decoder._
   import ch.datascience.graph.model.datasets._
   import ch.datascience.knowledgegraph.datasets.model._
   import ch.datascience.tinytypes.json.TinyTypeDecoders._
 
-<<<<<<< HEAD
   private[rest] implicit val datasetsDecoder: Decoder[List[Dataset]] = {
     val dataset: Decoder[Dataset] = { implicit cursor =>
-=======
-  private[rest] implicit val maybeRecordDecoder: Decoder[List[Dataset]] = {
-    import Decoder._
-    import ch.datascience.graph.model.datasets._
-    import ch.datascience.knowledgegraph.datasets.model._
-
-    def extract[T](property: String, from: HCursor)(implicit decoder: Decoder[T]): Result[T] =
-      from.downField(property).downField("value").as[T]
-
-    val dataset: Decoder[Dataset] = { cursor =>
->>>>>>> 92f386cb
       for {
         identifier         <- extract[Identifier]("identifier")
         title              <- extract[Title]("name")
@@ -132,7 +113,6 @@
         maybeDescription <- extract[Option[String]]("description")
                              .map(blankToNone)
                              .flatMap(toOption[Description])
-<<<<<<< HEAD
       } yield maybeDerivedFrom match {
         case Some(derivedFrom) =>
           ModifiedDataset(
@@ -144,7 +124,8 @@
             maybeDescription,
             DatasetPublishing(maybePublishedDate, Set.empty),
             parts    = List.empty,
-            projects = List.empty
+            projects = List.empty,
+            keywords = List.empty
           )
         case None =>
           NonModifiedDataset(
@@ -156,32 +137,15 @@
             maybeDescription,
             DatasetPublishing(maybePublishedDate, Set.empty),
             parts    = List.empty,
-            projects = List.empty
+            projects = List.empty,
+            keywords = List.empty
           )
       }
-=======
-      } yield Dataset(
-        identifier,
-        title,
-        name,
-        maybeSameAs getOrElse SameAs(id),
-        maybeUrl,
-        maybeDescription,
-        DatasetPublishing(maybePublishedDate, Set.empty),
-        parts    = List.empty,
-        projects = List.empty,
-        keywords = List.empty
-      )
->>>>>>> 92f386cb
     }
 
     _.downField("results").downField("bindings").as(decodeList(dataset))
   }
 
-<<<<<<< HEAD
-  private def extract[T](property: String)(implicit cursor: HCursor, decoder: Decoder[T]): Result[T] =
-    cursor.downField(property).downField("value").as[T]
-=======
   private implicit val keywordsDecoder: Decoder[List[Keyword]] = {
 
     implicit val keywordDecoder: Decoder[Keyword] = { cursor =>
@@ -192,5 +156,7 @@
 
     _.downField("results").downField("bindings").as(decodeList[Keyword])
   }
->>>>>>> 92f386cb
+
+  private def extract[T](property: String)(implicit cursor: HCursor, decoder: Decoder[T]): Result[T] =
+    cursor.downField(property).downField("value").as[T]
 }