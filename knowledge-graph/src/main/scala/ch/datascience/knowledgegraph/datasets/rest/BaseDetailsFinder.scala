/*
 * Copyright 2020 Swiss Data Science Center (SDSC)
 * A partnership between École Polytechnique Fédérale de Lausanne (EPFL) and
 * Eidgenössische Technische Hochschule Zürich (ETHZ).
 *
 * Licensed under the Apache License, Version 2.0 (the "License");
 * you may not use this file except in compliance with the License.
 * You may obtain a copy of the License at
 *
 *     http://www.apache.org/licenses/LICENSE-2.0
 *
 * Unless required by applicable law or agreed to in writing, software
 * distributed under the License is distributed on an "AS IS" BASIS,
 * WITHOUT WARRANTIES OR CONDITIONS OF ANY KIND, either express or implied.
 * See the License for the specific language governing permissions and
 * limitations under the License.
 */

package ch.datascience.knowledgegraph.datasets.rest

import cats.effect.{ContextShift, IO, Timer}
import cats.implicits._
import ch.datascience.graph.model.datasets.Identifier
import ch.datascience.knowledgegraph.datasets.model.Dataset
import ch.datascience.rdfstore._
import eu.timepit.refined.auto._
import io.chrisdavenport.log4cats.Logger
import io.circe.HCursor

import scala.concurrent.ExecutionContext
import scala.language.higherKinds

private class BaseDetailsFinder(
    rdfStoreConfig:          RdfStoreConfig,
    logger:                  Logger[IO],
    timeRecorder:            SparqlQueryTimeRecorder[IO]
)(implicit executionContext: ExecutionContext, contextShift: ContextShift[IO], timer: Timer[IO])
    extends IORdfStoreClient(rdfStoreConfig, logger, timeRecorder) {

  import BaseDetailsFinder._

  def findBaseDetails(identifier: Identifier): IO[Option[Dataset]] =
    queryExpecting[List[Dataset]](using = queryForDatasetDetails(identifier)) flatMap toSingleDataset

  private def queryForDatasetDetails(identifier: Identifier) = SparqlQuery(
    name = "ds by id - details",
    Set(
      "PREFIX prov: <http://www.w3.org/ns/prov#>",
      "PREFIX rdf: <http://www.w3.org/1999/02/22-rdf-syntax-ns#>",
      "PREFIX renku: <https://swissdatasciencecenter.github.io/renku-ontology#>",
      "PREFIX schema: <http://schema.org/>"
    ),
<<<<<<< HEAD
    s"""|SELECT DISTINCT ?identifier ?name ?url ?topmostSameAs ?maybeDerivedFrom ?description ?publishedDate
        |WHERE {
        |    ?datasetId schema:identifier "$identifier";
        |               schema:identifier ?identifier;
        |               rdf:type <http://schema.org/Dataset>;
        |               schema:url ?url;
        |               schema:name ?name;
        |               renku:topmostSameAs/schema:url ?topmostSameAs .
        |    OPTIONAL { ?datasetId prov:wasDerivedFrom ?maybeDerivedFrom }.
        |    OPTIONAL { ?datasetId schema:description ?description }.
        |    OPTIONAL { ?datasetId schema:datePublished ?publishedDate }.
=======
    s"""|SELECT DISTINCT ?datasetId ?identifier ?name ?alternateName ?url (?topmostSameAs AS ?sameAs) ?description ?publishedDate
        |WHERE {
        |  {
        |    SELECT ?topmostSameAs
        |    WHERE {
        |      {
        |        ?l0 rdf:type <http://schema.org/Dataset>;
        |            schema:identifier "$identifier"
        |      } {
        |        {
        |          {
        |            ?l0 schema:sameAs+/schema:url ?l1.
        |            FILTER NOT EXISTS { ?l1 schema:sameAs ?l2 }
        |            BIND (?l1 AS ?topmostSameAs)
        |          } UNION {
        |            ?l0 rdf:type <http://schema.org/Dataset>.
        |            FILTER NOT EXISTS { ?l0 schema:sameAs ?l1 }
        |            BIND (?l0 AS ?topmostSameAs)
        |          }
        |        } UNION {
        |          ?l0 schema:sameAs+/schema:url ?l1.
        |          ?l1 schema:sameAs+/schema:url ?l2
        |          FILTER NOT EXISTS { ?l2 schema:sameAs ?l3 }
        |          BIND (?l2 AS ?topmostSameAs)
        |        } UNION {
        |          ?l0 schema:sameAs+/schema:url ?l1.
        |          ?l1 schema:sameAs+/schema:url ?l2.
        |          ?l2 schema:sameAs+/schema:url ?l3
        |          FILTER NOT EXISTS { ?l3 schema:sameAs ?l4 }
        |          BIND (?l3 AS ?topmostSameAs)
        |        }
        |      }
        |    }
        |    GROUP BY ?topmostSameAs
        |    HAVING (COUNT(*) > 0)
        |  } {
        |    ?datasetId schema:identifier "$identifier" ;
        |               schema:identifier ?identifier ;
        |               rdf:type <http://schema.org/Dataset> ;
        |               schema:name ?name ;
        |               schema:alternateName ?alternateName .
        |    OPTIONAL { ?datasetId schema:url ?url } .
        |    OPTIONAL { ?datasetId schema:description ?description } .
        |    OPTIONAL { ?datasetId schema:datePublished ?publishedDate } .
        |  }
>>>>>>> 6d8bd826
        |}
        |""".stripMargin
  )

  private lazy val toSingleDataset: List[Dataset] => IO[Option[Dataset]] = {
    case Nil            => Option.empty[Dataset].pure[IO]
    case dataset +: Nil => Option(dataset).pure[IO]
    case dataset +: _   => new Exception(s"More than one dataset with ${dataset.id} id").raiseError[IO, Option[Dataset]]
  }
}

private object BaseDetailsFinder {
  import io.circe.Decoder
  import Decoder._
  import ch.datascience.graph.model.datasets._
  import ch.datascience.knowledgegraph.datasets.model._
  import ch.datascience.tinytypes.json.TinyTypeDecoders._

  private[rest] implicit val datasetsDecoder: Decoder[List[Dataset]] = {
    val dataset: Decoder[Dataset] = { implicit cursor =>
      for {
<<<<<<< HEAD
        identifier         <- extract[Identifier]("identifier")
        name               <- extract[Name]("name")
        url                <- extract[Url]("url")
        maybeDerivedFrom   <- extract[Option[DerivedFrom]]("maybeDerivedFrom")
        sameAs             <- extract[SameAs]("topmostSameAs")
        maybePublishedDate <- extract[Option[PublishedDate]]("publishedDate")
        maybeDescription <- extract[Option[String]]("description")
                             .map(blankToNone)
                             .flatMap(toOption[Description])
      } yield maybeDerivedFrom match {
        case Some(derivedFrom) =>
          ModifiedDataset(
            identifier,
            name,
            url,
            derivedFrom,
            maybeDescription,
            DatasetPublishing(maybePublishedDate, Set.empty),
            parts    = List.empty,
            projects = List.empty
          )
        case None =>
          NonModifiedDataset(
            identifier,
            name,
            url,
            sameAs,
            maybeDescription,
            DatasetPublishing(maybePublishedDate, Set.empty),
            parts    = List.empty,
            projects = List.empty
          )
      }

=======
        id                 <- extract[String]("datasetId", from = cursor)
        identifier         <- extract[Identifier]("identifier", from = cursor)
        title              <- extract[Title]("name", from = cursor)
        name               <- extract[Name]("alternateName", from = cursor)
        maybeUrl           <- extract[Option[String]]("url", from = cursor).map(blankToNone).flatMap(toOption[Url])
        maybeSameAs        <- extract[Option[String]]("sameAs", from = cursor).map(blankToNone).flatMap(toOption[SameAs])
        maybePublishedDate <- extract[Option[PublishedDate]]("publishedDate", from = cursor)
        maybeDescription <- extract[Option[String]]("description", from = cursor)
                             .map(blankToNone)
                             .flatMap(toOption[Description])
      } yield Dataset(
        identifier,
        title,
        name,
        maybeSameAs getOrElse SameAs(id),
        maybeUrl,
        maybeDescription,
        DatasetPublishing(maybePublishedDate, Set.empty),
        parts    = List.empty,
        projects = List.empty
      )
>>>>>>> 6d8bd826
    }

    _.downField("results").downField("bindings").as(decodeList(dataset))
  }

  private def extract[T](property: String)(implicit cursor: HCursor, decoder: Decoder[T]): Result[T] =
    cursor.downField(property).downField("value").as[T]
}<|MERGE_RESOLUTION|>--- conflicted
+++ resolved
@@ -50,65 +50,18 @@
       "PREFIX renku: <https://swissdatasciencecenter.github.io/renku-ontology#>",
       "PREFIX schema: <http://schema.org/>"
     ),
-<<<<<<< HEAD
-    s"""|SELECT DISTINCT ?identifier ?name ?url ?topmostSameAs ?maybeDerivedFrom ?description ?publishedDate
+    s"""|SELECT DISTINCT ?identifier ?name ?alternateName ?url ?topmostSameAs ?maybeDerivedFrom ?description ?publishedDate
         |WHERE {
         |    ?datasetId schema:identifier "$identifier";
         |               schema:identifier ?identifier;
         |               rdf:type <http://schema.org/Dataset>;
         |               schema:url ?url;
         |               schema:name ?name;
+        |               schema:alternateName ?alternateName ;
         |               renku:topmostSameAs/schema:url ?topmostSameAs .
         |    OPTIONAL { ?datasetId prov:wasDerivedFrom ?maybeDerivedFrom }.
         |    OPTIONAL { ?datasetId schema:description ?description }.
         |    OPTIONAL { ?datasetId schema:datePublished ?publishedDate }.
-=======
-    s"""|SELECT DISTINCT ?datasetId ?identifier ?name ?alternateName ?url (?topmostSameAs AS ?sameAs) ?description ?publishedDate
-        |WHERE {
-        |  {
-        |    SELECT ?topmostSameAs
-        |    WHERE {
-        |      {
-        |        ?l0 rdf:type <http://schema.org/Dataset>;
-        |            schema:identifier "$identifier"
-        |      } {
-        |        {
-        |          {
-        |            ?l0 schema:sameAs+/schema:url ?l1.
-        |            FILTER NOT EXISTS { ?l1 schema:sameAs ?l2 }
-        |            BIND (?l1 AS ?topmostSameAs)
-        |          } UNION {
-        |            ?l0 rdf:type <http://schema.org/Dataset>.
-        |            FILTER NOT EXISTS { ?l0 schema:sameAs ?l1 }
-        |            BIND (?l0 AS ?topmostSameAs)
-        |          }
-        |        } UNION {
-        |          ?l0 schema:sameAs+/schema:url ?l1.
-        |          ?l1 schema:sameAs+/schema:url ?l2
-        |          FILTER NOT EXISTS { ?l2 schema:sameAs ?l3 }
-        |          BIND (?l2 AS ?topmostSameAs)
-        |        } UNION {
-        |          ?l0 schema:sameAs+/schema:url ?l1.
-        |          ?l1 schema:sameAs+/schema:url ?l2.
-        |          ?l2 schema:sameAs+/schema:url ?l3
-        |          FILTER NOT EXISTS { ?l3 schema:sameAs ?l4 }
-        |          BIND (?l3 AS ?topmostSameAs)
-        |        }
-        |      }
-        |    }
-        |    GROUP BY ?topmostSameAs
-        |    HAVING (COUNT(*) > 0)
-        |  } {
-        |    ?datasetId schema:identifier "$identifier" ;
-        |               schema:identifier ?identifier ;
-        |               rdf:type <http://schema.org/Dataset> ;
-        |               schema:name ?name ;
-        |               schema:alternateName ?alternateName .
-        |    OPTIONAL { ?datasetId schema:url ?url } .
-        |    OPTIONAL { ?datasetId schema:description ?description } .
-        |    OPTIONAL { ?datasetId schema:datePublished ?publishedDate } .
-        |  }
->>>>>>> 6d8bd826
         |}
         |""".stripMargin
   )
@@ -130,9 +83,9 @@
   private[rest] implicit val datasetsDecoder: Decoder[List[Dataset]] = {
     val dataset: Decoder[Dataset] = { implicit cursor =>
       for {
-<<<<<<< HEAD
         identifier         <- extract[Identifier]("identifier")
-        name               <- extract[Name]("name")
+        title              <- extract[Title]("name")
+        name               <- extract[Name]("alternateName")
         url                <- extract[Url]("url")
         maybeDerivedFrom   <- extract[Option[DerivedFrom]]("maybeDerivedFrom")
         sameAs             <- extract[SameAs]("topmostSameAs")
@@ -144,6 +97,7 @@
         case Some(derivedFrom) =>
           ModifiedDataset(
             identifier,
+            title,
             name,
             url,
             derivedFrom,
@@ -155,6 +109,7 @@
         case None =>
           NonModifiedDataset(
             identifier,
+            title,
             name,
             url,
             sameAs,
@@ -164,30 +119,6 @@
             projects = List.empty
           )
       }
-
-=======
-        id                 <- extract[String]("datasetId", from = cursor)
-        identifier         <- extract[Identifier]("identifier", from = cursor)
-        title              <- extract[Title]("name", from = cursor)
-        name               <- extract[Name]("alternateName", from = cursor)
-        maybeUrl           <- extract[Option[String]]("url", from = cursor).map(blankToNone).flatMap(toOption[Url])
-        maybeSameAs        <- extract[Option[String]]("sameAs", from = cursor).map(blankToNone).flatMap(toOption[SameAs])
-        maybePublishedDate <- extract[Option[PublishedDate]]("publishedDate", from = cursor)
-        maybeDescription <- extract[Option[String]]("description", from = cursor)
-                             .map(blankToNone)
-                             .flatMap(toOption[Description])
-      } yield Dataset(
-        identifier,
-        title,
-        name,
-        maybeSameAs getOrElse SameAs(id),
-        maybeUrl,
-        maybeDescription,
-        DatasetPublishing(maybePublishedDate, Set.empty),
-        parts    = List.empty,
-        projects = List.empty
-      )
->>>>>>> 6d8bd826
     }
 
     _.downField("results").downField("bindings").as(decodeList(dataset))
