/*
 * Copyright 2020 Swiss Data Science Center (SDSC)
 * A partnership between École Polytechnique Fédérale de Lausanne (EPFL) and
 * Eidgenössische Technische Hochschule Zürich (ETHZ).
 *
 * Licensed under the Apache License, Version 2.0 (the "License");
 * you may not use this file except in compliance with the License.
 * You may obtain a copy of the License at
 *
 *     http://www.apache.org/licenses/LICENSE-2.0
 *
 * Unless required by applicable law or agreed to in writing, software
 * distributed under the License is distributed on an "AS IS" BASIS,
 * WITHOUT WARRANTIES OR CONDITIONS OF ANY KIND, either express or implied.
 * See the License for the specific language governing permissions and
 * limitations under the License.
 */

package ch.datascience.knowledgegraph.datasets.rest

import cats.effect.{ContextShift, IO, Timer}
import ch.datascience.graph.model.datasets.{Description, Identifier, Name, PublishedDate, Title}
import ch.datascience.http.rest.paging.Paging.PagedResultsFinder
import ch.datascience.http.rest.paging.{Paging, PagingRequest, PagingResponse}
import ch.datascience.knowledgegraph.datasets.model.DatasetPublishing
import ch.datascience.knowledgegraph.datasets.rest.DatasetsFinder.DatasetSearchResult
import ch.datascience.knowledgegraph.datasets.rest.DatasetsSearchEndpoint.Query.Phrase
import ch.datascience.knowledgegraph.datasets.rest.DatasetsSearchEndpoint.Sort
import ch.datascience.rdfstore._
import ch.datascience.tinytypes.constraints.NonNegativeInt
import ch.datascience.tinytypes.{IntTinyType, TinyTypeFactory}
import eu.timepit.refined.auto._
import io.chrisdavenport.log4cats.Logger

import scala.concurrent.ExecutionContext
import scala.language.higherKinds

private trait DatasetsFinder[Interpretation[_]] {
  def findDatasets(maybePhrase: Option[Phrase],
                   sort:        Sort.By,
                   paging:      PagingRequest): Interpretation[PagingResponse[DatasetSearchResult]]
}

private object DatasetsFinder {
  final case class DatasetSearchResult(
      id:               Identifier,
      title:            Title,
      name:             Name,
      maybeDescription: Option[Description],
      published:        DatasetPublishing,
      projectsCount:    ProjectsCount
  )

  final class ProjectsCount private (val value: Int) extends AnyVal with IntTinyType
  implicit object ProjectsCount extends TinyTypeFactory[ProjectsCount](new ProjectsCount(_)) with NonNegativeInt
}

private class IODatasetsFinder(
    rdfStoreConfig:          RdfStoreConfig,
    creatorsFinder:          CreatorsFinder,
    logger:                  Logger[IO],
    timeRecorder:            SparqlQueryTimeRecorder[IO]
)(implicit executionContext: ExecutionContext, contextShift: ContextShift[IO], timer: Timer[IO])
    extends IORdfStoreClient(rdfStoreConfig, logger, timeRecorder)
    with DatasetsFinder[IO]
    with Paging[IO, DatasetSearchResult] {

  import IODatasetsFinder._
  import cats.implicits._
  import creatorsFinder._

  override def findDatasets(maybePhrase:   Option[Phrase],
                            sort:          Sort.By,
                            pagingRequest: PagingRequest): IO[PagingResponse[DatasetSearchResult]] = {
    val phrase = maybePhrase getOrElse Phrase("*")
    implicit val resultsFinder: PagedResultsFinder[IO, DatasetSearchResult] = pagedResultsFinder(
      sparqlQuery(phrase, sort)
    )
    for {
      page                 <- findPage(pagingRequest)
      datasetsWithCreators <- (page.results map addCreators).parSequence
      updatedPage          <- page.updateResults[IO](datasetsWithCreators)
    } yield updatedPage
  }

  private def sparqlQuery(phrase: Phrase, sort: Sort.By): SparqlQuery = SparqlQuery(
    name = "ds free-text search",
    Set(
      "PREFIX prov: <http://www.w3.org/ns/prov#>",
<<<<<<< HEAD
=======
      "PREFIX text: <http://jena.apache.org/text#>"
    ),
    maybePhrase match {
      case Some(phrase) if phrase.value.trim != "*" =>
        s"""|SELECT ?identifier ?name ?alternateName ?maybeDescription ?maybePublishedDate ?projectsCount
            |WHERE {
            |  {
            |    # locating earliest commit (date) where dataset with same origin was added
            |    SELECT ?topmostSameAs (MIN(?dateCreated) AS ?minDateCreated) ?projectsCount
            |    WHERE {
            |      {
            |        # grouping datasets by sameAs and finding number of projects sharing the sameAs
            |        SELECT ?topmostSameAs (COUNT(DISTINCT ?projectId) AS ?projectsCount)
            |        WHERE {
            |          {
            |            # finding datasets matching the phrase 
            |            # (to narrow down the ds ids set and to prevent from additional lookups to lucene)
            |            SELECT ?topmostSameAs
            |            WHERE {
            |              {
            |                SELECT ?l0
            |                WHERE {
            |                  {
            |                    ?l0 text:query (schema:name '$phrase') ;
            |                        rdf:type <http://schema.org/Dataset> .
            |                  } UNION {
            |                    ?l0 text:query (schema:description '$phrase') ;
            |                        rdf:type <http://schema.org/Dataset> .
            |                  } UNION {
            |                    {
            |                      SELECT ?personId
            |                      WHERE {
            |                        ?personId text:query (schema:name '$phrase') ;
            |                                  rdf:type <http://schema.org/Person> .
            |                      }
            |                      GROUP BY ?personId
            |                    } {
            |                      ?l0 schema:creator ?personId ;
            |                          rdf:type <http://schema.org/Dataset> .
            |                    }
            |                  }
            |                }
            |                GROUP BY ?l0
            |                HAVING (COUNT(*) > 0)
            |              } {
            |                # flattening project the import hierarchy
            |                {
            |                  {
            |                    ?l0 schema:sameAs+/schema:url ?l1.
            |                    FILTER NOT EXISTS { ?l1 schema:sameAs ?l2 }
            |                    BIND (?l1 AS ?topmostSameAs)
            |                  } UNION {
            |                    ?l0 rdf:type <http://schema.org/Dataset>.
            |                    FILTER NOT EXISTS { ?l0 schema:sameAs ?l1 }
            |                    BIND (?l0 AS ?topmostSameAs)
            |                  }
            |                } UNION {
            |                  ?l0 schema:sameAs+/schema:url ?l1.
            |                  ?l1 schema:sameAs+/schema:url ?l2.
            |                  FILTER NOT EXISTS { ?l2 schema:sameAs ?l3 }
            |                  BIND (?l2 AS ?topmostSameAs)
            |                } UNION {
            |                  ?l0 schema:sameAs+/schema:url ?l1.
            |                  ?l1 schema:sameAs+/schema:url ?l2.
            |                  ?l2 schema:sameAs+/schema:url ?l3.
            |                  FILTER NOT EXISTS { ?l3 schema:sameAs ?l4 }
            |                  BIND (?l3 AS ?topmostSameAs)
            |                } UNION {
            |                  ?l0 schema:sameAs+/schema:url ?l1.
            |                  ?l1 schema:sameAs+/schema:url ?l2.
            |                  ?l2 schema:sameAs+/schema:url ?l3.
            |                  ?l3 schema:sameAs+/schema:url ?l4.
            |                  FILTER NOT EXISTS { ?l4 schema:sameAs ?l5 }
            |                  BIND (?l4 AS ?topmostSameAs)
            |                }
            |              }
            |            }
            |            GROUP BY ?topmostSameAs
            |            HAVING (COUNT(*) > 0)
            |          } {
            |            {
            |              {
            |                ?l0 schema:sameAs+/schema:url ?topmostSameAs;
            |                    schema:isPartOf ?projectId.
            |                FILTER NOT EXISTS { ?topmostSameAs schema:sameAs ?l2 }
            |              } UNION {
            |                ?topmostSameAs rdf:type <http://schema.org/Dataset>;
            |                    schema:isPartOf ?projectId.
            |                FILTER NOT EXISTS { ?topmostSameAs schema:sameAs ?l1 }
            |              }
            |            } UNION {
            |              ?l0 schema:sameAs+/schema:url ?l1;
            |                  schema:isPartOf ?projectId.
            |              ?l1 schema:sameAs+/schema:url ?topmostSameAs
            |              FILTER NOT EXISTS { ?topmostSameAs schema:sameAs ?l3 }
            |            } UNION {
            |              ?l0 schema:sameAs+/schema:url ?l1;
            |                  schema:isPartOf ?projectId.
            |              ?l1 schema:sameAs+/schema:url ?l2.
            |              ?l2 schema:sameAs+/schema:url ?topmostSameAs
            |              FILTER NOT EXISTS { ?topmostSameAs schema:sameAs ?l4 }
            |            } UNION {
            |              ?l0 schema:sameAs+/schema:url ?l1;
            |                  schema:isPartOf ?projectId.
            |              ?l1 schema:sameAs+/schema:url ?l2.
            |              ?l2 schema:sameAs+/schema:url ?l3.
            |              ?l3 schema:sameAs+/schema:url ?topmostSameAs
            |              FILTER NOT EXISTS { ?topmostSameAs schema:sameAs ?l4 }
            |            }
            |          }
            |        }
            |        GROUP BY ?topmostSameAs
            |        HAVING (COUNT(*) > 0)
            |      } {
            |        ?dsId schema:sameAs/schema:url ?topmostSameAs;
            |              prov:qualifiedGeneration/prov:activity ?activityId.
            |        ?activityId prov:startedAtTime ?dateCreated
            |      } UNION {
            |        ?topmostSameAs rdf:type <http://schema.org/Dataset>;
            |                       schema:identifier ?id;
            |                       prov:qualifiedGeneration/prov:activity ?activityId.
            |        ?activityId prov:startedAtTime ?dateCreated
            |      }
            |    }
            |    GROUP BY ?topmostSameAs ?projectsCount
            |    HAVING (COUNT(*) > 0)
            |  } {
            |    ?dsId schema:sameAs/schema:url ?topmostSameAs;
            |          schema:identifier ?identifier ;
            |          schema:name ?name ;
            |          schema:alternateName ?alternateName ;
            |          prov:qualifiedGeneration/prov:activity ?activityId .
            |    ?activityId prov:startedAtTime ?minDateCreated
            |    OPTIONAL { ?dsId schema:description ?maybeDescription } .
            |    OPTIONAL { ?dsId schema:datePublished ?maybePublishedDate }
            |  } UNION {
            |    ?topmostSameAs rdf:type <http://schema.org/Dataset>;
            |                   schema:identifier ?identifier .
            |    ?dsId schema:identifier ?identifier;
            |          schema:name ?name ;
            |          schema:alternateName ?alternateName ;
            |          prov:qualifiedGeneration/prov:activity ?activityId .
            |    ?activityId prov:startedAtTime ?minDateCreated
            |    OPTIONAL { ?dsId schema:description ?maybeDescription } .
            |    OPTIONAL { ?dsId schema:datePublished ?maybePublishedDate }
            |  }
            |}
            |GROUP BY ?identifier ?name ?alternateName ?maybeDescription ?maybePublishedDate ?projectsCount
            |HAVING (COUNT(*) > 0)
            |${`ORDER BY`(sort)}
            |""".stripMargin
      case _ =>
        s"""|SELECT ?identifier ?name ?alternateName ?maybeDescription ?maybePublishedDate ?projectsCount
            |WHERE {
            |  {
            |    # locating earliest commit (date) where dataset with same origin was added
            |    SELECT ?topmostSameAs (MIN(?dateCreated) AS ?minDateCreated) ?projectsCount
            |    WHERE {
            |      {
            |        # grouping datasets by sameAs and finding number of projects sharing the sameAs 
            |        SELECT ?topmostSameAs (COUNT(DISTINCT ?projectId) AS ?projectsCount)
            |        WHERE {
            |          # flattening project the import hierarchy
            |          {
            |            {
            |              ?l0 schema:sameAs+/schema:url ?l1;
            |                  schema:isPartOf ?projectId.
            |              FILTER NOT EXISTS { ?l1 schema:sameAs ?l2 }
            |              BIND (?l1 AS ?topmostSameAs)
            |            } UNION {
            |              ?l0 rdf:type <http://schema.org/Dataset>;
            |                  schema:isPartOf ?projectId.
            |              FILTER NOT EXISTS { ?l0 schema:sameAs ?l1 }
            |              BIND (?l0 AS ?topmostSameAs)
            |            }
            |          } UNION {
            |            ?l0 schema:sameAs+/schema:url ?l1;
            |                schema:isPartOf ?projectId.
            |            ?l1 schema:sameAs+/schema:url ?l2
            |            FILTER NOT EXISTS { ?l2 schema:sameAs ?l3 }
            |            BIND (?l2 AS ?topmostSameAs)
            |          } UNION {
            |            ?l0 schema:sameAs+/schema:url ?l1;
            |                schema:isPartOf ?projectId.
            |            ?l1 schema:sameAs+/schema:url ?l2.
            |            ?l2 schema:sameAs+/schema:url ?l3.
            |            FILTER NOT EXISTS { ?l3 schema:sameAs ?l4 }
            |            BIND (?l3 AS ?topmostSameAs)
            |          } UNION {
            |            ?l0 schema:sameAs+/schema:url ?l1;
            |                schema:isPartOf ?projectId.
            |            ?l1 schema:sameAs+/schema:url ?l2.
            |            ?l2 schema:sameAs+/schema:url ?l3.
            |            ?l3 schema:sameAs+/schema:url ?l4.
            |            FILTER NOT EXISTS { ?l4 schema:sameAs ?l5 }
            |            BIND (?l4 AS ?topmostSameAs)
            |          }
            |        }
            |        GROUP BY ?topmostSameAs
            |        HAVING (COUNT(*) >0)
            |      } {
            |        ?dsId schema:sameAs/schema:url ?topmostSameAs;
            |              prov:qualifiedGeneration/prov:activity ?activityId .
            |        ?activityId prov:startedAtTime ?dateCreated
            |      } UNION {
            |        ?topmostSameAs rdf:type <http://schema.org/Dataset>;
            |                       schema:identifier ?id .
            |        ?dsId schema:identifier ?id;
            |              prov:qualifiedGeneration/prov:activity ?activityId .
            |        ?activityId prov:startedAtTime ?dateCreated
            |      }
            |    }
            |    GROUP BY ?topmostSameAs ?projectsCount
            |  } {
            |    ?dsId schema:sameAs/schema:url ?topmostSameAs;
            |          schema:identifier ?identifier ;
            |          schema:name ?name ;
            |          schema:alternateName ?alternateName ;
            |          prov:qualifiedGeneration/prov:activity ?activityId .
            |    ?activityId prov:startedAtTime ?minDateCreated
            |    OPTIONAL { ?dsId schema:description ?maybeDescription } .
            |    OPTIONAL { ?dsId schema:datePublished ?maybePublishedDate }
            |  } UNION {
            |    ?topmostSameAs rdf:type <http://schema.org/Dataset>;
            |                   schema:identifier ?identifier .
            |    ?dsId schema:identifier ?identifier;
            |          schema:name ?name ;
            |          schema:alternateName ?alternateName ;
            |          prov:qualifiedGeneration/prov:activity ?activityId .
            |    ?activityId prov:startedAtTime ?minDateCreated
            |    OPTIONAL { ?dsId schema:description ?maybeDescription } .
            |    OPTIONAL { ?dsId schema:datePublished ?maybePublishedDate }
            |  }
            |}
            |GROUP BY ?identifier ?name ?alternateName ?maybeDescription ?maybePublishedDate ?projectsCount
            |HAVING (COUNT(*) > 0)
            |${`ORDER BY`(sort)}
            |""".stripMargin
    }
  )

  private def countQuery(maybePhrase: Option[Phrase]): SparqlQuery = SparqlQuery(
    name = queryName(maybePhrase, "ds free-text search - count"),
    Set(
>>>>>>> 6d8bd826
      "PREFIX rdf: <http://www.w3.org/1999/02/22-rdf-syntax-ns#>",
      "PREFIX rdfs: <http://www.w3.org/2000/01/rdf-schema#>",
      "PREFIX renku: <https://swissdatasciencecenter.github.io/renku-ontology#>",
      "PREFIX schema: <http://schema.org/>",
      "PREFIX text: <http://jena.apache.org/text#>"
    ),
    s"""|SELECT DISTINCT ?identifier ?name ?maybeDescription ?maybePublishedDate ?maybeDerivedFrom ?sameAs ?projectsCount
        |WHERE {
        |  {
        |    SELECT (MIN(?dateCreated) AS ?earliestCreated) ?sameAs (COUNT(DISTINCT ?projectId) AS ?projectsCount)
        |    WHERE {
        |      {
        |        SELECT ?sameAs
        |        WHERE {
        |          {
        |            SELECT ?id
        |            WHERE { ?id text:query (schema:name schema:description '$phrase') }
        |            GROUP BY ?id
        |            HAVING (COUNT(*) > 0)
        |          } {
        |            ?id rdf:type <http://schema.org/Dataset>;
        |            	renku:topmostSameAs/schema:url ?sameAs.
        |          } UNION {
        |            ?id rdf:type <http://schema.org/Person>.
        |            ?luceneDsId schema:creator ?id;
        |                        rdf:type <http://schema.org/Dataset>;
        |                        renku:topmostSameAs/schema:url ?sameAs.
        |          }
        |        }
        |        GROUP BY ?sameAs
        |        HAVING (COUNT(*) > 0)
        |      } {
        |        ?allDsId rdf:type <http://schema.org/Dataset>;
        |                 renku:topmostSameAs/schema:url ?sameAs;
        |                 prov:qualifiedGeneration/prov:activity ?activityId;
        |                 schema:isPartOf ?projectId.
        |        ?activityId prov:startedAtTime ?dateCreated.
        |        FILTER NOT EXISTS { 
        |          ?someId prov:wasDerivedFrom ?allDsId.
        |          ?someId schema:isPartOf ?projectId.
        |        }
        |      }
        |    }
        |    GROUP BY ?sameAs
        |    HAVING (COUNT(*) > 0)
        |  } {
        |    ?dsId rdf:type <http://schema.org/Dataset>;
        |          renku:topmostSameAs/schema:url ?sameAs;
        |          schema:identifier ?identifier;
        |          schema:name ?name;
        |          prov:qualifiedGeneration/prov:activity ?activityId.
        |    ?activityId prov:startedAtTime ?earliestCreated.
        |    OPTIONAL { ?dsId schema:description ?maybeDescription }
        |    OPTIONAL { ?dsId schema:datePublished ?maybePublishedDate }
        |    OPTIONAL { ?dsId prov:wasDerivedFrom ?maybeDerivedFrom }
        |    OPTIONAL { ?dsId schema:url ?maybeUrl }
        |  }
        |}
        |${`ORDER BY`(sort)}
        |""".stripMargin
  )

  private def `ORDER BY`(sort: Sort.By): String = sort.property match {
    case Sort.TitleProperty         => s"ORDER BY ${sort.direction}(?name)"
    case Sort.DatePublishedProperty => s"ORDER BY ${sort.direction}(?maybePublishedDate)"
    case Sort.ProjectsCountProperty => s"ORDER BY ${sort.direction}(?projectsCount)"
  }

  private lazy val addCreators: DatasetSearchResult => IO[DatasetSearchResult] =
    dataset =>
      findCreators(dataset.id)
        .map(creators => dataset.copy(published = dataset.published.copy(creators = creators)))
}

private object IODatasetsFinder {
  import ch.datascience.knowledgegraph.datasets.rest.DatasetsFinder.ProjectsCount
  import io.circe.Decoder

  implicit val recordDecoder: Decoder[DatasetSearchResult] = { cursor =>
    import ch.datascience.tinytypes.json.TinyTypeDecoders._

    for {
      id                 <- cursor.downField("identifier").downField("value").as[Identifier]
      title              <- cursor.downField("name").downField("value").as[Title]
      name               <- cursor.downField("alternateName").downField("value").as[Name]
      maybePublishedDate <- cursor.downField("maybePublishedDate").downField("value").as[Option[PublishedDate]]
      projectsCount      <- cursor.downField("projectsCount").downField("value").as[ProjectsCount]
      maybeDescription <- cursor
                           .downField("maybeDescription")
                           .downField("value")
                           .as[Option[String]]
                           .map(blankToNone)
                           .flatMap(toOption[Description])
    } yield DatasetSearchResult(
      id,
      title,
      name,
      maybeDescription,
      DatasetPublishing(maybePublishedDate, Set.empty),
      projectsCount
    )
  }
}<|MERGE_RESOLUTION|>--- conflicted
+++ resolved
@@ -29,7 +29,9 @@
 import ch.datascience.rdfstore._
 import ch.datascience.tinytypes.constraints.NonNegativeInt
 import ch.datascience.tinytypes.{IntTinyType, TinyTypeFactory}
+import eu.timepit.refined.api.Refined
 import eu.timepit.refined.auto._
+import eu.timepit.refined.predicates.all.NonEmpty
 import io.chrisdavenport.log4cats.Logger
 
 import scala.concurrent.ExecutionContext
@@ -84,263 +86,16 @@
   }
 
   private def sparqlQuery(phrase: Phrase, sort: Sort.By): SparqlQuery = SparqlQuery(
-    name = "ds free-text search",
+    name = queryName(phrase, "ds free-text search"),
     Set(
       "PREFIX prov: <http://www.w3.org/ns/prov#>",
-<<<<<<< HEAD
-=======
-      "PREFIX text: <http://jena.apache.org/text#>"
-    ),
-    maybePhrase match {
-      case Some(phrase) if phrase.value.trim != "*" =>
-        s"""|SELECT ?identifier ?name ?alternateName ?maybeDescription ?maybePublishedDate ?projectsCount
-            |WHERE {
-            |  {
-            |    # locating earliest commit (date) where dataset with same origin was added
-            |    SELECT ?topmostSameAs (MIN(?dateCreated) AS ?minDateCreated) ?projectsCount
-            |    WHERE {
-            |      {
-            |        # grouping datasets by sameAs and finding number of projects sharing the sameAs
-            |        SELECT ?topmostSameAs (COUNT(DISTINCT ?projectId) AS ?projectsCount)
-            |        WHERE {
-            |          {
-            |            # finding datasets matching the phrase 
-            |            # (to narrow down the ds ids set and to prevent from additional lookups to lucene)
-            |            SELECT ?topmostSameAs
-            |            WHERE {
-            |              {
-            |                SELECT ?l0
-            |                WHERE {
-            |                  {
-            |                    ?l0 text:query (schema:name '$phrase') ;
-            |                        rdf:type <http://schema.org/Dataset> .
-            |                  } UNION {
-            |                    ?l0 text:query (schema:description '$phrase') ;
-            |                        rdf:type <http://schema.org/Dataset> .
-            |                  } UNION {
-            |                    {
-            |                      SELECT ?personId
-            |                      WHERE {
-            |                        ?personId text:query (schema:name '$phrase') ;
-            |                                  rdf:type <http://schema.org/Person> .
-            |                      }
-            |                      GROUP BY ?personId
-            |                    } {
-            |                      ?l0 schema:creator ?personId ;
-            |                          rdf:type <http://schema.org/Dataset> .
-            |                    }
-            |                  }
-            |                }
-            |                GROUP BY ?l0
-            |                HAVING (COUNT(*) > 0)
-            |              } {
-            |                # flattening project the import hierarchy
-            |                {
-            |                  {
-            |                    ?l0 schema:sameAs+/schema:url ?l1.
-            |                    FILTER NOT EXISTS { ?l1 schema:sameAs ?l2 }
-            |                    BIND (?l1 AS ?topmostSameAs)
-            |                  } UNION {
-            |                    ?l0 rdf:type <http://schema.org/Dataset>.
-            |                    FILTER NOT EXISTS { ?l0 schema:sameAs ?l1 }
-            |                    BIND (?l0 AS ?topmostSameAs)
-            |                  }
-            |                } UNION {
-            |                  ?l0 schema:sameAs+/schema:url ?l1.
-            |                  ?l1 schema:sameAs+/schema:url ?l2.
-            |                  FILTER NOT EXISTS { ?l2 schema:sameAs ?l3 }
-            |                  BIND (?l2 AS ?topmostSameAs)
-            |                } UNION {
-            |                  ?l0 schema:sameAs+/schema:url ?l1.
-            |                  ?l1 schema:sameAs+/schema:url ?l2.
-            |                  ?l2 schema:sameAs+/schema:url ?l3.
-            |                  FILTER NOT EXISTS { ?l3 schema:sameAs ?l4 }
-            |                  BIND (?l3 AS ?topmostSameAs)
-            |                } UNION {
-            |                  ?l0 schema:sameAs+/schema:url ?l1.
-            |                  ?l1 schema:sameAs+/schema:url ?l2.
-            |                  ?l2 schema:sameAs+/schema:url ?l3.
-            |                  ?l3 schema:sameAs+/schema:url ?l4.
-            |                  FILTER NOT EXISTS { ?l4 schema:sameAs ?l5 }
-            |                  BIND (?l4 AS ?topmostSameAs)
-            |                }
-            |              }
-            |            }
-            |            GROUP BY ?topmostSameAs
-            |            HAVING (COUNT(*) > 0)
-            |          } {
-            |            {
-            |              {
-            |                ?l0 schema:sameAs+/schema:url ?topmostSameAs;
-            |                    schema:isPartOf ?projectId.
-            |                FILTER NOT EXISTS { ?topmostSameAs schema:sameAs ?l2 }
-            |              } UNION {
-            |                ?topmostSameAs rdf:type <http://schema.org/Dataset>;
-            |                    schema:isPartOf ?projectId.
-            |                FILTER NOT EXISTS { ?topmostSameAs schema:sameAs ?l1 }
-            |              }
-            |            } UNION {
-            |              ?l0 schema:sameAs+/schema:url ?l1;
-            |                  schema:isPartOf ?projectId.
-            |              ?l1 schema:sameAs+/schema:url ?topmostSameAs
-            |              FILTER NOT EXISTS { ?topmostSameAs schema:sameAs ?l3 }
-            |            } UNION {
-            |              ?l0 schema:sameAs+/schema:url ?l1;
-            |                  schema:isPartOf ?projectId.
-            |              ?l1 schema:sameAs+/schema:url ?l2.
-            |              ?l2 schema:sameAs+/schema:url ?topmostSameAs
-            |              FILTER NOT EXISTS { ?topmostSameAs schema:sameAs ?l4 }
-            |            } UNION {
-            |              ?l0 schema:sameAs+/schema:url ?l1;
-            |                  schema:isPartOf ?projectId.
-            |              ?l1 schema:sameAs+/schema:url ?l2.
-            |              ?l2 schema:sameAs+/schema:url ?l3.
-            |              ?l3 schema:sameAs+/schema:url ?topmostSameAs
-            |              FILTER NOT EXISTS { ?topmostSameAs schema:sameAs ?l4 }
-            |            }
-            |          }
-            |        }
-            |        GROUP BY ?topmostSameAs
-            |        HAVING (COUNT(*) > 0)
-            |      } {
-            |        ?dsId schema:sameAs/schema:url ?topmostSameAs;
-            |              prov:qualifiedGeneration/prov:activity ?activityId.
-            |        ?activityId prov:startedAtTime ?dateCreated
-            |      } UNION {
-            |        ?topmostSameAs rdf:type <http://schema.org/Dataset>;
-            |                       schema:identifier ?id;
-            |                       prov:qualifiedGeneration/prov:activity ?activityId.
-            |        ?activityId prov:startedAtTime ?dateCreated
-            |      }
-            |    }
-            |    GROUP BY ?topmostSameAs ?projectsCount
-            |    HAVING (COUNT(*) > 0)
-            |  } {
-            |    ?dsId schema:sameAs/schema:url ?topmostSameAs;
-            |          schema:identifier ?identifier ;
-            |          schema:name ?name ;
-            |          schema:alternateName ?alternateName ;
-            |          prov:qualifiedGeneration/prov:activity ?activityId .
-            |    ?activityId prov:startedAtTime ?minDateCreated
-            |    OPTIONAL { ?dsId schema:description ?maybeDescription } .
-            |    OPTIONAL { ?dsId schema:datePublished ?maybePublishedDate }
-            |  } UNION {
-            |    ?topmostSameAs rdf:type <http://schema.org/Dataset>;
-            |                   schema:identifier ?identifier .
-            |    ?dsId schema:identifier ?identifier;
-            |          schema:name ?name ;
-            |          schema:alternateName ?alternateName ;
-            |          prov:qualifiedGeneration/prov:activity ?activityId .
-            |    ?activityId prov:startedAtTime ?minDateCreated
-            |    OPTIONAL { ?dsId schema:description ?maybeDescription } .
-            |    OPTIONAL { ?dsId schema:datePublished ?maybePublishedDate }
-            |  }
-            |}
-            |GROUP BY ?identifier ?name ?alternateName ?maybeDescription ?maybePublishedDate ?projectsCount
-            |HAVING (COUNT(*) > 0)
-            |${`ORDER BY`(sort)}
-            |""".stripMargin
-      case _ =>
-        s"""|SELECT ?identifier ?name ?alternateName ?maybeDescription ?maybePublishedDate ?projectsCount
-            |WHERE {
-            |  {
-            |    # locating earliest commit (date) where dataset with same origin was added
-            |    SELECT ?topmostSameAs (MIN(?dateCreated) AS ?minDateCreated) ?projectsCount
-            |    WHERE {
-            |      {
-            |        # grouping datasets by sameAs and finding number of projects sharing the sameAs 
-            |        SELECT ?topmostSameAs (COUNT(DISTINCT ?projectId) AS ?projectsCount)
-            |        WHERE {
-            |          # flattening project the import hierarchy
-            |          {
-            |            {
-            |              ?l0 schema:sameAs+/schema:url ?l1;
-            |                  schema:isPartOf ?projectId.
-            |              FILTER NOT EXISTS { ?l1 schema:sameAs ?l2 }
-            |              BIND (?l1 AS ?topmostSameAs)
-            |            } UNION {
-            |              ?l0 rdf:type <http://schema.org/Dataset>;
-            |                  schema:isPartOf ?projectId.
-            |              FILTER NOT EXISTS { ?l0 schema:sameAs ?l1 }
-            |              BIND (?l0 AS ?topmostSameAs)
-            |            }
-            |          } UNION {
-            |            ?l0 schema:sameAs+/schema:url ?l1;
-            |                schema:isPartOf ?projectId.
-            |            ?l1 schema:sameAs+/schema:url ?l2
-            |            FILTER NOT EXISTS { ?l2 schema:sameAs ?l3 }
-            |            BIND (?l2 AS ?topmostSameAs)
-            |          } UNION {
-            |            ?l0 schema:sameAs+/schema:url ?l1;
-            |                schema:isPartOf ?projectId.
-            |            ?l1 schema:sameAs+/schema:url ?l2.
-            |            ?l2 schema:sameAs+/schema:url ?l3.
-            |            FILTER NOT EXISTS { ?l3 schema:sameAs ?l4 }
-            |            BIND (?l3 AS ?topmostSameAs)
-            |          } UNION {
-            |            ?l0 schema:sameAs+/schema:url ?l1;
-            |                schema:isPartOf ?projectId.
-            |            ?l1 schema:sameAs+/schema:url ?l2.
-            |            ?l2 schema:sameAs+/schema:url ?l3.
-            |            ?l3 schema:sameAs+/schema:url ?l4.
-            |            FILTER NOT EXISTS { ?l4 schema:sameAs ?l5 }
-            |            BIND (?l4 AS ?topmostSameAs)
-            |          }
-            |        }
-            |        GROUP BY ?topmostSameAs
-            |        HAVING (COUNT(*) >0)
-            |      } {
-            |        ?dsId schema:sameAs/schema:url ?topmostSameAs;
-            |              prov:qualifiedGeneration/prov:activity ?activityId .
-            |        ?activityId prov:startedAtTime ?dateCreated
-            |      } UNION {
-            |        ?topmostSameAs rdf:type <http://schema.org/Dataset>;
-            |                       schema:identifier ?id .
-            |        ?dsId schema:identifier ?id;
-            |              prov:qualifiedGeneration/prov:activity ?activityId .
-            |        ?activityId prov:startedAtTime ?dateCreated
-            |      }
-            |    }
-            |    GROUP BY ?topmostSameAs ?projectsCount
-            |  } {
-            |    ?dsId schema:sameAs/schema:url ?topmostSameAs;
-            |          schema:identifier ?identifier ;
-            |          schema:name ?name ;
-            |          schema:alternateName ?alternateName ;
-            |          prov:qualifiedGeneration/prov:activity ?activityId .
-            |    ?activityId prov:startedAtTime ?minDateCreated
-            |    OPTIONAL { ?dsId schema:description ?maybeDescription } .
-            |    OPTIONAL { ?dsId schema:datePublished ?maybePublishedDate }
-            |  } UNION {
-            |    ?topmostSameAs rdf:type <http://schema.org/Dataset>;
-            |                   schema:identifier ?identifier .
-            |    ?dsId schema:identifier ?identifier;
-            |          schema:name ?name ;
-            |          schema:alternateName ?alternateName ;
-            |          prov:qualifiedGeneration/prov:activity ?activityId .
-            |    ?activityId prov:startedAtTime ?minDateCreated
-            |    OPTIONAL { ?dsId schema:description ?maybeDescription } .
-            |    OPTIONAL { ?dsId schema:datePublished ?maybePublishedDate }
-            |  }
-            |}
-            |GROUP BY ?identifier ?name ?alternateName ?maybeDescription ?maybePublishedDate ?projectsCount
-            |HAVING (COUNT(*) > 0)
-            |${`ORDER BY`(sort)}
-            |""".stripMargin
-    }
-  )
-
-  private def countQuery(maybePhrase: Option[Phrase]): SparqlQuery = SparqlQuery(
-    name = queryName(maybePhrase, "ds free-text search - count"),
-    Set(
->>>>>>> 6d8bd826
       "PREFIX rdf: <http://www.w3.org/1999/02/22-rdf-syntax-ns#>",
       "PREFIX rdfs: <http://www.w3.org/2000/01/rdf-schema#>",
       "PREFIX renku: <https://swissdatasciencecenter.github.io/renku-ontology#>",
       "PREFIX schema: <http://schema.org/>",
       "PREFIX text: <http://jena.apache.org/text#>"
     ),
-    s"""|SELECT DISTINCT ?identifier ?name ?maybeDescription ?maybePublishedDate ?maybeDerivedFrom ?sameAs ?projectsCount
+    s"""|SELECT DISTINCT ?identifier ?name ?alternateName ?maybeDescription ?maybePublishedDate ?maybeDerivedFrom ?sameAs ?projectsCount
         |WHERE {
         |  {
         |    SELECT (MIN(?dateCreated) AS ?earliestCreated) ?sameAs (COUNT(DISTINCT ?projectId) AS ?projectsCount)
@@ -350,7 +105,7 @@
         |        WHERE {
         |          {
         |            SELECT ?id
-        |            WHERE { ?id text:query (schema:name schema:description '$phrase') }
+        |            WHERE { ?id text:query (schema:name schema:description schema:alternateName '$phrase') }
         |            GROUP BY ?id
         |            HAVING (COUNT(*) > 0)
         |          } {
@@ -371,7 +126,7 @@
         |                 prov:qualifiedGeneration/prov:activity ?activityId;
         |                 schema:isPartOf ?projectId.
         |        ?activityId prov:startedAtTime ?dateCreated.
-        |        FILTER NOT EXISTS { 
+        |        FILTER NOT EXISTS {
         |          ?someId prov:wasDerivedFrom ?allDsId.
         |          ?someId schema:isPartOf ?projectId.
         |        }
@@ -383,7 +138,8 @@
         |    ?dsId rdf:type <http://schema.org/Dataset>;
         |          renku:topmostSameAs/schema:url ?sameAs;
         |          schema:identifier ?identifier;
-        |          schema:name ?name;
+        |          schema:name ?name ;
+        |          schema:alternateName ?alternateName ;
         |          prov:qualifiedGeneration/prov:activity ?activityId.
         |    ?activityId prov:startedAtTime ?earliestCreated.
         |    OPTIONAL { ?dsId schema:description ?maybeDescription }
@@ -406,6 +162,12 @@
     dataset =>
       findCreators(dataset.id)
         .map(creators => dataset.copy(published = dataset.published.copy(creators = creators)))
+
+  private def queryName(phrase: Phrase, name: String Refined NonEmpty): String Refined NonEmpty =
+    phrase.value match {
+      case "*" => Refined.unsafeApply(s"$name *")
+      case _   => name
+    }
 }
 
 private object IODatasetsFinder {
