/*
 * Copyright 2021 Swiss Data Science Center (SDSC)
 * A partnership between École Polytechnique Fédérale de Lausanne (EPFL) and
 * Eidgenössische Technische Hochschule Zürich (ETHZ).
 *
 * Licensed under the Apache License, Version 2.0 (the "License");
 * you may not use this file except in compliance with the License.
 * You may obtain a copy of the License at
 *
 *     http://www.apache.org/licenses/LICENSE-2.0
 *
 * Unless required by applicable law or agreed to in writing, software
 * distributed under the License is distributed on an "AS IS" BASIS,
 * WITHOUT WARRANTIES OR CONDITIONS OF ANY KIND, either express or implied.
 * See the License for the specific language governing permissions and
 * limitations under the License.
 */

package ch.datascience.knowledgegraph.datasets.rest

import cats.Parallel
import cats.effect.{ConcurrentEffect, Timer}
import cats.syntax.all._
import ch.datascience.graph.model.Schemas._
import ch.datascience.graph.model.datasets.{Date, DateCreated, DatePublished, Description, Identifier, ImageUri, Keyword, Name, Title}
import ch.datascience.graph.model.projects.Visibility
import ch.datascience.http.rest.paging.Paging.PagedResultsFinder
import ch.datascience.http.rest.paging.{Paging, PagingRequest, PagingResponse}
import ch.datascience.http.server.security.model.AuthUser
import ch.datascience.knowledgegraph.datasets.model.DatasetCreator
import ch.datascience.knowledgegraph.datasets.rest.DatasetsFinder.DatasetSearchResult
import ch.datascience.knowledgegraph.datasets.rest.DatasetsSearchEndpoint.Query.Phrase
import ch.datascience.knowledgegraph.datasets.rest.DatasetsSearchEndpoint.Sort
import ch.datascience.rdfstore.SparqlQuery.Prefixes
import ch.datascience.rdfstore._
import ch.datascience.tinytypes.constraints.NonNegativeInt
import ch.datascience.tinytypes.{IntTinyType, TinyTypeFactory}
import eu.timepit.refined.auto._
import io.circe.DecodingFailure
import org.typelevel.log4cats.Logger

import scala.concurrent.ExecutionContext

private trait DatasetsFinder[Interpretation[_]] {
  def findDatasets(maybePhrase: Option[Phrase],
                   sort:        Sort.By,
                   paging:      PagingRequest,
                   maybeUser:   Option[AuthUser]
  ): Interpretation[PagingResponse[DatasetSearchResult]]
}

private object DatasetsFinder {

  final case class DatasetSearchResult(
      id:               Identifier,
      title:            Title,
      name:             Name,
      maybeDescription: Option[Description],
      creators:         Set[DatasetCreator],
      date:             Date,
      projectsCount:    ProjectsCount,
      keywords:         List[Keyword],
      images:           List[ImageUri]
  )

  final class ProjectsCount private (val value: Int) extends AnyVal with IntTinyType

  implicit object ProjectsCount extends TinyTypeFactory[ProjectsCount](new ProjectsCount(_)) with NonNegativeInt
}

private class DatasetsFinderImpl[Interpretation[_]: ConcurrentEffect: Timer: Parallel](
    rdfStoreConfig:          RdfStoreConfig,
    creatorsFinder:          CreatorsFinder[Interpretation],
    logger:                  Logger[Interpretation],
    timeRecorder:            SparqlQueryTimeRecorder[Interpretation]
)(implicit executionContext: ExecutionContext)
    extends RdfStoreClientImpl(rdfStoreConfig, logger, timeRecorder)
    with DatasetsFinder[Interpretation]
    with Paging[Interpretation, DatasetSearchResult] {

  import DatasetsFinderImpl._
  import cats.syntax.all._
  import creatorsFinder._

  override def findDatasets(maybePhrase:   Option[Phrase],
                            sort:          Sort.By,
                            pagingRequest: PagingRequest,
                            maybeUser:     Option[AuthUser]
  ): Interpretation[PagingResponse[DatasetSearchResult]] = {
    val phrase = maybePhrase getOrElse Phrase("*")
    implicit val resultsFinder: PagedResultsFinder[Interpretation, DatasetSearchResult] = pagedResultsFinder(
      sparqlQuery(phrase, sort, maybeUser)
    )
    for {
      page                 <- findPage(pagingRequest)
      datasetsWithCreators <- (page.results map addCreators).parSequence
      updatedPage          <- page.updateResults[Interpretation](datasetsWithCreators)
    } yield updatedPage
  }

  private lazy val projectMemberFilterQuery: Option[AuthUser] => String = {
    case Some(user) =>
      s"""|?projectId renku:projectVisibility ?visibility .
          |OPTIONAL { 
          |    ?projectId schema:member/schema:sameAs ?memberId.
          |    ?memberId  schema:additionalType 'GitLab';
          |               schema:identifier ?userGitlabId .
          |}
          |FILTER (
          |  ?visibility = '${Visibility.Public.value}' || ?userGitlabId = ${user.id.value}
          |)
          |""".stripMargin
    case _ =>
      s"""|?projectId renku:projectVisibility ?visibility .
          |FILTER(?visibility = '${Visibility.Public.value}')
          |""".stripMargin
  }

  private def sparqlQuery(phrase: Phrase, sort: Sort.By, maybeUser: Option[AuthUser]): SparqlQuery = SparqlQuery.of(
    name = "ds free-text search",
    Prefixes.of(prov -> "prov", rdfs -> "rdfs", renku -> "renku", schema -> "schema", text -> "text"),
    s"""|SELECT ?identifier ?name ?alternateName ?maybeDescription ?maybePublishedDate ?maybeDateCreated ?date ?maybeDerivedFrom ?sameAs ?projectsCount (GROUP_CONCAT(?keyword; separator='|') AS ?keywords) ?images
        |WHERE {        
        |  SELECT ?identifier ?name ?alternateName ?maybeDescription ?maybePublishedDate ?maybeDateCreated ?date ?maybeDerivedFrom ?sameAs ?projectsCount ?keyword (GROUP_CONCAT(?encodedImageUrl; separator=',') AS ?images)
        |  WHERE {
        |    {
        |      SELECT (MIN(?dsId) AS ?dsIdExample) ?sameAs (COUNT(DISTINCT ?projectId) AS ?projectsCount)
        |      WHERE {
        |        {
        |          SELECT DISTINCT ?sameAs
        |          WHERE {
        |            {
        |              SELECT DISTINCT ?id
        |              WHERE { ?id text:query (schema:name schema:description schema:alternateName schema:keywords '$phrase') }
        |            } {
        |              ?id a schema:Dataset;
<<<<<<< HEAD
        |              	renku:topmostSameAs ?sameAs.
=======
        |              	  renku:topmostSameAs ?sameAs.
>>>>>>> a09b2b96
        |            } UNION {
        |              ?id a schema:Person.
        |              ?luceneDsId schema:creator ?id;
        |                          a schema:Dataset;
        |                          renku:topmostSameAs ?sameAs.
        |            }
        |          }
        |        } {
        |          ?dsId a schema:Dataset;
<<<<<<< HEAD
        |                renku:topmostSameAs ?sameAs;
        |                schema:isPartOf ?projectId .
        |          FILTER NOT EXISTS {
        |            ?dsId prov:invalidatedAtTime ?invalidationTime.
=======
        |                schema:isPartOf ?projectId ;
        |                renku:topmostSameAs ?sameAs;
        |                prov:atLocation ?location .
        |          ${projectMemberFilterQuery(maybeUser)}
        |          BIND(CONCAT(?location, "/metadata.yml") AS ?metaDataLocation).
        |          FILTER NOT EXISTS {
        |              # Removing dataset that have an activity that invalidates them
        |              ?deprecationEntity  prov:atLocation ?metaDataLocation ;
        |                                  schema:isPartOf ?projectId ;
        |                                  a prov:Entity;
        |                                  prov:wasInvalidatedBy ?invalidationActivity .
>>>>>>> a09b2b96
        |          }
        |          FILTER NOT EXISTS {
        |              ?someId  prov:wasDerivedFrom/schema:url ?dsId;
        |                       schema:isPartOf ?projectId; 
        |          }
        |        }
        |      }
        |      GROUP BY ?sameAs
        |      HAVING (COUNT(*) > 0)
        |    } {
<<<<<<< HEAD
        |      ?dsIdExample a schema:Dataset;
        |            renku:topmostSameAs ?sameAs;
        |            schema:identifier ?identifier;
        |            schema:name ?name ;
        |            schema:alternateName ?alternateName;
        |            schema:isPartOf ?projectId .
=======
        |      ?dsIdExample renku:topmostSameAs ?sameAs;
        |                   a schema:Dataset;
        |                   schema:identifier ?identifier;
        |                   schema:name ?name ;
        |                   schema:alternateName ?alternateName;
        |                   schema:isPartOf ?projectId .
>>>>>>> a09b2b96
        |      OPTIONAL {
        |        ?dsIdExample schema:image ?imageId .
        |        ?imageId     schema:position ?imagePosition ;
        |                     schema:contentUrl ?imageUrl .
        |        BIND(CONCAT(STR(?imagePosition), STR(':'), STR(?imageUrl)) AS ?encodedImageUrl)
        |      }
        |      OPTIONAL { ?dsIdExample schema:keywords ?keyword }
        |      OPTIONAL { ?dsIdExample schema:description ?maybeDescription }
        |      OPTIONAL { ?dsIdExample schema:datePublished ?maybePublishedDate }
        |      OPTIONAL { ?dsIdExample schema:dateCreated ?maybeDateCreated }
        |      OPTIONAL { ?dsIdExample prov:wasDerivedFrom/schema:url ?maybeDerivedFrom }
        |      OPTIONAL { ?dsIdExample schema:url ?maybeUrl }
        |      BIND (IF(BOUND(?maybePublishedDate), ?maybePublishedDate, ?maybeDateCreated) AS ?date)
        |      FILTER NOT EXISTS {
        |        ?someId prov:wasDerivedFrom/schema:url ?dsIdExample;
        |                schema:isPartOf ?projectId.
        |      }
        |    }
        |  }
        |  GROUP BY ?identifier ?name ?alternateName ?maybeDescription ?maybePublishedDate ?maybeDateCreated ?date ?maybeDerivedFrom ?sameAs ?projectsCount ?keyword
        |}
        |GROUP BY ?identifier ?name ?alternateName ?maybeDescription ?maybePublishedDate ?maybeDateCreated ?date ?maybeDerivedFrom ?sameAs ?projectsCount ?images
        |${`ORDER BY`(sort)}
        |""".stripMargin
  )

  private def `ORDER BY`(sort: Sort.By): String = sort.property match {
    case Sort.TitleProperty         => s"ORDER BY ${sort.direction}(?name)"
    case Sort.DateProperty          => s"ORDER BY ${sort.direction}(?date)"
    case Sort.DatePublishedProperty => s"ORDER BY ${sort.direction}(?maybePublishedDate)"
    case Sort.ProjectsCountProperty => s"ORDER BY ${sort.direction}(?projectsCount)"
  }

  private lazy val addCreators: DatasetSearchResult => Interpretation[DatasetSearchResult] =
    dataset =>
      findCreators(dataset.id)
        .map(creators => dataset.copy(creators = creators))
}

private object DatasetsFinderImpl {
  import ch.datascience.knowledgegraph.datasets.rest.DatasetsFinder.ProjectsCount
  import io.circe.Decoder

  implicit val recordDecoder: Decoder[DatasetSearchResult] = { cursor =>
    import ch.datascience.tinytypes.json.TinyTypeDecoders._

    def toListOfImageUrls(urlString: Option[String]): List[ImageUri] =
      urlString
        .map(
          _.split(",")
            .map(_.trim)
            .map { case s"$position:$url" => position.toIntOption.getOrElse(0) -> ImageUri(url) }
            .toSet[(Int, ImageUri)]
            .toList
            .sortBy(_._1)
            .map(_._2)
        )
        .getOrElse(Nil)

    def toListOfKeywords(keywordsString: Option[String]): List[Keyword] =
      keywordsString
        .map(
          _.split("\\|")
            .map(_.trim)
            .toSet
            .toList
            .map(Keyword.apply)
            .sorted
        )
        .getOrElse(Nil)

    for {
      id                 <- cursor.downField("identifier").downField("value").as[Identifier]
      title              <- cursor.downField("name").downField("value").as[Title]
      name               <- cursor.downField("alternateName").downField("value").as[Name]
      maybeDateCreated   <- cursor.downField("maybeDateCreated").downField("value").as[Option[DateCreated]]
      maybePublishedDate <- cursor.downField("maybePublishedDate").downField("value").as[Option[DatePublished]]
      projectsCount      <- cursor.downField("projectsCount").downField("value").as[ProjectsCount]
      keywords           <- cursor.downField("keywords").downField("value").as[Option[String]].map(toListOfKeywords)
      images             <- cursor.downField("images").downField("value").as[Option[String]].map(toListOfImageUrls)
      maybeDescription <- cursor
                            .downField("maybeDescription")
                            .downField("value")
                            .as[Option[String]]
                            .map(blankToNone)
                            .flatMap(toOption[Description])
      date <- maybeDateCreated
                .orElse(maybePublishedDate)
                .map(_.asRight)
                .getOrElse(DecodingFailure("No dateCreated or publishedDate found", Nil).asLeft)
    } yield DatasetSearchResult(
      id,
      title,
      name,
      maybeDescription,
      Set.empty,
      date,
      projectsCount,
      keywords,
      images
    )
  }
}<|MERGE_RESOLUTION|>--- conflicted
+++ resolved
@@ -134,11 +134,7 @@
         |              WHERE { ?id text:query (schema:name schema:description schema:alternateName schema:keywords '$phrase') }
         |            } {
         |              ?id a schema:Dataset;
-<<<<<<< HEAD
-        |              	renku:topmostSameAs ?sameAs.
-=======
-        |              	  renku:topmostSameAs ?sameAs.
->>>>>>> a09b2b96
+        |              	   renku:topmostSameAs ?sameAs.
         |            } UNION {
         |              ?id a schema:Person.
         |              ?luceneDsId schema:creator ?id;
@@ -148,49 +144,27 @@
         |          }
         |        } {
         |          ?dsId a schema:Dataset;
-<<<<<<< HEAD
-        |                renku:topmostSameAs ?sameAs;
-        |                schema:isPartOf ?projectId .
+        |                schema:isPartOf ?projectId;
+        |                renku:topmostSameAs ?sameAs.
         |          FILTER NOT EXISTS {
         |            ?dsId prov:invalidatedAtTime ?invalidationTime.
-=======
-        |                schema:isPartOf ?projectId ;
-        |                renku:topmostSameAs ?sameAs;
-        |                prov:atLocation ?location .
-        |          ${projectMemberFilterQuery(maybeUser)}
-        |          BIND(CONCAT(?location, "/metadata.yml") AS ?metaDataLocation).
-        |          FILTER NOT EXISTS {
-        |              # Removing dataset that have an activity that invalidates them
-        |              ?deprecationEntity  prov:atLocation ?metaDataLocation ;
-        |                                  schema:isPartOf ?projectId ;
-        |                                  a prov:Entity;
-        |                                  prov:wasInvalidatedBy ?invalidationActivity .
->>>>>>> a09b2b96
         |          }
         |          FILTER NOT EXISTS {
         |              ?someId  prov:wasDerivedFrom/schema:url ?dsId;
         |                       schema:isPartOf ?projectId; 
         |          }
+        |          ${projectMemberFilterQuery(maybeUser)}
         |        }
         |      }
         |      GROUP BY ?sameAs
         |      HAVING (COUNT(*) > 0)
         |    } {
-<<<<<<< HEAD
         |      ?dsIdExample a schema:Dataset;
         |            renku:topmostSameAs ?sameAs;
         |            schema:identifier ?identifier;
         |            schema:name ?name ;
         |            schema:alternateName ?alternateName;
         |            schema:isPartOf ?projectId .
-=======
-        |      ?dsIdExample renku:topmostSameAs ?sameAs;
-        |                   a schema:Dataset;
-        |                   schema:identifier ?identifier;
-        |                   schema:name ?name ;
-        |                   schema:alternateName ?alternateName;
-        |                   schema:isPartOf ?projectId .
->>>>>>> a09b2b96
         |      OPTIONAL {
         |        ?dsIdExample schema:image ?imageId .
         |        ?imageId     schema:position ?imagePosition ;
