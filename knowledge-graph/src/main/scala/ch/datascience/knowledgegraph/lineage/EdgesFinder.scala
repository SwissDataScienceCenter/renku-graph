/*
 * Copyright 2021 Swiss Data Science Center (SDSC)
 * A partnership between École Polytechnique Fédérale de Lausanne (EPFL) and
 * Eidgenössische Technische Hochschule Zürich (ETHZ).
 *
 * Licensed under the Apache License, Version 2.0 (the "License");
 * you may not use this file except in compliance with the License.
 * You may obtain a copy of the License at
 *
 *     http://www.apache.org/licenses/LICENSE-2.0
 *
 * Unless required by applicable law or agreed to in writing, software
 * distributed under the License is distributed on an "AS IS" BASIS,
 * WITHOUT WARRANTIES OR CONDITIONS OF ANY KIND, either express or implied.
 * See the License for the specific language governing permissions and
 * limitations under the License.
 */

package ch.datascience.knowledgegraph.lineage

import cats.effect._
import cats.syntax.all._
import ch.datascience.graph.config.RenkuBaseUrlLoader
import ch.datascience.graph.model.RenkuBaseUrl
import ch.datascience.graph.model.Schemas._
import ch.datascience.graph.model.projects.{Path, ResourceId, Visibility}
import ch.datascience.graph.model.views.RdfResource
import ch.datascience.http.server.security.model.AuthUser
import ch.datascience.knowledgegraph.lineage.model._
import ch.datascience.rdfstore.SparqlQuery.Prefixes
import ch.datascience.rdfstore._
import eu.timepit.refined.auto._
import io.renku.jsonld.EntityId
import org.typelevel.log4cats.Logger

import scala.concurrent.ExecutionContext

private trait EdgesFinder[Interpretation[_]] {
  def findEdges(projectPath: Path, maybeUser: Option[AuthUser]): Interpretation[EdgeMap]
}

private class EdgesFinderImpl(
    rdfStoreConfig:          RdfStoreConfig,
    renkuBaseUrl:            RenkuBaseUrl,
    logger:                  Logger[IO],
    timeRecorder:            SparqlQueryTimeRecorder[IO]
)(implicit executionContext: ExecutionContext, contextShift: ContextShift[IO], timer: Timer[IO])
    extends RdfStoreClientImpl(rdfStoreConfig, logger, timeRecorder)
    with EdgesFinder[IO] {

  private type EdgeData = (RunInfo, Option[Node.Location], Option[Node.Location])

  override def findEdges(projectPath: Path, maybeUser: Option[AuthUser]): IO[EdgeMap] =
    queryEdges(using = query(projectPath, maybeUser: Option[AuthUser])) map toNodesLocations

  private def queryEdges(using: SparqlQuery): IO[Set[EdgeData]] = {
    val pageSize = 2000

    def fetchPaginatedResult(into: Set[EdgeData], using: SparqlQuery, offset: Int): IO[Set[EdgeData]] = {
      val queryWithOffset = using.copy(body = using.body + s"\nLIMIT $pageSize \nOFFSET $offset")
      for {
        edges <- queryExpecting[Set[EdgeData]](queryWithOffset)
        results <- edges match {
                     case e if e.size < pageSize => (into ++ edges).pure[IO]
                     case fullPage               => fetchPaginatedResult(into ++ fullPage, using, offset + pageSize)
                   }
      } yield results
    }

    fetchPaginatedResult(Set.empty[EdgeData], using, offset = 0)
  }

  private def query(path: Path, maybeUser: Option[AuthUser]) = SparqlQuery.of(
    name = "lineage - edges",
<<<<<<< HEAD
    Prefixes.of(prov -> "prov", renku -> "renku", schema -> "schema"),
    s"""|SELECT DISTINCT ?plan ?date ?sourceEntityLocation ?targetEntityLocation
        |WHERE {
        |  {
        |    ${projectMemberFilterQuery(ResourceId(renkuBaseUrl, path).showAs[RdfResource])(maybeUser)}
        |    ?activity schema:isPartOf ${ResourceId(renkuBaseUrl, path).showAs[RdfResource]};
        |              a prov:Activity;
        |              prov:qualifiedAssociation/prov:hadPlan ?plan;
        |              prov:startedAtTime ?date.
        |    ?plan renku:hasInputs ?input.
        |    ?paramValue a renku:PathParameterValue;
        |                schema:valueReference ?input.
        |    ?paramValue prov:atLocation ?sourceEntityLocation.
        |  } UNION {
        |    ${projectMemberFilterQuery(ResourceId(renkuBaseUrl, path).showAs[RdfResource])(maybeUser)}
        |    ?activity schema:isPartOf ${ResourceId(renkuBaseUrl, path).showAs[RdfResource]};
        |              a prov:Activity;
        |              prov:qualifiedAssociation/prov:hadPlan ?plan;
        |              prov:startedAtTime ?date.
        |    ?plan renku:hasOutputs ?output.
        |    ?paramValue a renku:PathParameterValue;
        |                schema:valueReference ?output.
        |    ?paramValue prov:atLocation ?targetEntityLocation.
        |  }
        |}
        |ORDER BY ASC(?date)
        |""".stripMargin
=======
    Prefixes.of(prov -> "prov", renku -> "renku", wfprov -> "wfprov", schema -> "schema"),
    s"""SELECT DISTINCT ?runPlan ?date ?sourceEntityLocation ?targetEntityLocation
       |WHERE {
       |  {
       |  ${projectMemberFilterQuery(ResourceId(renkuBaseUrl, path).showAs[RdfResource])(maybeUser)}
       |    ?runPlan schema:isPartOf ${ResourceId(renkuBaseUrl, path).showAs[RdfResource]};
       |             renku:hasInputs/renku:consumes/prov:atLocation ?sourceEntityLocation;
       |             ^(prov:qualifiedAssociation/prov:hadPlan) ?activity.
       |    ?activity prov:startedAtTime ?date.
       |    FILTER NOT EXISTS {?activity a wfprov:WorkflowRun}
       |  } UNION {
       |  ${projectMemberFilterQuery(ResourceId(renkuBaseUrl, path).showAs[RdfResource])(maybeUser)}
       |    ?runPlan schema:isPartOf ${ResourceId(renkuBaseUrl, path).showAs[RdfResource]};
       |             renku:hasOutputs/renku:produces/prov:atLocation ?targetEntityLocation;
       |             ^(prov:qualifiedAssociation/prov:hadPlan) ?activity.
       |    ?activity prov:startedAtTime ?date.
       |    FILTER NOT EXISTS {?activity a wfprov:WorkflowRun}
       |  }
       |}
       |ORDER BY ASC(?date)""".stripMargin
>>>>>>> a09b2b96
  )

  import io.circe.Decoder

  private implicit val edgesDecoder: Decoder[Set[EdgeData]] = {
    import ch.datascience.tinytypes.json.TinyTypeDecoders._

    implicit val locationDecoder: Decoder[Node.Location] = stringDecoder(Node.Location)

    implicit lazy val edgeDecoder: Decoder[EdgeData] = { cursor =>
      for {
        planId         <- cursor.downField("plan").downField("value").as[EntityId]
        date           <- cursor.downField("date").downField("value").as[RunDate]
        sourceLocation <- cursor.downField("sourceEntityLocation").downField("value").as[Option[Node.Location]]
        targetLocation <- cursor.downField("targetEntityLocation").downField("value").as[Option[Node.Location]]
      } yield (RunInfo(planId, date), sourceLocation, targetLocation)
    }

    _.downField("results").downField("bindings").as[List[EdgeData]].map(_.toSet)
  }

  private def toNodesLocations(edges: Set[EdgeData]): EdgeMap =
    edges.foldLeft(Map.empty[RunInfo, FromAndToNodes]) {
      case (edgesMap, (runInfo, Some(source), None)) =>
        edgesMap.find(matching(runInfo)) match {
          case None =>
            edgesMap + (runInfo -> (Set(source), Set.empty))
          case Some((RunInfo(_, date), (from, to))) if runInfo.date == date =>
            edgesMap + (runInfo -> (from + source, to))
          case Some((oldInfo, _)) if (runInfo.date compareTo oldInfo.date) > 0 =>
            edgesMap - oldInfo + (runInfo -> (Set(source), Set.empty))
          case _ => edgesMap
        }
      case (edgesMap, (runInfo, None, Some(target))) =>
        edgesMap.find(matching(runInfo)) match {
          case None =>
            edgesMap + (runInfo -> (Set.empty, Set(target)))
          case Some((RunInfo(_, date), (from, to))) if runInfo.date == date =>
            edgesMap + (runInfo -> (from, to + target))
          case Some((oldInfo, _)) if (runInfo.date compareTo oldInfo.date) > 0 =>
            edgesMap - oldInfo + (runInfo -> (Set.empty, Set(target)))
          case _ => edgesMap
        }
      case (edgesMap, _) => edgesMap
    }

  private def matching(runInfo: RunInfo): ((RunInfo, FromAndToNodes)) => Boolean = {
    case (RunInfo(runInfo.entityId, _), _) => true
    case _                                 => false
  }

  private def projectMemberFilterQuery(projectResourceId: String): Option[AuthUser] => String = {
    case Some(user) =>
      s"""|$projectResourceId renku:projectVisibility ?visibility .
          |OPTIONAL {
          |  $projectResourceId schema:member/schema:sameAs ?memberId.
          |  ?memberId  schema:additionalType 'GitLab';
          |             schema:identifier ?userGitlabId .
          |}
          |FILTER ( ?visibility = '${Visibility.Public.value}' || ?userGitlabId = ${user.id.value} )
          |""".stripMargin
    case _ =>
      s"""|$projectResourceId renku:projectVisibility ?visibility .
          |FILTER(?visibility = '${Visibility.Public.value}')
          |""".stripMargin
  }
}

private object EdgesFinder {

  def apply(timeRecorder: SparqlQueryTimeRecorder[IO], logger: Logger[IO])(implicit
      executionContext:   ExecutionContext,
      contextShift:       ContextShift[IO],
      timer:              Timer[IO]
  ): IO[EdgesFinder[IO]] = for {
    config       <- RdfStoreConfig[IO]()
    renkuBaseUrl <- RenkuBaseUrlLoader[IO]()
  } yield new EdgesFinderImpl(config, renkuBaseUrl, logger, timeRecorder)
}<|MERGE_RESOLUTION|>--- conflicted
+++ resolved
@@ -51,7 +51,7 @@
   private type EdgeData = (RunInfo, Option[Node.Location], Option[Node.Location])
 
   override def findEdges(projectPath: Path, maybeUser: Option[AuthUser]): IO[EdgeMap] =
-    queryEdges(using = query(projectPath, maybeUser: Option[AuthUser])) map toNodesLocations
+    queryEdges(using = query(projectPath, maybeUser)) map toNodesLocations
 
   private def queryEdges(using: SparqlQuery): IO[Set[EdgeData]] = {
     val pageSize = 2000
@@ -72,56 +72,31 @@
 
   private def query(path: Path, maybeUser: Option[AuthUser]) = SparqlQuery.of(
     name = "lineage - edges",
-<<<<<<< HEAD
     Prefixes.of(prov -> "prov", renku -> "renku", schema -> "schema"),
     s"""|SELECT DISTINCT ?plan ?date ?sourceEntityLocation ?targetEntityLocation
         |WHERE {
         |  {
         |    ${projectMemberFilterQuery(ResourceId(renkuBaseUrl, path).showAs[RdfResource])(maybeUser)}
-        |    ?activity schema:isPartOf ${ResourceId(renkuBaseUrl, path).showAs[RdfResource]};
-        |              a prov:Activity;
-        |              prov:qualifiedAssociation/prov:hadPlan ?plan;
-        |              prov:startedAtTime ?date.
-        |    ?plan renku:hasInputs ?input.
+        |    ?plan schema:isPartOf ${ResourceId(renkuBaseUrl, path).showAs[RdfResource]};
+        |          renku:hasInputs ?input;
+        |          ^(prov:qualifiedAssociation/prov:hadPlan) ?activity.
+        |    ?activity prov:startedAtTime ?date.
         |    ?paramValue a renku:PathParameterValue;
-        |                schema:valueReference ?input.
-        |    ?paramValue prov:atLocation ?sourceEntityLocation.
+        |                schema:valueReference ?input;
+        |                prov:atLocation ?sourceEntityLocation.
         |  } UNION {
         |    ${projectMemberFilterQuery(ResourceId(renkuBaseUrl, path).showAs[RdfResource])(maybeUser)}
-        |    ?activity schema:isPartOf ${ResourceId(renkuBaseUrl, path).showAs[RdfResource]};
-        |              a prov:Activity;
-        |              prov:qualifiedAssociation/prov:hadPlan ?plan;
-        |              prov:startedAtTime ?date.
-        |    ?plan renku:hasOutputs ?output.
+        |    ?plan schema:isPartOf ${ResourceId(renkuBaseUrl, path).showAs[RdfResource]};
+        |          renku:hasOutputs ?output;
+        |          ^(prov:qualifiedAssociation/prov:hadPlan) ?activity.
+        |    ?activity prov:startedAtTime ?date.
         |    ?paramValue a renku:PathParameterValue;
-        |                schema:valueReference ?output.
-        |    ?paramValue prov:atLocation ?targetEntityLocation.
+        |                schema:valueReference ?output;
+        |                prov:atLocation ?targetEntityLocation.
         |  }
         |}
         |ORDER BY ASC(?date)
         |""".stripMargin
-=======
-    Prefixes.of(prov -> "prov", renku -> "renku", wfprov -> "wfprov", schema -> "schema"),
-    s"""SELECT DISTINCT ?runPlan ?date ?sourceEntityLocation ?targetEntityLocation
-       |WHERE {
-       |  {
-       |  ${projectMemberFilterQuery(ResourceId(renkuBaseUrl, path).showAs[RdfResource])(maybeUser)}
-       |    ?runPlan schema:isPartOf ${ResourceId(renkuBaseUrl, path).showAs[RdfResource]};
-       |             renku:hasInputs/renku:consumes/prov:atLocation ?sourceEntityLocation;
-       |             ^(prov:qualifiedAssociation/prov:hadPlan) ?activity.
-       |    ?activity prov:startedAtTime ?date.
-       |    FILTER NOT EXISTS {?activity a wfprov:WorkflowRun}
-       |  } UNION {
-       |  ${projectMemberFilterQuery(ResourceId(renkuBaseUrl, path).showAs[RdfResource])(maybeUser)}
-       |    ?runPlan schema:isPartOf ${ResourceId(renkuBaseUrl, path).showAs[RdfResource]};
-       |             renku:hasOutputs/renku:produces/prov:atLocation ?targetEntityLocation;
-       |             ^(prov:qualifiedAssociation/prov:hadPlan) ?activity.
-       |    ?activity prov:startedAtTime ?date.
-       |    FILTER NOT EXISTS {?activity a wfprov:WorkflowRun}
-       |  }
-       |}
-       |ORDER BY ASC(?date)""".stripMargin
->>>>>>> a09b2b96
   )
 
   import io.circe.Decoder
