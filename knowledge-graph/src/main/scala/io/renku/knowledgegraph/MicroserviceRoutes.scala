/*
 * Copyright 2023 Swiss Data Science Center (SDSC)
 * A partnership between École Polytechnique Fédérale de Lausanne (EPFL) and
 * Eidgenössische Technische Hochschule Zürich (ETHZ).
 *
 * Licensed under the Apache License, Version 2.0 (the "License");
 * you may not use this file except in compliance with the License.
 * You may obtain a copy of the License at
 *
 *     http://www.apache.org/licenses/LICENSE-2.0
 *
 * Unless required by applicable law or agreed to in writing, software
 * distributed under the License is distributed on an "AS IS" BASIS,
 * WITHOUT WARRANTIES OR CONDITIONS OF ANY KIND, either express or implied.
 * See the License for the specific language governing permissions and
 * limitations under the License.
 */

package io.renku.knowledgegraph

import QueryParamDecoders._
import cats.Parallel
import cats.data.Validated.Valid
import cats.data.{EitherT, Validated, ValidatedNel}
import cats.effect.{Async, Resource}
import cats.syntax.all._
import eu.timepit.refined.auto._
import io.renku.data.Message
import io.renku.entities.search.{Criteria => EntitiesSearchCriteria}
import io.renku.entities.viewings.search.RecentEntitiesFinder
import io.renku.graph.config.RenkuUrlLoader
import io.renku.graph.http.server.security._
import io.renku.graph.model
import io.renku.graph.model.{RenkuUrl, persons}
import io.renku.graph.tokenrepository.AccessTokenFinder
import io.renku.http.client.GitLabClient
import io.renku.http.rest.Sorting
import io.renku.http.rest.paging.PagingRequest
import io.renku.http.rest.paging.PagingRequest.Decoders._
import io.renku.http.rest.paging.model.{Page, PerPage}
import io.renku.http.server.QueryParameterTools._
import io.renku.http.server.security.Authentication
import io.renku.http.server.security.model.{AuthUser, MaybeAuthUser}
import io.renku.http.server.version
import io.renku.knowledgegraph.datasets.details.RequestedDataset
import io.renku.metrics.{MetricsRegistry, RoutesMetrics}
import io.renku.triplesstore.{ProjectsConnectionConfig, SparqlQueryTimeRecorder}
import org.http4s.dsl.Http4sDsl
import org.http4s.server.AuthMiddleware
import org.http4s.{AuthedRoutes, ParseFailure, Request, Response, Status, Uri}
import org.typelevel.log4cats.Logger

private class MicroserviceRoutes[F[_]: Async](
    datasetsSearchEndpoint:     datasets.Endpoint[F],
    datasetDetailsEndpoint:     datasets.details.Endpoint[F],
    entitiesEndpoint:           entities.Endpoint[F],
    ontologyEndpoint:           ontology.Endpoint[F],
    projectDeleteEndpoint:      projects.delete.Endpoint[F],
    projectDetailsEndpoint:     projects.details.Endpoint[F],
    projectCreateEndpoint:      projects.create.Endpoint[F],
    projectUpdateEndpoint:      projects.update.Endpoint[F],
    projectDatasetsEndpoint:    projects.datasets.Endpoint[F],
    projectDatasetTagsEndpoint: projects.datasets.tags.Endpoint[F],
    recentEntitiesEndpoint:     entities.currentuser.recentlyviewed.Endpoint[F],
    lineageEndpoint:            projects.files.lineage.Endpoint[F],
    docsEndpoint:               docs.Endpoint[F],
    usersProjectsEndpoint:      users.projects.Endpoint[F],
    authMiddleware:             AuthMiddleware[F, MaybeAuthUser],
    projectSlugAuthorizer:      Authorizer[F, model.projects.Slug],
    datasetIdAuthorizer:        Authorizer[F, model.datasets.Identifier],
    datasetSameAsAuthorizer:    Authorizer[F, model.datasets.SameAs],
    routesMetrics:              RoutesMetrics[F],
    versionRoutes:              version.Routes[F]
)(implicit ru: RenkuUrl)
    extends Http4sDsl[F] {

  import datasetDetailsEndpoint._
  import datasetIdAuthorizer.{authorize => authorizeDatasetId}
  import datasetSameAsAuthorizer.{authorize => authorizeDatasetSameAs}
  import entitiesEndpoint._
  import lineageEndpoint._
  import ontologyEndpoint._
  import org.http4s.HttpRoutes
  import projectCreateEndpoint._
  import projectDatasetTagsEndpoint._
  import projectDeleteEndpoint._
  import projectDetailsEndpoint._
  import projectSlugAuthorizer.{authorize => authorizeSlug}
  import projectUpdateEndpoint._
  import routesMetrics._

  lazy val routes: Resource[F, HttpRoutes[F]] =
    (versionRoutes() <+> nonAuthorizedRoutes <+> authorizedRoutes).withMetrics

  private lazy val authorizedRoutes: HttpRoutes[F] = authMiddleware {
    `GET /datasets/*` <+> `GET /entities/*` <+> `GET /projects/*` <+> `GET /users/*` <+> getRecentEntities
  }

  private lazy val getRecentEntities: AuthedRoutes[MaybeAuthUser, F] =
    AuthedRoutes.of {
      case GET -> Root / "knowledge-graph" / "current-user" / "recently-viewed" :?
          recentlyViewedEntityTypes(types) +& LimitQueryParam(limit) as maybeUser =>
        maybeUser.withAuthenticatedUser { user =>
          val defaultLimit = Validated.validNel[ParseFailure, Int](10)
          val response =
            (types, limit.getOrElse(defaultLimit)).mapN { (ets, count) =>
              val criteria = RecentEntitiesFinder.Criteria(ets.toSet, user, count)
              recentEntitiesEndpoint.getRecentlyViewedEntities(criteria)
            }
          response.fold(toBadRequest, identity)
        }
    }

  private lazy val `GET /datasets/*` : AuthedRoutes[MaybeAuthUser, F] = {
    import datasets.Endpoint.Query.query
    import datasets.Endpoint.Sort.sort

    AuthedRoutes.of {
      case GET -> Root / "knowledge-graph" / "datasets"
          :? query(maybePhrase) +& sort(sortBy) +& page(page) +& perPage(perPage) as maybeUser =>
        searchForDatasets(maybePhrase, sortBy, page, perPage, maybeUser.option)
      case GET -> Root / "knowledge-graph" / "datasets" / RequestedDataset(dsId) as maybeUser =>
        fetchDataset(dsId, maybeUser.option)
    }
  }

  // format: off
  private lazy val `GET /entities/*`: AuthedRoutes[MaybeAuthUser, F] = {
    import io.renku.entities.search.Criteria._
    import Sort.sort

    AuthedRoutes.of {
      case req@GET -> Root / "knowledge-graph" / "entities"
        :? query(maybeQuery) +& entityTypes(maybeTypes) +& creatorNames(maybeCreators)
        +& visibilities(maybeVisibilities) +& namespaces(maybeNamespaces) 
        +& since(maybeSince) +& until(maybeUntil) 
        +& sort(maybeSort) +& page(maybePage) +& perPage(maybePerPage) as maybeUser =>
        searchForEntities(maybeQuery, maybeTypes, maybeCreators, maybeVisibilities, maybeNamespaces,
          maybeSince, maybeUntil, maybeSort, maybePage, maybePerPage, maybeUser.option, req.req)
    }
  }
  // format: on

  private lazy val `GET /users/*` : AuthedRoutes[MaybeAuthUser, F] = {
    import users.binders._
    import users.projects.Endpoint.Criteria.Filters
    import users.projects.Endpoint.Criteria.Filters.ActivationState._
    import users.projects.Endpoint.Criteria.Filters._
    import users.projects.Endpoint._
    import usersProjectsEndpoint._

    AuthedRoutes.of {
      case req @ GET -> Root / "knowledge-graph" / "users" / GitLabId(id) / "projects"
          :? activationState(maybeState) +& page(maybePage) +& perPage(maybePerPage) as maybeUser =>
        (maybeState getOrElse ActivationState.All.validNel, PagingRequest(maybePage, maybePerPage))
          .mapN { (activationState, paging) =>
            `GET /users/:id/projects`(Criteria(userId = id, Filters(activationState), paging, maybeUser.option),
                                      req.req
            )
          }
          .fold(toBadRequest, identity)
    }
  }

  private lazy val `GET /projects/*` : AuthedRoutes[MaybeAuthUser, F] = AuthedRoutes.of {

    case DELETE -> "knowledge-graph" /: "projects" /: path as maybeUser =>
      maybeUser.withUserOrNotFound { user =>
        path.segments.toList
          .map(_.toString)
          .toProjectSlug
          .flatTap(authorizeSlug(_, user.some).leftMap(_.toHttpResponse))
          .semiflatMap(`DELETE /projects/:slug`(_, user))
          .merge
      }

    case authReq @ GET -> "knowledge-graph" /: "projects" /: path as maybeUser =>
      routeToProjectsEndpoints(path, maybeUser.option)(authReq.req)

<<<<<<< HEAD
    case authReq @ POST -> "knowledge-graph" /: "projects" /: path as maybeUser =>
      maybeUser.withUserOrNotFound { user =>
        path.segments.toList
          .map(_.toString)
          .toProjectSlug
          .semiflatMap(`POST /projects/:slug`(_, authReq.req, user))
          .merge
      }

    case authReq @ PUT -> "knowledge-graph" /: "projects" /: path as maybeUser =>
=======
    case authReq @ (PATCH | PUT) -> "knowledge-graph" /: "projects" /: path as maybeUser =>
>>>>>>> abe2815d
      maybeUser.withUserOrNotFound { user =>
        path.segments.toList
          .map(_.toString)
          .toProjectSlug
          .flatTap(authorizeSlug(_, user.some).leftMap(_.toHttpResponse))
          .semiflatMap(`PATCH /projects/:slug`(_, authReq.req, user))
          .merge
      }
  }

  private lazy val nonAuthorizedRoutes: HttpRoutes[F] = HttpRoutes.of[F] {
    case req @ GET -> "knowledge-graph" /: "ontology" /: path => `GET /ontology`(path)(req)
    case GET -> Root / "knowledge-graph" / "spec.json"        => docsEndpoint.`get /spec.json`
    case GET -> Root / "ping"                                 => Ok("pong")
  }

  private def searchForDatasets(
      maybePhrase:   Option[ValidatedNel[ParseFailure, datasets.Endpoint.Query.Phrase]],
      maybeSort:     ValidatedNel[ParseFailure, List[datasets.Endpoint.Sort.By]],
      maybePage:     Option[ValidatedNel[ParseFailure, Page]],
      maybePerPage:  Option[ValidatedNel[ParseFailure, PerPage]],
      maybeAuthUser: Option[AuthUser]
  ): F[Response[F]] = {
    import datasets.Endpoint.Query._
    import datasets.Endpoint.Sort

    (maybePhrase.map(_.map(Option.apply)).getOrElse(Validated.validNel(Option.empty[Phrase])),
     maybeSort,
     PagingRequest(maybePage, maybePerPage)
    ).mapN { case (maybePhrase, sort, paging) =>
      val sortOrDefault = Sorting.fromList(sort).getOrElse(Sort.default)
      datasetsSearchEndpoint.searchForDatasets(maybePhrase, sortOrDefault, paging, maybeAuthUser)
    }.fold(toBadRequest, identity)
  }

  private def searchForEntities(
      maybeQuery:   Option[ValidatedNel[ParseFailure, EntitiesSearchCriteria.Filters.Query]],
      types:        ValidatedNel[ParseFailure, List[EntitiesSearchCriteria.Filters.EntityType]],
      creators:     ValidatedNel[ParseFailure, List[persons.Name]],
      visibilities: ValidatedNel[ParseFailure, List[model.projects.Visibility]],
      namespaces:   ValidatedNel[ParseFailure, List[model.projects.Namespace]],
      maybeSince:   Option[ValidatedNel[ParseFailure, EntitiesSearchCriteria.Filters.Since]],
      maybeUntil:   Option[ValidatedNel[ParseFailure, EntitiesSearchCriteria.Filters.Until]],
      sorting:      ValidatedNel[ParseFailure, List[EntitiesSearchCriteria.Sort.By]],
      maybePage:    Option[ValidatedNel[ParseFailure, Page]],
      maybePerPage: Option[ValidatedNel[ParseFailure, PerPage]],
      maybeUser:    Option[AuthUser],
      request:      Request[F]
  ): F[Response[F]] = {
    import EntitiesSearchCriteria.Filters._
    import EntitiesSearchCriteria.{Filters, Sort}
    (
      maybeQuery.map(_.map(Option.apply)).getOrElse(Validated.validNel(Option.empty[Query])),
      types.map(_.toSet),
      creators.map(_.toSet),
      visibilities.map(_.toSet),
      namespaces.map(_.toSet),
      maybeSince.map(_.map(Option.apply)).getOrElse(Validated.validNel(Option.empty[Since])),
      maybeUntil.map(_.map(Option.apply)).getOrElse(Validated.validNel(Option.empty[Until])),
      sorting.map(Sorting.fromListOrDefault(_, Sort.default)),
      PagingRequest(maybePage, maybePerPage),
      (maybeSince -> maybeUntil)
        .mapN(_ -> _)
        .map {
          case (Valid(since), Valid(until)) if (since.value compareTo until.value) > 0 =>
            ParseFailure("'since' parameter > 'until'", "").invalidNel[Unit]
          case _ => ().validNel[ParseFailure]
        }
        .getOrElse(().validNel[ParseFailure])
    ).mapN { case (maybeQuery, types, creators, visibilities, namespaces, maybeSince, maybeUntil, sorting, paging, _) =>
      `GET /entities`(
        EntitiesSearchCriteria(Filters(maybeQuery, types, creators, visibilities, namespaces, maybeSince, maybeUntil),
                               sorting,
                               paging,
                               maybeUser
        ),
        request
      )
    }.fold(toBadRequest, identity)
  }

  private def fetchDataset(requestedDS: RequestedDataset, maybeAuthUser: Option[AuthUser]): F[Response[F]] =
    requestedDS
      .fold(
        authorizeDatasetId(_, maybeAuthUser).map(_.replaceKey(requestedDS)),
        authorizeDatasetSameAs(_, maybeAuthUser).map(_.replaceKey(requestedDS))
      )
      .leftMap(_.toHttpResponse[F])
      .semiflatMap(`GET /datasets/:id`(requestedDS, _))
      .merge

  private def routeToProjectsEndpoints(
      path:          Path,
      maybeAuthUser: Option[AuthUser]
  )(implicit request: Request[F]): F[Response[F]] = path.segments.toList.map(_.toString) match {
    case projectSlugParts :+ "datasets" :+ datasets.DatasetName(dsName) :+ "tags" =>
      import projects.datasets.tags.Endpoint._

      PagingRequest(page.find(request.uri.query), perPage.find(request.uri.query))
        .map(paging =>
          projectSlugParts.toProjectSlug
            .flatTap(authorizeSlug(_, maybeAuthUser).leftMap(_.toHttpResponse))
            .semiflatMap(slug =>
              `GET /projects/:slug/datasets/:name/tags`(Criteria(slug, dsName, paging, maybeAuthUser))
            )
            .merge
        )
        .fold(toBadRequest, identity)

    case projectSlugParts :+ "datasets" =>
      import projects.datasets.Endpoint.Criteria
      import Criteria.Sort
      import Criteria.Sort.sort

      (
        sort.find(request.uri.query).sequence,
        PagingRequest(page.find(request.uri.query), perPage.find(request.uri.query))
      ).mapN { (maybeSorts, paging) =>
        val sorting: Sorting[Criteria.Sort.type] = Sorting.fromOptionalListOrDefault(maybeSorts, Sort.default)
        projectSlugParts.toProjectSlug
          .flatTap(authorizeSlug(_, maybeAuthUser).leftMap(_.toHttpResponse))
          .semiflatMap(slug =>
            projectDatasetsEndpoint.`GET /projects/:slug/datasets`(request, Criteria(slug, sorting, paging))
          )
          .merge
      }.fold(toBadRequest, identity)
    case projectSlugParts :+ "files" :+ location :+ "lineage" =>
      getLineage(projectSlugParts, location, maybeAuthUser)
    case projectSlugParts =>
      projectSlugParts.toProjectSlug
        .flatTap(authorizeSlug(_, maybeAuthUser).leftMap(_.toHttpResponse))
        .semiflatMap(`GET /projects/:slug`(_, maybeAuthUser))
        .merge
  }

  private def getLineage(projectSlugParts: List[String], location: String, maybeAuthUser: Option[AuthUser]) = {
    import projects.files.lineage.model.Node.Location

    def toLocation(location: String): EitherT[F, Response[F], Location] = EitherT.fromEither[F] {
      Location
        .from(Uri.decode(location))
        .leftMap(_ => Response[F](Status.NotFound).withEntity(Message.Info("Resource not found")))
    }

    (projectSlugParts.toProjectSlug -> toLocation(location))
      .mapN(_ -> _)
      .flatTap { case (projectSlug, _) => authorizeSlug(projectSlug, maybeAuthUser).leftMap(_.toHttpResponse) }
      .semiflatMap { case (projectSlug, location) => `GET /lineage`(projectSlug, location, maybeAuthUser) }
      .merge
  }

  private implicit class PathPartsOps(parts: List[String]) {
    lazy val toProjectSlug: EitherT[F, Response[F], model.projects.Slug] = EitherT.fromEither[F] {
      model.projects.Slug
        .from(parts mkString "/")
        .leftMap(_ => Response[F](Status.NotFound).withEntity(Message.Info("Resource not found")))
    }
  }
}

private object MicroserviceRoutes {

  def apply[F[_]: Async: Parallel: Logger: MetricsRegistry: SparqlQueryTimeRecorder](
      projectConnConfig: ProjectsConnectionConfig
  ): F[MicroserviceRoutes[F]] = for {
    implicit0(gv: GitLabClient[F])       <- GitLabClient[F]()
    implicit0(atf: AccessTokenFinder[F]) <- AccessTokenFinder[F]()
    implicit0(ru: RenkuUrl)              <- RenkuUrlLoader[F]()

    datasetsSearchEndpoint     <- datasets.Endpoint[F]
    datasetDetailsEndpoint     <- datasets.details.Endpoint[F]
    entitiesEndpoint           <- entities.Endpoint[F]
    recentEntitiesEndpoint     <- entities.currentuser.recentlyviewed.Endpoint[F](projectConnConfig)
    ontologyEndpoint           <- ontology.Endpoint[F]
    projectDeleteEndpoint      <- projects.delete.Endpoint[F]
    projectDetailsEndpoint     <- projects.details.Endpoint[F]
    projectCreateEndpoint      <- projects.create.Endpoint[F]
    projectUpdateEndpoint      <- projects.update.Endpoint[F]
    projectDatasetsEndpoint    <- projects.datasets.Endpoint[F]
    projectDatasetTagsEndpoint <- projects.datasets.tags.Endpoint[F]
    lineageEndpoint            <- projects.files.lineage.Endpoint[F]
    docsEndpoint               <- docs.Endpoint[F]
    usersProjectsEndpoint      <- users.projects.Endpoint[F]
    authenticator              <- GitLabAuthenticator[F]
    authMiddleware             <- Authentication.middlewareAuthenticatingIfNeeded(authenticator)
    projectSlugAuthorizer      <- Authorizer.using(ProjectSlugRecordsFinder[F])
    datasetIdAuthorizer        <- Authorizer.using(DatasetIdRecordsFinder[F])
    datasetSameAsAuthorizer    <- Authorizer.using(DatasetSameAsRecordsFinder[F])
    versionRoutes              <- version.Routes[F]
  } yield new MicroserviceRoutes(
    datasetsSearchEndpoint,
    datasetDetailsEndpoint,
    entitiesEndpoint,
    ontologyEndpoint,
    projectDeleteEndpoint,
    projectDetailsEndpoint,
    projectCreateEndpoint,
    projectUpdateEndpoint,
    projectDatasetsEndpoint,
    projectDatasetTagsEndpoint,
    recentEntitiesEndpoint,
    lineageEndpoint,
    docsEndpoint,
    usersProjectsEndpoint,
    authMiddleware,
    projectSlugAuthorizer,
    datasetIdAuthorizer,
    datasetSameAsAuthorizer,
    new RoutesMetrics[F],
    versionRoutes
  )
}<|MERGE_RESOLUTION|>--- conflicted
+++ resolved
@@ -177,7 +177,6 @@
     case authReq @ GET -> "knowledge-graph" /: "projects" /: path as maybeUser =>
       routeToProjectsEndpoints(path, maybeUser.option)(authReq.req)
 
-<<<<<<< HEAD
     case authReq @ POST -> "knowledge-graph" /: "projects" /: path as maybeUser =>
       maybeUser.withUserOrNotFound { user =>
         path.segments.toList
@@ -187,10 +186,7 @@
           .merge
       }
 
-    case authReq @ PUT -> "knowledge-graph" /: "projects" /: path as maybeUser =>
-=======
     case authReq @ (PATCH | PUT) -> "knowledge-graph" /: "projects" /: path as maybeUser =>
->>>>>>> abe2815d
       maybeUser.withUserOrNotFound { user =>
         path.segments.toList
           .map(_.toString)
