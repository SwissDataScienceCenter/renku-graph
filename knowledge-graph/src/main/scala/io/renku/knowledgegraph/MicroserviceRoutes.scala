--- conflicted
+++ resolved
@@ -27,10 +27,7 @@
 import io.renku.control.{RateLimit, Throttler}
 import io.renku.graph.http.server.security._
 import io.renku.graph.model
-<<<<<<< HEAD
-=======
 import io.renku.graph.model.persons
->>>>>>> 6f83949a
 import io.renku.http.client.GitLabClient
 import io.renku.http.rest.SortBy.Direction
 import io.renku.http.rest.paging.PagingRequest
@@ -93,7 +90,7 @@
       case GET -> Root / "knowledge-graph" / "datasets" / DatasetId(id) as maybeUser => fetchDataset(id, maybeUser)
     }
   }
-  
+
   // format: off
   private lazy val `GET /entities routes`: AuthedRoutes[Option[AuthUser], F] = {
     import io.renku.knowledgegraph.entities.Endpoint.Criteria._
@@ -105,11 +102,11 @@
     import Sorting.sort
 
     AuthedRoutes.of {
-      case req @ GET -> Root / "knowledge-graph" / "entities" 
-        :? query(maybeQuery) +& entityType(maybeType) +& creatorName(maybeCreator) 
-        +& visibility(maybeVisibility) +& date(maybeDate) +& sort(maybeSort) 
-        +& page(maybePage) +& perPage(maybePerPage) as maybeUser => 
-        searchForEntities(maybeQuery, maybeType, maybeCreator, maybeVisibility, 
+      case req @ GET -> Root / "knowledge-graph" / "entities"
+        :? query(maybeQuery) +& entityType(maybeType) +& creatorName(maybeCreator)
+        +& visibility(maybeVisibility) +& date(maybeDate) +& sort(maybeSort)
+        +& page(maybePage) +& perPage(maybePerPage) as maybeUser =>
+        searchForEntities(maybeQuery, maybeType, maybeCreator, maybeVisibility,
           maybeDate, maybeSort, maybePage, maybePerPage, maybeUser, req.req)
     }
   }
@@ -221,12 +218,9 @@
     for {
       gitLabRateLimit         <- RateLimit.fromConfig[IO, GitLab]("services.gitlab.rate-limit")
       gitLabThrottler         <- Throttler[IO, GitLab](gitLabRateLimit)
-<<<<<<< HEAD
-=======
       datasetsSearchEndpoint  <- DatasetsSearchEndpoint[IO](sparqlTimeRecorder)
       datasetEndpoint         <- DatasetEndpoint[IO](sparqlTimeRecorder)
       entitiesEndpoint        <- entities.Endpoint(sparqlTimeRecorder)
->>>>>>> 6f83949a
       gitLabClient            <- GitLabClient(gitLabThrottler)
       queryEndpoint           <- QueryEndpoint(sparqlTimeRecorder)
       projectEndpoint         <- ProjectEndpoint[IO](gitLabClient, sparqlTimeRecorder)
