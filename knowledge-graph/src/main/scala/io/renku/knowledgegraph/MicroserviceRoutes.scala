/*
 * Copyright 2022 Swiss Data Science Center (SDSC)
 * A partnership between École Polytechnique Fédérale de Lausanne (EPFL) and
 * Eidgenössische Technische Hochschule Zürich (ETHZ).
 *
 * Licensed under the Apache License, Version 2.0 (the "License");
 * you may not use this file except in compliance with the License.
 * You may obtain a copy of the License at
 *
 *     http://www.apache.org/licenses/LICENSE-2.0
 *
 * Unless required by applicable law or agreed to in writing, software
 * distributed under the License is distributed on an "AS IS" BASIS,
 * WITHOUT WARRANTIES OR CONDITIONS OF ANY KIND, either express or implied.
 * See the License for the specific language governing permissions and
 * limitations under the License.
 */

package io.renku.knowledgegraph

import cats.MonadThrow
import cats.data.{EitherT, Validated, ValidatedNel}
import cats.effect.unsafe.IORuntime
import cats.effect.{IO, Resource}
import cats.syntax.all._
import io.renku.config.GitLab
import io.renku.control.{RateLimit, Throttler}
import io.renku.graph.http.server.security._
import io.renku.graph.model
<<<<<<< HEAD
import io.renku.graph.model.persons
=======
import io.renku.http.client.GitLabClient
>>>>>>> be04b114
import io.renku.http.rest.SortBy.Direction
import io.renku.http.rest.paging.PagingRequest
import io.renku.http.rest.paging.PagingRequest.Decoders._
import io.renku.http.rest.paging.model.{Page, PerPage}
import io.renku.http.server.QueryParameterTools._
import io.renku.http.server.security.Authentication
import io.renku.http.server.security.model.AuthUser
import io.renku.knowledgegraph.datasets.rest.DatasetsSearchEndpoint.Query.Phrase
import io.renku.knowledgegraph.datasets.rest._
import io.renku.knowledgegraph.graphql.QueryEndpoint
import io.renku.knowledgegraph.projects.rest.ProjectEndpoint
import io.renku.metrics.{MetricsRegistry, RoutesMetrics}
import io.renku.rdfstore.SparqlQueryTimeRecorder
import org.http4s.dsl.Http4sDsl
import org.http4s.server.AuthMiddleware
import org.http4s.{AuthedRoutes, ParseFailure, Request, Response}
import org.typelevel.log4cats.Logger

import scala.concurrent.ExecutionContext

private class MicroserviceRoutes[F[_]: MonadThrow](
    datasetsSearchEndpoint:  DatasetsSearchEndpoint[F],
    datasetEndpoint:         DatasetEndpoint[F],
    entitiesEndpoint:        entities.Endpoint[F],
    queryEndpoint:           QueryEndpoint[F],
    projectEndpoint:         ProjectEndpoint[F],
    projectDatasetsEndpoint: ProjectDatasetsEndpoint[F],
    authMiddleware:          AuthMiddleware[F, Option[AuthUser]],
    projectPathAuthorizer:   Authorizer[F, model.projects.Path],
    datasetIdAuthorizer:     Authorizer[F, model.datasets.Identifier],
    routesMetrics:           RoutesMetrics[F]
) extends Http4sDsl[F] {

  import datasetEndpoint._
  import datasetIdAuthorizer.{authorize => authorizeDatasetId}
<<<<<<< HEAD
  import entitiesEndpoint._
=======
  import io.renku.knowledgegraph.datasets.rest.DatasetsSearchEndpoint.Query.query
  import io.renku.knowledgegraph.datasets.rest.DatasetsSearchEndpoint.Sort
  import io.renku.knowledgegraph.datasets.rest.DatasetsSearchEndpoint.Sort._
>>>>>>> be04b114
  import org.http4s.HttpRoutes
  import projectDatasetsEndpoint._
  import projectEndpoint._
  import projectPathAuthorizer.{authorize => authorizePath}
  import queryEndpoint._
  import routesMetrics._

  lazy val routes: Resource[F, HttpRoutes[F]] =
    (nonAuthorizedRoutes <+> authorizedRoutes).withMetrics

  private lazy val authorizedRoutes: HttpRoutes[F] = authMiddleware {
    `GET /dataset routes` <+> `GET /entities routes` <+> otherAuthRoutes
  }

  private lazy val `GET /dataset routes`: AuthedRoutes[Option[AuthUser], F] = {
    import io.renku.knowledgegraph.datasets.rest.DatasetsSearchEndpoint.Query.query
    import io.renku.knowledgegraph.datasets.rest.DatasetsSearchEndpoint.Sort.sort

    AuthedRoutes.of {
      case GET -> Root / "knowledge-graph" / "datasets"
          :? query(maybePhrase) +& sort(maybeSortBy) +& page(page) +& perPage(perPage) as maybeUser =>
        searchForDatasets(maybePhrase, maybeSortBy, page, perPage, maybeUser)
      case GET -> Root / "knowledge-graph" / "datasets" / DatasetId(id) as maybeUser => fetchDataset(id, maybeUser)
    }
  }
  
  // format: off
  private lazy val `GET /entities routes`: AuthedRoutes[Option[AuthUser], F] = {
    import io.renku.knowledgegraph.entities.Endpoint.Criteria._
    import Filters.CreatorName.creatorName
    import Filters.Date.date
    import Filters.EntityType.entityType
    import Filters.Query.query
    import Filters.Visibility.visibility
    import Sorting.sort

    AuthedRoutes.of {
      case req @ GET -> Root / "knowledge-graph" / "entities" 
        :? query(maybeQuery) +& entityType(maybeType) +& creatorName(maybeCreator) 
        +& visibility(maybeVisibility) +& date(maybeDate) +& sort(maybeSort) 
        +& page(maybePage) +& perPage(maybePerPage) as maybeUser => 
        searchForEntities(maybeQuery, maybeType, maybeCreator, maybeVisibility, 
          maybeDate, maybeSort, maybePage, maybePerPage, maybeUser, req.req)
    }
  }
  // format: on

  private lazy val otherAuthRoutes: AuthedRoutes[Option[AuthUser], F] = AuthedRoutes.of {
    case authReq @ POST -> Root / "knowledge-graph" / "graphql" as maybeUser => handleQuery(authReq.req, maybeUser)
    case GET -> "knowledge-graph" /: "projects" /: path as maybeUser => routeToProjectsEndpoints(path, maybeUser)
  }

  private lazy val nonAuthorizedRoutes: HttpRoutes[F] = HttpRoutes.of[F] {
    case GET -> Root / "knowledge-graph" / "graphql" => schema()
    case GET -> Root / "ping"                        => Ok("pong")
  }

  private def searchForDatasets(
      maybePhrase:   Option[ValidatedNel[ParseFailure, DatasetsSearchEndpoint.Query.Phrase]],
      maybeSort:     Option[ValidatedNel[ParseFailure, DatasetsSearchEndpoint.Sort.By]],
      maybePage:     Option[ValidatedNel[ParseFailure, Page]],
      maybePerPage:  Option[ValidatedNel[ParseFailure, PerPage]],
      maybeAuthUser: Option[AuthUser]
  ): F[Response[F]] = {
    import io.renku.knowledgegraph.datasets.rest.DatasetsSearchEndpoint.Sort
    import io.renku.knowledgegraph.datasets.rest.DatasetsSearchEndpoint.Sort._

    (maybePhrase.map(_.map(Option.apply)).getOrElse(Validated.validNel(Option.empty[Phrase])),
     maybeSort getOrElse Validated.validNel(Sort.By(TitleProperty, Direction.Asc)),
     PagingRequest(maybePage, maybePerPage)
    ).mapN { case (maybePhrase, sort, paging) =>
      datasetsSearchEndpoint.searchForDatasets(maybePhrase, sort, paging, maybeAuthUser)
    }.fold(toBadRequest, identity)
  }

  private def searchForEntities(
      maybeQuery:      Option[ValidatedNel[ParseFailure, entities.Endpoint.Criteria.Filters.Query]],
      maybeType:       Option[ValidatedNel[ParseFailure, entities.Endpoint.Criteria.Filters.EntityType]],
      maybeCreator:    Option[ValidatedNel[ParseFailure, persons.Name]],
      maybeVisibility: Option[ValidatedNel[ParseFailure, model.projects.Visibility]],
      maybeDate:       Option[ValidatedNel[ParseFailure, entities.Endpoint.Criteria.Filters.Date]],
      maybeSort:       Option[ValidatedNel[ParseFailure, entities.Endpoint.Criteria.Sorting.By]],
      maybePage:       Option[ValidatedNel[ParseFailure, Page]],
      maybePerPage:    Option[ValidatedNel[ParseFailure, PerPage]],
      maybeUser:       Option[AuthUser],
      request:         Request[F]
  ): F[Response[F]] = {
    import entities.Endpoint.Criteria
    import entities.Endpoint.Criteria.Filters._
    import entities.Endpoint.Criteria.Sorting._
    import entities.Endpoint.Criteria.{Filters, Sorting}
    (
      maybeQuery.map(_.map(Option.apply)).getOrElse(Validated.validNel(Option.empty[Query])),
      maybeType.map(_.map(Option.apply)).getOrElse(Validated.validNel(Option.empty[EntityType])),
      maybeCreator.map(_.map(Option.apply)).getOrElse(Validated.validNel(Option.empty[persons.Name])),
      maybeVisibility.map(_.map(Option.apply)).getOrElse(Validated.validNel(Option.empty[model.projects.Visibility])),
      maybeDate.map(_.map(Option.apply)).getOrElse(Validated.validNel(Option.empty[Date])),
      maybeSort getOrElse Validated.validNel(Sorting.By(ByName, Direction.Asc)),
      PagingRequest(maybePage, maybePerPage)
    ).mapN { case (maybeQuery, maybeType, maybeCreator, maybeVisibility, maybeDate, sorting, paging) =>
      `GET /entities`(
        Criteria(Filters(maybeQuery, maybeType, maybeCreator, maybeVisibility, maybeDate), sorting, paging, maybeUser),
        request
      )
    }.fold(toBadRequest, identity)
  }

  private def fetchDataset(datasetId: model.datasets.Identifier, maybeAuthUser: Option[AuthUser]): F[Response[F]] =
    authorizeDatasetId(datasetId, maybeAuthUser)
      .leftMap(_.toHttpResponse[F])
      .semiflatMap(getDataset(datasetId, _))
      .merge

  private def routeToProjectsEndpoints(
      path:          Path,
      maybeAuthUser: Option[AuthUser]
  ): F[Response[F]] = path.segments.toList.map(_.toString) match {
    case projectPathParts :+ "datasets" =>
      projectPathParts.toProjectPath
        .flatTap(authorizePath(_, maybeAuthUser).leftMap(_.toHttpResponse))
        .semiflatMap(getProjectDatasets)
        .merge
    case projectPathParts =>
      projectPathParts.toProjectPath
        .flatTap(authorizePath(_, maybeAuthUser).leftMap(_.toHttpResponse))
        .semiflatMap(getProject(_, maybeAuthUser))
        .merge
  }

  private implicit class PathPartsOps(parts: List[String]) {
    import io.renku.http.InfoMessage
    import io.renku.http.InfoMessage._
    import org.http4s.{Response, Status}

    lazy val toProjectPath: EitherT[F, Response[F], model.projects.Path] = EitherT.fromEither[F] {
      model.projects.Path
        .from(parts mkString "/")
        .leftMap(_ => Response[F](Status.NotFound).withEntity(InfoMessage("Resource not found")))
    }
  }
}

private object MicroserviceRoutes {

  def apply(sparqlTimeRecorder: SparqlQueryTimeRecorder[IO])(implicit
      executionContext:         ExecutionContext,
      runtime:                  IORuntime,
      logger:                   Logger[IO],
      metricsRegistry:          MetricsRegistry[IO]
  ): IO[MicroserviceRoutes[IO]] =
    for {
      gitLabRateLimit         <- RateLimit.fromConfig[IO, GitLab]("services.gitlab.rate-limit")
      gitLabThrottler         <- Throttler[IO, GitLab](gitLabRateLimit)
<<<<<<< HEAD
      datasetsSearchEndpoint  <- DatasetsSearchEndpoint[IO](sparqlTimeRecorder)
      datasetEndpoint         <- DatasetEndpoint[IO](sparqlTimeRecorder)
      entitiesEndpoint        <- entities.Endpoint(sparqlTimeRecorder)
=======
      gitLabClient            <- GitLabClient(gitLabThrottler)
>>>>>>> be04b114
      queryEndpoint           <- QueryEndpoint(sparqlTimeRecorder)
      projectEndpoint         <- ProjectEndpoint[IO](gitLabClient, sparqlTimeRecorder)
      projectDatasetsEndpoint <- ProjectDatasetsEndpoint[IO](sparqlTimeRecorder)
      authenticator           <- GitLabAuthenticator(gitLabThrottler)
      authMiddleware          <- Authentication.middlewareAuthenticatingIfNeeded(authenticator)
      projectPathAuthorizer   <- Authorizer.using(ProjectPathRecordsFinder[IO](sparqlTimeRecorder))
      datasetIdAuthorizer     <- Authorizer.using(DatasetIdRecordsFinder[IO](sparqlTimeRecorder))
    } yield new MicroserviceRoutes(datasetsSearchEndpoint,
                                   datasetEndpoint,
                                   entitiesEndpoint,
                                   queryEndpoint,
                                   projectEndpoint,
                                   projectDatasetsEndpoint,
                                   authMiddleware,
                                   projectPathAuthorizer,
                                   datasetIdAuthorizer,
                                   new RoutesMetrics[IO]
    )
}<|MERGE_RESOLUTION|>--- conflicted
+++ resolved
@@ -27,11 +27,8 @@
 import io.renku.control.{RateLimit, Throttler}
 import io.renku.graph.http.server.security._
 import io.renku.graph.model
-<<<<<<< HEAD
 import io.renku.graph.model.persons
-=======
 import io.renku.http.client.GitLabClient
->>>>>>> be04b114
 import io.renku.http.rest.SortBy.Direction
 import io.renku.http.rest.paging.PagingRequest
 import io.renku.http.rest.paging.PagingRequest.Decoders._
@@ -67,13 +64,7 @@
 
   import datasetEndpoint._
   import datasetIdAuthorizer.{authorize => authorizeDatasetId}
-<<<<<<< HEAD
   import entitiesEndpoint._
-=======
-  import io.renku.knowledgegraph.datasets.rest.DatasetsSearchEndpoint.Query.query
-  import io.renku.knowledgegraph.datasets.rest.DatasetsSearchEndpoint.Sort
-  import io.renku.knowledgegraph.datasets.rest.DatasetsSearchEndpoint.Sort._
->>>>>>> be04b114
   import org.http4s.HttpRoutes
   import projectDatasetsEndpoint._
   import projectEndpoint._
@@ -227,13 +218,10 @@
     for {
       gitLabRateLimit         <- RateLimit.fromConfig[IO, GitLab]("services.gitlab.rate-limit")
       gitLabThrottler         <- Throttler[IO, GitLab](gitLabRateLimit)
-<<<<<<< HEAD
       datasetsSearchEndpoint  <- DatasetsSearchEndpoint[IO](sparqlTimeRecorder)
       datasetEndpoint         <- DatasetEndpoint[IO](sparqlTimeRecorder)
       entitiesEndpoint        <- entities.Endpoint(sparqlTimeRecorder)
-=======
       gitLabClient            <- GitLabClient(gitLabThrottler)
->>>>>>> be04b114
       queryEndpoint           <- QueryEndpoint(sparqlTimeRecorder)
       projectEndpoint         <- ProjectEndpoint[IO](gitLabClient, sparqlTimeRecorder)
       projectDatasetsEndpoint <- ProjectDatasetsEndpoint[IO](sparqlTimeRecorder)
