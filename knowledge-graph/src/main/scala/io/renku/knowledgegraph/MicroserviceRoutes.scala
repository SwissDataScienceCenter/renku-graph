--- conflicted
+++ resolved
@@ -253,39 +253,6 @@
       logger:             Logger[IO],
       metricsRegistry:    MetricsRegistry[IO],
       sparqlTimeRecorder: SparqlQueryTimeRecorder[IO]
-<<<<<<< HEAD
-  ): IO[MicroserviceRoutes[IO]] = for {
-    gitLabRateLimit         <- RateLimit.fromConfig[IO, GitLab]("services.gitlab.rate-limit")
-    gitLabThrottler         <- Throttler[IO, GitLab](gitLabRateLimit)
-    datasetsSearchEndpoint  <- DatasetsSearchEndpoint[IO]
-    datasetEndpoint         <- DatasetEndpoint[IO]
-    entitiesEndpoint        <- entities.Endpoint[IO]
-    gitLabClient            <- GitLabClient(gitLabThrottler)
-    queryEndpoint           <- QueryEndpoint()
-    lineageEndpoint         <- lineage.Endpoint[IO]
-    projectEndpoint         <- ProjectEndpoint[IO](gitLabClient)
-    docsEndpoint            <- docs.Endpoint[IO]
-    projectDatasetsEndpoint <- ProjectDatasetsEndpoint[IO]
-    authenticator           <- GitLabAuthenticator(gitLabClient)
-    authMiddleware          <- Authentication.middlewareAuthenticatingIfNeeded(authenticator)
-    projectPathAuthorizer   <- Authorizer.using(ProjectPathRecordsFinder[IO])
-    datasetIdAuthorizer     <- Authorizer.using(DatasetIdRecordsFinder[IO])
-    versionRoutes           <- version.Routes[IO]
-  } yield new MicroserviceRoutes(datasetsSearchEndpoint,
-                                 datasetEndpoint,
-                                 entitiesEndpoint,
-                                 queryEndpoint,
-                                 lineageEndpoint,
-                                 projectEndpoint,
-                                 projectDatasetsEndpoint,
-                                 docsEndpoint,
-                                 authMiddleware,
-                                 projectPathAuthorizer,
-                                 datasetIdAuthorizer,
-                                 new RoutesMetrics[IO],
-                                 versionRoutes
-  )
-=======
   ): IO[MicroserviceRoutes[IO]] = GitLabClient[IO]() >>= { implicit gitLabClient =>
     AccessTokenFinder[IO]() >>= { implicit accessTokenFinder =>
       for {
@@ -296,6 +263,7 @@
         lineageEndpoint         <- lineage.Endpoint[IO]
         projectEndpoint         <- ProjectEndpoint[IO]
         projectDatasetsEndpoint <- ProjectDatasetsEndpoint[IO]
+        docsEndpoint            <- docs.Endpoint[IO]
         authenticator           <- GitLabAuthenticator[IO]
         authMiddleware          <- Authentication.middlewareAuthenticatingIfNeeded(authenticator)
         projectPathAuthorizer   <- Authorizer.using(ProjectPathRecordsFinder[IO])
@@ -308,6 +276,7 @@
                                      lineageEndpoint,
                                      projectEndpoint,
                                      projectDatasetsEndpoint,
+                                     docsEndpoint,
                                      authMiddleware,
                                      projectPathAuthorizer,
                                      datasetIdAuthorizer,
@@ -316,5 +285,4 @@
       )
     }
   }
->>>>>>> 8f7a0a7e
 }