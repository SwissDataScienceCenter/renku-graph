/*
 * Copyright 2022 Swiss Data Science Center (SDSC)
 * A partnership between École Polytechnique Fédérale de Lausanne (EPFL) and
 * Eidgenössische Technische Hochschule Zürich (ETHZ).
 *
 * Licensed under the Apache License, Version 2.0 (the "License");
 * you may not use this file except in compliance with the License.
 * You may obtain a copy of the License at
 *
 *     http://www.apache.org/licenses/LICENSE-2.0
 *
 * Unless required by applicable law or agreed to in writing, software
 * distributed under the License is distributed on an "AS IS" BASIS,
 * WITHOUT WARRANTIES OR CONDITIONS OF ANY KIND, either express or implied.
 * See the License for the specific language governing permissions and
 * limitations under the License.
 */

package io.renku.knowledgegraph.projects.rest

import cats.effect.kernel.Async
import cats.syntax.all._
import eu.timepit.refined.auto._
import io.renku.graph.model.projects
import io.renku.graph.model.projects.{Id, Visibility}
import io.renku.http.client.{AccessToken, GitLabClient}
import io.renku.knowledgegraph.projects.model.Forking.ForksCount
import io.renku.knowledgegraph.projects.model.Project.{DateUpdated, StarsCount}
import io.renku.knowledgegraph.projects.model._
import io.renku.knowledgegraph.projects.rest.GitLabProjectFinder.GitLabProject
import org.http4s.implicits.http4sLiteralsSyntax
import org.typelevel.log4cats.Logger

private trait GitLabProjectFinder[F[_]] {
  def findProject(projectPath: projects.Path)(implicit accessToken: AccessToken): F[Option[GitLabProject]]
}

private class GitLabProjectFinderImpl[F[_]: Async: Logger](
    gitLabClient: GitLabClient[F]
) extends GitLabProjectFinder[F] {

  import cats.syntax.all._
  import io.circe._
  import io.renku.tinytypes.json.TinyTypeDecoders._
  import org.http4s.Method.GET
  import org.http4s._
  import org.http4s.circe.jsonOf
  import org.http4s.dsl.io._

  def findProject(projectPath: projects.Path)(implicit accessToken: AccessToken): F[Option[GitLabProject]] =
<<<<<<< HEAD
    gitLabClient.send(GET, uri"projects" / projectPath.value withQueryParam ("statistics", "true"), "project")(
=======
    gitLabClient.send(GET, uri"projects" / projectPath.value withQueryParam ("statistics", "true"), "single project")(
>>>>>>> 6f83949a
      mapResponse
    )(accessToken.some)

  private lazy val mapResponse: PartialFunction[(Status, Request[F], Response[F]), F[Option[GitLabProject]]] = {
    case (Ok, _, response) => response.as[GitLabProject].map(Option.apply)
    case (NotFound, _, _)  => Option.empty[GitLabProject].pure[F]
  }

  private implicit lazy val projectDecoder: EntityDecoder[F, GitLabProject] = {
    import io.renku.knowledgegraph.projects.model.Forking.ForksCount
    import io.renku.knowledgegraph.projects.model.Permissions._
    import io.renku.knowledgegraph.projects.model.Project.StarsCount
    import io.renku.knowledgegraph.projects.model.Statistics._
    import io.renku.knowledgegraph.projects.model.Urls
    import io.renku.knowledgegraph.projects.model.Urls._

    implicit val maybeAccessLevelDecoder: Decoder[Option[AccessLevel]] =
      _.as[Option[Json]].flatMap {
        case None => Right(Option.empty[AccessLevel])
        case Some(json) =>
          json.hcursor
            .downField("access_level")
            .as[Option[Int]]
            .flatMap {
              case Some(level) => (AccessLevel from level) map Option.apply
              case None        => Right(Option.empty[AccessLevel])
            }
            .leftMap(exception => DecodingFailure(exception.getMessage, Nil))
      }

    implicit val statisticsDecoder: Decoder[Statistics] = cursor =>
      for {
        commitsCount     <- cursor.downField("commit_count").as[CommitsCount]
        storageSize      <- cursor.downField("storage_size").as[StorageSize]
        repositorySize   <- cursor.downField("repository_size").as[RepositorySize]
        lfsSize          <- cursor.downField("lfs_objects_size").as[LsfObjectsSize]
        jobArtifactsSize <- cursor.downField("job_artifacts_size").as[JobArtifactsSize]
      } yield Statistics(commitsCount, storageSize, repositorySize, lfsSize, jobArtifactsSize)

    implicit val permissionsDecoder: Decoder[Permissions] = cursor => {

      def maybeAccessLevel(name: String) = cursor.downField(name).as[Option[AccessLevel]]

      for {
        maybeProjectAccessLevel <- maybeAccessLevel("project_access").map(_.map(ProjectAccessLevel))
        maybeGroupAccessLevel   <- maybeAccessLevel("group_access").map(_.map(GroupAccessLevel))
        permissions <- (maybeProjectAccessLevel, maybeGroupAccessLevel) match {
                         case (Some(project), Some(group)) => Right(Permissions(project, group))
                         case (Some(project), None)        => Right(Permissions(project))
                         case (None, Some(group))          => Right(Permissions(group))
                         case _ => Left(DecodingFailure("permissions has neither project_access nor group_access", Nil))
                       }
      } yield permissions
    }

    implicit val decoder: Decoder[GitLabProject] = cursor =>
      for {
        id             <- cursor.downField("id").as[Id]
        sshUrl         <- cursor.downField("ssh_url_to_repo").as[SshUrl]
        httpUrl        <- cursor.downField("http_url_to_repo").as[HttpUrl]
        webUrl         <- cursor.downField("web_url").as[WebUrl]
        maybeReadmeUrl <- cursor.downField("readme_url").as[Option[ReadmeUrl]]
        forksCount     <- cursor.downField("forks_count").as[ForksCount]
        visibility     <- cursor.downField("visibility").as[Visibility]
        starsCount     <- cursor.downField("star_count").as[StarsCount]
        updatedAt      <- cursor.downField("last_activity_at").as[DateUpdated]
        statistics     <- cursor.downField("statistics").as[Statistics]
        permissions    <- cursor.downField("permissions").as[Permissions]
      } yield GitLabProject(
        id,
        visibility,
        Urls(sshUrl, httpUrl, webUrl, maybeReadmeUrl),
        forksCount,
        starsCount,
        updatedAt,
        permissions,
        statistics
      )

    jsonOf[F, GitLabProject]
  }
}

private object GitLabProjectFinder {

  final case class GitLabProject(id:          Id,
                                 visibility:  Visibility,
                                 urls:        Urls,
                                 forksCount:  ForksCount,
                                 starsCount:  StarsCount,
                                 updatedAt:   DateUpdated,
                                 permissions: Permissions,
                                 statistics:  Statistics
  )

  def apply[F[_]: Async: Logger](gitLabClient: GitLabClient[F]): F[GitLabProjectFinder[F]] =
    new GitLabProjectFinderImpl(gitLabClient).pure[F].widen
}<|MERGE_RESOLUTION|>--- conflicted
+++ resolved
@@ -48,11 +48,7 @@
   import org.http4s.dsl.io._
 
   def findProject(projectPath: projects.Path)(implicit accessToken: AccessToken): F[Option[GitLabProject]] =
-<<<<<<< HEAD
-    gitLabClient.send(GET, uri"projects" / projectPath.value withQueryParam ("statistics", "true"), "project")(
-=======
     gitLabClient.send(GET, uri"projects" / projectPath.value withQueryParam ("statistics", "true"), "single project")(
->>>>>>> 6f83949a
       mapResponse
     )(accessToken.some)
 
