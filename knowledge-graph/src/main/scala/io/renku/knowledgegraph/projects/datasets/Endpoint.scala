/*
 * Copyright 2024 Swiss Data Science Center (SDSC)
 * A partnership between École Polytechnique Fédérale de Lausanne (EPFL) and
 * Eidgenössische Technische Hochschule Zürich (ETHZ).
 *
 * Licensed under the Apache License, Version 2.0 (the "License");
 * you may not use this file except in compliance with the License.
 * You may obtain a copy of the License at
 *
 *     http://www.apache.org/licenses/LICENSE-2.0
 *
 * Unless required by applicable law or agreed to in writing, software
 * distributed under the License is distributed on an "AS IS" BASIS,
 * WITHOUT WARRANTIES OR CONDITIONS OF ANY KIND, either express or implied.
 * See the License for the specific language governing permissions and
 * limitations under the License.
 */

package io.renku.knowledgegraph.projects.datasets

import Endpoint.Criteria
import cats.NonEmptyParallel
import cats.effect._
import cats.syntax.all._
import io.circe.Encoder
import io.circe.syntax._
import io.renku.config.renku
import io.renku.data.Message
import io.renku.graph.config.{GitLabUrlLoader, RenkuUrlLoader}
import io.renku.graph.model.{GitLabUrl, RenkuUrl, projects}
import io.renku.http.rest.Links._
import io.renku.http.rest.SortBy.Direction
import io.renku.http.rest.Sorting
import io.renku.http.rest.paging.{PagingHeaders, PagingRequest, PagingResponse}
import io.renku.logging.{ExecutionTimeRecorder, ExecutionTimeRecorderLoader}
import io.renku.triplesstore.{ProjectsConnectionConfig, SparqlQueryTimeRecorder}
import org.http4s.dsl.Http4sDsl
import org.http4s.{Header, Request, Response}
import org.typelevel.log4cats.Logger

import scala.util.control.NonFatal

trait Endpoint[F[_]] {
  def `GET /projects/:slug/datasets`(request: Request[F], criteria: Criteria): F[Response[F]]
}

class EndpointImpl[F[_]: MonadCancelThrow: Logger](
    projectDatasetsFinder: ProjectDatasetsFinder[F],
    executionTimeRecorder: ExecutionTimeRecorder[F]
)(implicit renkuUrl: RenkuUrl, renkuApiUrl: renku.ApiUrl, gitLabUrl: GitLabUrl)
    extends Http4sDsl[F]
    with Endpoint[F] {

  import executionTimeRecorder._
  import org.http4s.circe._

  def `GET /projects/:slug/datasets`(request: Request[F], criteria: Criteria): F[Response[F]] =
    measureAndLogTime(finishedSuccessfully(criteria.projectSlug)) {
      projectDatasetsFinder
        .findProjectDatasets(criteria)
        .map(toHttpResponse(request, criteria))
        .recoverWith(errorHttpResponse(criteria.projectSlug))
    }

  private def toHttpResponse(request: Request[F], criteria: Criteria)(
      response: PagingResponse[ProjectDataset]
  ): Response[F] = {
    implicit val encoder: Encoder[ProjectDataset] = ProjectDataset.encoder(criteria.projectSlug)
    val resourceUrl = renku.ResourceUrl(show"$renkuUrl${request.uri}")
    Response[F](Ok)
      .withEntity(response.results.asJson)
      .putHeaders(PagingHeaders.from(response)(resourceUrl, renku.ResourceUrl).toSeq.map(Header.ToRaw.rawToRaw): _*)
  }

  private def errorHttpResponse(
      projectSlug: projects.Slug
  ): PartialFunction[Throwable, F[Response[F]]] = { case NonFatal(exception) =>
    val errorMessage = Message.Error.unsafeApply(s"Finding $projectSlug's datasets failed")
    Logger[F].error(exception)(errorMessage.show) >> InternalServerError(errorMessage)
  }

  private def finishedSuccessfully(projectSlug: projects.Slug): PartialFunction[Response[F], String] = {
    case response if response.status == Ok => s"Finding '$projectSlug' datasets finished"
  }
}

object Endpoint {

  final case class Criteria(projectSlug: projects.Slug,
                            sorting:     Sorting[Criteria.Sort.type] = Criteria.Sort.default,
                            paging:      PagingRequest = PagingRequest.default
  )

  object Criteria {
    object Sort extends io.renku.http.rest.SortBy {

      type PropertyType = SortProperty

      sealed trait SortProperty extends Property

      final case object ByName         extends Property("name") with SortProperty
      final case object ByDateModified extends Property("dateModified") with SortProperty

      val byNameAsc: Sort.By = Sort.By(ByName, Direction.Asc)

      val default: Sorting[Sort.type] = Sorting(byNameAsc)

      override lazy val properties: Set[SortProperty] = Set(ByName, ByDateModified)
    }
  }

  def apply[F[_]: Async: NonEmptyParallel: Logger: SparqlQueryTimeRecorder]: F[Endpoint[F]] = for {
    implicit0(renkuUrl: RenkuUrl)        <- RenkuUrlLoader()
    implicit0(gitLabUrl: GitLabUrl)      <- GitLabUrlLoader[F]()
    implicit0(renkuApiUrl: renku.ApiUrl) <- renku.ApiUrl[F]()
<<<<<<< HEAD
    renkuConnectionConfig                <- ProjectsConnectionConfig.fromConfig[F]()
    executionTimeRecorder                <- ExecutionTimeRecorder[F]()
=======
    renkuConnectionConfig                <- ProjectsConnectionConfig[F]()
    executionTimeRecorder                <- ExecutionTimeRecorderLoader[F]()
>>>>>>> f1aec3cd
  } yield new EndpointImpl[F](ProjectDatasetsFinder(renkuConnectionConfig), executionTimeRecorder)

  def href(renkuApiUrl: renku.ApiUrl, projectSlug: projects.Slug): Href =
    Href(renkuApiUrl / "projects" / projectSlug / "datasets")
}<|MERGE_RESOLUTION|>--- conflicted
+++ resolved
@@ -113,13 +113,8 @@
     implicit0(renkuUrl: RenkuUrl)        <- RenkuUrlLoader()
     implicit0(gitLabUrl: GitLabUrl)      <- GitLabUrlLoader[F]()
     implicit0(renkuApiUrl: renku.ApiUrl) <- renku.ApiUrl[F]()
-<<<<<<< HEAD
     renkuConnectionConfig                <- ProjectsConnectionConfig.fromConfig[F]()
-    executionTimeRecorder                <- ExecutionTimeRecorder[F]()
-=======
-    renkuConnectionConfig                <- ProjectsConnectionConfig[F]()
     executionTimeRecorder                <- ExecutionTimeRecorderLoader[F]()
->>>>>>> f1aec3cd
   } yield new EndpointImpl[F](ProjectDatasetsFinder(renkuConnectionConfig), executionTimeRecorder)
 
   def href(renkuApiUrl: renku.ApiUrl, projectSlug: projects.Slug): Href =
