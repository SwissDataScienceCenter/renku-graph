# knowledge-graph

This is a microservice which provides API for the Graph DB.

## API

| Method  | Path                                                                    | Description                                                    |
|---------|-------------------------------------------------------------------------|----------------------------------------------------------------|
|  GET    | ```/knowledge-graph/datasets```                                         | Returns datasets.                                              |
|  GET    | ```/knowledge-graph/datasets/:id```                                     | Returns details of the dataset with the given `id`             |
|  GET    | ```/knowledge-graph/graphql```                                          | Returns GraphQL endpoint schema                                |
|  POST   | ```/knowledge-graph/graphql```                                          | GraphQL query endpoint                                         |
|  GET    | ```/knowledge-graph/projects/:namespace/:name```                        | Returns details of the project with the given `namespace/name` |
|  GET    | ```/knowledge-graph/projects/:namespace/:name/datasets```               | Returns datasets of the project with the given `path`          |
|  GET    | ```/ping```                                                             | To check if service is healthy                                 |

#### GET /knowledge-graph/datasets?query=\<phrase\>&sort=\<property\>:asc|desc&page=\<page\>&per_page=\<per_page\>

Finds datasets which `title`, `description` or creator `name` matches the given `phrase` or returns all the datasets if no `query` parameter is given.

NOTES: 
* the `phrase` query parameter has to be url encoded and it cannot be blank.
* the `sort` query parameter is optional and defaults to `title:asc`. Allowed property names are: `title`, `datePublished` and `projectsCount`.
* the `page` query parameter is optional and defaults to `1`.
* the `per_page` query parameter is optional and defaults to `20`.

**Response**
****
| Status                     | Description                                                                                    |
|----------------------------|------------------------------------------------------------------------------------------------|
| OK (200)                   | If there are datasets for the project or `[]` if nothing is found                              |
| BAD_REQUEST (400)          | If the `query` parameter is blank or `sort` is invalid or `page` or `per_page` is not positive |
| INTERNAL SERVER ERROR (500)| Otherwise                                                                                      |

Response headers:

| Header        | Description                                                                           |
|---------------|---------------------------------------------------------------------------------------|
| `Total`       | The total number of items                                                             |
| `Total-Pages` | The total number of pages                                                             |
| `Per-Page`    | The number of items per page                                                          |
| `Page`        | The index of the current page (starting at 1)                                         |
| `Next-Page`   | The index of the next page (optional)                                                 |
| `Prev-Page`   | The index of the previous page (optional)                                             |
| `Link`        | The set of `prev`/`next`/`first`/`last` link headers (`prev` and `next` are optional) |

Link response header example:

Assuming the total is `30` and the URL `https://renku/knowledge-graph/datasets?query=phrase&sort=name:asc&page=2&per_page=10`

```
Link: <https://renku/knowledge-graph/datasets?query=phrase&sort=name:asc&page=1&per_page=10>; rel="prev"
Link: <https://renku/knowledge-graph/datasets?query=phrase&sort=name:asc&page=3&per_page=10>; rel="next"
Link: <https://renku/knowledge-graph/datasets?query=phrase&sort=name:asc&page=1&per_page=10>; rel="first"
Link: <https://renku/knowledge-graph/datasets?query=phrase&sort=name:asc&page=3&per_page=10>; rel="last"
```

Response body example:
```
[  
   {  
      "identifier": "9f94add6-6d68-4cf4-91d9-4ba9e6b7dc4c",
      "title":"rmDaYfpehl",
      "name": "mniouUnmal",
      "description": "vbnqyyjmbiBQpubavGpxlconuqj",  // optional property
      "published": {
        "datePublished": "2012-10-14T03:02:25.639Z", // optional property
        "creator": [
          {
            "name": "e wmtnxmcguz"
          },
          {
            "name": "iilmadw vcxabmh",
            "email": "ticUnrW@cBmrdomoa"             // optional property
          }
        ]
      },
      "projectsCount": 2,
      "_links":[  
         {  
            "rel":"details",
            "href":"http://t:5511/datasets/9f94add6-6d68-4cf4-91d9-4ba9e6b7dc4c"
         }
      ]
   },
   {  
      "identifier": "a1b1cb86-c664-4250-a1e3-578a8a22dcbb",
      "name": "a",
      "published": {
        "creator": [
          {
            "name": "e wmtnxmcguz"
          }
        ]
      },
      "projectsCount": 1,
      "_links":[  
         {  
            "rel":"details",
            "href":"http://t:5511/datasets/a1b1cb86-c664-4250-a1e3-578a8a22dcbb"
         }
      ]
   }
]
```

#### GET /knowledge-graph/datasets/:id

Finds details of the dataset with the given `id`.

**Response**

| Status                     | Description                   |
|----------------------------|-------------------------------|
| OK (200)                   | If dataset details are found  |
| NOT_FOUND (404)            | If dataset is not found       |
| INTERNAL SERVER ERROR (500)| Otherwise                     |

Response body example:
```
{
  "_links" : [
    {
      "rel" : "self",
      "href" : "https://zemdgsw:9540/datasets/6f622603-2129-4058-ad29-3ff927481461"
    }
  ],
  "identifier" : "6f622603-2129-4058-ad29-3ff927481461",
<<<<<<< HEAD
  "name" : "dataset name",
  "url" : "http://host/url1",
  "sameAs" : "http://host/url2",                  // optional property when no "derivedFrom" exists
  "derivedFrom" : "http://host/url2",             // optional property when no "sameAs" exists
=======
  "title" : "dataset title",
  "name" : "dataset alternate name",
  "url" : "http://host/url1",  // optional property
  "sameAs" : "http://host/url1",
>>>>>>> 6d8bd826
  "description" : "vbnqyyjmbiBQpubavGpxlconuqj",  // optional property
  "published" : {
    "datePublished" : "2012-10-14T03:02:25.639Z", // optional property
    "creator" : [
      {
        "name" : "e wmtnxmcguz"
        "affiliation" : "SDSC"                    // optional property
      },
      {
        "name" : "iilmadw vcxabmh",
        "email" : "ticUnrW@cBmrdomoa"             // optional property
      }
    ]
  },
  "hasPart" : [
    {
      "name" : "o",
      "atLocation" : "data/dataset-name/file1"
    },
    {
      "name" : "rldzpwo",
      "atLocation" : "data/dataset-name/file2"
    }
  ],
  "isPartOf" : [
    {
      "_links" : [
        {
          "rel" : "project-details",
          "href" : "https://zemdgsw:9540/projects/namespace1/project1-name"
        }
      ],
      "path" : "namespace1/project1-name",
      "name" : "project1 name",
      "created" : {
        "dateCreated" : "1970-05-12T06:06:41.448Z",
        "agent" : {
          "email" : "n@ulQdsXl",                  // optional property
          "name" : "v imzn"
        }
      }
    },
    {
      "_links" : [
        {
          "rel" : "project-details",
          "href" : "https://zemdgsw:9540/projects/namespace2/project2-name"
        }
      ],
      "path" : "namespace2/project2-name",
      "name" : "project2 name",
      "created" : {
        "dateCreated" : "1970-06-12T06:06:41.448Z",
        "agent" : {
          "email" : "name@ulQdsXl",               // optional property
          "name" : "v imzn"
        }
      }
    }
  ]
}
```

#### GET /knowledge-graph/graphql

Returns Knowledge Graph GraphQL endpoint schema.

**Response**

| Status                     | Description                    |
|----------------------------|--------------------------------|
| OK (200)                   | Schema of the GraphQL endpoint |
| INTERNAL SERVER ERROR (500)| Otherwise                      |

#### POST /knowledge-graph/graphql

Endpoint to perform GraphQL queries on the Knowledge Graph data.

**Response**

| Status                     | Description                    |
|----------------------------|--------------------------------|
| OK (200)                   | Body containing queried data   |
| INTERNAL SERVER ERROR (500)| Otherwise                      |

**Available queries**

* Lineage

Query example:
```
{
  "query": "{ 
    lineage(projectPath: \"namespace/project\", filePath: \"zhbikes.parquet\") {
      nodes { id location label type } 
      edges { source target } 
    } 
  }"
}

```
Response body example:
```
{
  "data": {
    "lineage": {
      "edges": [
        {
          "source": "/blob/bbdc4293b79535ecce7c143b29538f7ff01db297/data/zhbikes",
          "target": "/commit/1aaf360c2267bedbedb81900a214e6f36be04e87"
        },
        {
          "source": "/commit/1aaf360c2267bedbedb81900a214e6f36be04e87",
          "target": "/blob/1aaf360c2267bedbedb81900a214e6f36be04e87/data/preprocessed/zhbikes.parquet"
        }
      ],
      "nodes": [
        {
          "id": "/blob/bbdc4293b79535ecce7c143b29538f7ff01db297/data/zhbikes",
          "location": "data/zhbikes",
          "label": "data/zhbikes@bbdc4293b79535ecce7c143b29538f7ff01db297",
          "type": "Directory"
        },
        {
          "id": "/commit/1aaf360c2267bedbedb81900a214e6f36be04e87",
          "location": ".renku/workflow/3144e9aa470441cf905f94105e1d27ca_python.cwl",
          "label": "renku run python src/clean_data.py data/zhbikes data/preprocessed/zhbikes.parquet",
          "type": "ProcessRun"
        },
        {
          "id": "/blob/1aaf360c2267bedbedb81900a214e6f36be04e87/data/preprocessed/zhbikes.parquet",
          "location": "data/preprocessed/zhbikes.parquet",
          "label": "data/preprocessed/zhbikes.parquet@1aaf360c2267bedbedb81900a214e6f36be04e87",
          "type": "File"
        }
      ]
    }
  }
}
```

#### GET /knowledge-graph/projects/:namespace/:name

Finds details of the project with the given `namespace/name`.

**Response**

| Status                     | Description                                             |
|----------------------------|---------------------------------------------------------|
| OK (200)                   | If project with the given `namespace/name` can be found |
| NOT_FOUND (404)            | If there is no project with the given `namespace/name`  |
| INTERNAL SERVER ERROR (500)| Otherwise                                               |

Response body example:
```
{
  "identifier":  123,
  "path":        "namespace/project-name", 
  "name":        "Some project name",
  "description": "This is a longer text describing the project", // optional
  "visibility":  "public|private|internal",
  "created": {
    "dateCreated": "2001-09-05T10:48:29.457Z",
    "creator": { // optional
      "name":  "author name",
      "email": "author@mail.org" // optional
    }
  },
  "updatedAt":  "2001-10-06T10:48:29.457Z",
  "urls": {
    "ssh":    "git@renku.io:namespace/project-name.git",
    "http":   "https://renku.io/gitlab/namespace/project-name.git",
    "web":    "https://renku.io/gitlab/namespace/project-name",
    "readme": "https://renku.io/gitlab/namespace/project-name/blob/master/README.md"
  },
  "forking": {
    "forksCount": 1,
    "parent": { // optional
      "path":       "namespace/parent-project",
      "name":       "Parent project name",
      "created": {
        "dateCreated": "2001-09-04T10:48:29.457Z",
        "creator": { // optional
          "name":  "parent author name", 
          "email": "parent.author@mail.org" // optional
        }
      }
    }
  },
  "tags": ["tag1", "tag2"],
  "starsCount": 0,
  "permissions": {
    "projectAccess": { // optional
      "level": {"name": "Developer", "value": 30}
    },
    "groupAccess": { // optional
      "level": {"name": "Guest", "value": 10}
    }
  },
  "statistics": {
    "commitsCount":     1,
    "storageSize":      1000,
    "repositorySize":   1001,
    "lfsObjectsSize":   0,
    "jobArtifactsSize": 0
  },
  "version": "1", 
  "_links":[  
    {  
      "rel":"self",
      "href":"http://t:5511/projects/namespace/project-name"
    },
    {  
      "rel":"datasets",
      "href":"http://t:5511/projects/namespace/project-name/datasets"
    }
  ]
}
```

#### GET /knowledge-graph/projects/:namespace/:name/datasets

Finds list of datasets of the project with the given `namespace/name`.

**Response**

| Status                     | Description                                                       |
|----------------------------|-------------------------------------------------------------------|
| OK (200)                   | If there are datasets for the project or `[]` if nothing is found |
| INTERNAL SERVER ERROR (500)| Otherwise                                                         |

Response body example:
```
[  
   {  
      "identifier": "9f94add6-6d68-4cf4-91d9-4ba9e6b7dc4c",
<<<<<<< HEAD
      "name": "rmDaYfpehl",
      "sameAs" : "http://host/url1",                  // optional property when no "derivedFrom" exists
      "derivedFrom" : "http://host/url1",             // optional property when no "sameAs" exists
=======
      "title": "rmDaYfpehl",
      "name": "mniouUnmal",
      "sameAs": "http://host/url1",
>>>>>>> 6d8bd826
      "_links": [  
         {  
            "rel": "details",
            "href": "http://t:5511/datasets/9f94add6-6d68-4cf4-91d9-4ba9e6b7dc4c"
         }
      ]
   },
   {  
      "identifier": "a1b1cb86-c664-4250-a1e3-578a8a22dcbb",
      "name": "a",
      "sameAs" : "http://host/url2",                  // optional property when no "derivedFrom" exists
      "derivedFrom" : "http://host/url2",             // optional property when no "sameAs" exists
      "_links": [  
         {  
            "rel": "details",
            "href": "http://t:5511/datasets/a1b1cb86-c664-4250-a1e3-578a8a22dcbb"
         }
      ]
   }
]
```

#### GET /ping

Verifies service health.

**Response**

| Status                     | Description             |
|----------------------------|-------------------------|
| OK (200)                   | If service is healthy   |
| INTERNAL SERVER ERROR (500)| Otherwise               |

**A curl command example**
```
curl -X POST -v -H "Content-Type: application/json" http://localhost:9004/knowledge-graph/graphql -d '{ "query": "{ lineage(projectPath: \"<namespace>/<project-name>\") { nodes { id label } edges { source target } } }"}'
```

## Trying out

The knowledge-graph is a part of a multi-module sbt project thus it has to be built from the root level.

- build the docker image

```bash
docker build -f knowledge-graph/Dockerfile -t knowledge-graph .
```

- run the service

```bash
docker run --rm -p 9004:9004 knowledge-graph
```<|MERGE_RESOLUTION|>--- conflicted
+++ resolved
@@ -126,17 +126,10 @@
     }
   ],
   "identifier" : "6f622603-2129-4058-ad29-3ff927481461",
-<<<<<<< HEAD
-  "name" : "dataset name",
-  "url" : "http://host/url1",
-  "sameAs" : "http://host/url2",                  // optional property when no "derivedFrom" exists
-  "derivedFrom" : "http://host/url2",             // optional property when no "sameAs" exists
-=======
   "title" : "dataset title",
   "name" : "dataset alternate name",
   "url" : "http://host/url1",  // optional property
-  "sameAs" : "http://host/url1",
->>>>>>> 6d8bd826
+   "sameAs" : "http://host/url2",                  // optional property when no "derivedFrom" exists
   "description" : "vbnqyyjmbiBQpubavGpxlconuqj",  // optional property
   "published" : {
     "datePublished" : "2012-10-14T03:02:25.639Z", // optional property
@@ -373,15 +366,10 @@
 [  
    {  
       "identifier": "9f94add6-6d68-4cf4-91d9-4ba9e6b7dc4c",
-<<<<<<< HEAD
-      "name": "rmDaYfpehl",
-      "sameAs" : "http://host/url1",                  // optional property when no "derivedFrom" exists
-      "derivedFrom" : "http://host/url1",             // optional property when no "sameAs" exists
-=======
       "title": "rmDaYfpehl",
       "name": "mniouUnmal",
       "sameAs": "http://host/url1",
->>>>>>> 6d8bd826
+      "derivedFrom" : "http://host/url1",  
       "_links": [  
          {  
             "rel": "details",
