# knowledge-graph

This is a microservice which provides API for the Graph DB.

## API

The following routes may be slightly different when accessed via the main Renku API, which uses the gateway service (e.g. /api/kg/datasets)

| Method | Path                                                                     | Description                                                                          |
|--------|--------------------------------------------------------------------------|--------------------------------------------------------------------------------------|
| GET    | ```/knowledge-graph/datasets```                                          | Returns datasets filtered by the given predicates.                                   |
| GET    | ```/knowledge-graph/datasets/:id```                                      | Returns details of the dataset with the given `id`                                   |
| GET    | ```/knowledge-graph/entities```                                          | Returns entities filtered by the given predicates`                                   |
| GET    | ```/knowledge-graph/entities/current-user/recently-viewed```             | Returns entities recently viewed by the user introducing himself with the token.     |
| GET    | ```/knowledge-graph/ontology```                                          | Returns ontology used in the Knowledge Graph                                         |
| DELETE | ```/knowledge-graph/projects/:namespace/:name```                         | Deletes the project with the given `namespace/name` from knowledge-graph and GitLab  |
| GET    | ```/knowledge-graph/projects/:namespace/:name```                         | Returns details of the project with the given `namespace/name`                       |
<<<<<<< HEAD
| POST   | ```/knowledge-graph/projects/:namespace/:name```                         | Creates a project from the given payload in GitLab and the Knowledge Graph           |
| PUT    | ```/knowledge-graph/projects/:namespace/:name```                         | Updates selected properties of the project with the given `namespace/name`           |
=======
| PATCH  | ```/knowledge-graph/projects/:namespace/:name```                         | Updates selected properties of the project with the given `namespace/name`           |
>>>>>>> abe2815d
| GET    | ```/knowledge-graph/projects/:namespace/:name/datasets```                | Returns datasets of the project with the given `slug`                                |
| GET    | ```/knowledge-graph/projects/:namespace/:name/datasets/:dsName/tags```   | Returns tags of the dataset with the given `dsName` on project with the given `slug` |
| GET    | ```/knowledge-graph/projects/:namespace/:name/files/:location/lineage``` | Returns the lineage for a the path (location) of a file on a project                 |
| GET    | ```/knowledge-graph/spec.json```                                         | Returns OpenAPI specification of the service's resources                             |
| GET    | ```/knowledge-graph/users/:id/projects```                                | Returns all user's projects                                                          |
| GET    | ```/metrics```                                                           | Serves Prometheus metrics                                                            |
| GET    | ```/ping```                                                              | To check if service is healthy                                                       |
| GET    | ```/version```                                                           | Returns info about service version                                                   |

#### GET /knowledge-graph/datasets

Finds datasets which `title`, `description`, `keywords`, or creator `name` matches the given `phrase` or returns all the
datasets if no `query` parameter is given.

**NOTES:**

* the `query` query parameter has to be url-encoded and it cannot be blank.
* the `sort` query parameter is optional and defaults to `title:asc`. Allowed property names are: `title`,
  `datePublished`, `date` and `projectsCount`.
* the `page` query parameter is optional and defaults to `1`.
* the `per_page` query parameter is optional and defaults to `20`.

**Response**

| Status                       | Description                                                                                    |
|------------------------------|------------------------------------------------------------------------------------------------|
| OK (200)                     | If there are datasets for the project or `[]` if nothing is found                              |
| BAD_REQUEST (400)            | If the `query` parameter is blank or `sort` is invalid or `page` or `per_page` is not positive |
| UNAUTHORIZED (401)           | If given auth header cannot be authenticated                                                   |
| INTERNAL SERVER ERROR (500)  | Otherwise                                                                                      |

Response headers:

| Header        | Description                                                                           |
|---------------|---------------------------------------------------------------------------------------|
| `Total`       | The total number of items                                                             |
| `Total-Pages` | The total number of pages                                                             |
| `Per-Page`    | The number of items per page                                                          |
| `Page`        | The index of the current page (starting at 1)                                         |
| `Next-Page`   | The index of the next page (optional)                                                 |
| `Prev-Page`   | The index of the previous page (optional)                                             |
| `Link`        | The set of `prev`/`next`/`first`/`last` link headers (`prev` and `next` are optional) |

Link response header example:

Assuming the total is `30` and the
URL `https://renku/knowledge-graph/datasets?query=phrase&sort=name:asc&page=2&per_page=10`

```
Link: <https://renku/knowledge-graph/datasets?query=phrase&sort=name:asc&page=1&per_page=10>; rel="prev"
Link: <https://renku/knowledge-graph/datasets?query=phrase&sort=name:asc&page=3&per_page=10>; rel="next"
Link: <https://renku/knowledge-graph/datasets?query=phrase&sort=name:asc&page=1&per_page=10>; rel="first"
Link: <https://renku/knowledge-graph/datasets?query=phrase&sort=name:asc&page=3&per_page=10>; rel="last"
```

Response body example:

```json
[
   {  
      "identifier": "9f94add6-6d68-4cf4-91d9-4ba9e6b7dc4c",
      "title":"rmDaYfpehl",
      "name": "mniouUnmal",
      "slug": "mniouUnmal",      
      "description": "vbnqyyjmbiBQpubavGpxlconuqj",  // optional property
      "published": {
        "datePublished": "2012-10-14", // optional property
        "creator": [
          {
            "name": "e wmtnxmcguz"
          },
          {
            "name": "iilmadw vcxabmh",
            "email": "ticUnrW@cBmrdomoa"             // optional property
          }
        ]
      },
      "date": "2012-10-14T03:02:25.639Z",            // either datePublished or dateCreated
      "projectsCount": 2,
      "keywords": ["grüezi", "안녕", "잘 지내?"],
      "images": [
        {
          "location": "image.png",
          "_links":[  
             {  
                "rel":  "view",
                "href": "https://renkulab.io/gitlab/project_slug/raw/master/data/mniouUnmal/image.png"
             }
          ]
        }
      ],
      "_links":[  
         {  
            "rel":"details",
            "href":"http://t:5511/datasets/9f94add6-6d68-4cf4-91d9-4ba9e6b7dc4c"
         }
      ]
   },
   {  
      "identifier": "a1b1cb86-c664-4250-a1e3-578a8a22dcbb",
      "name": "a",
      "published": {
        "creator": [
          {
            "name": "e wmtnxmcguz"
          }
        ]
      },
      "date": "2012-11-15T10:00:00.000Z",            // either datePublished or dateCreated
      "projectsCount": 1,
      "keywords": [],
      "images": [
        {
          "location": "https://blah.com/image.png",
          "_links":[  
             {  
                "rel":  "view",
                "href": "https://blah.com/image.png"
             }
          ]
        }
      ],
      "_links":[  
         {  
            "rel":  "details",
            "href": "http://t:5511/datasets/a1b1cb86-c664-4250-a1e3-578a8a22dcbb"
         }
      ]
   }
]
```

#### GET /knowledge-graph/datasets/:id

Finds details of the dataset with the given `id`. The `id` can be either Dataset's _Identifier_ or a _ResourceId_ of a group of the same Datasets existing on multiple projects.

**Response**

| Status                       | Description                                                                                       |
|------------------------------|---------------------------------------------------------------------------------------------------|
| OK (200)                     | If dataset details are found                                                                      |
| UNAUTHORIZED (401)           | If given auth header cannot be authenticated                                                      |
| NOT_FOUND (404)              | If dataset is not found or user is not authorised to access project where this dataset belongs to |
| INTERNAL SERVER ERROR (500)  | Otherwise                                                                                         |

Response body example:

```json
{
  "_links": [
    {
      "rel":  "self",
      "href": "https://zemdgsw:9540/datasets/sa23KQwnti57su5gsbmTB78JVrRZpPg9Rqb6y5MNAbxz7Rsav4bhw2s8TuaFpyGTGJgNZfCubX2fABZab5to5kDuuLigYbVDj"
    },
    {
      "rel":  "initial-version",
      "href": "https://zemdgsw:9540/datasets/11111111-1111-1111-1111-111111111111"
    },
    {
      "rel":  "tags",
      "href": "https://zemdgsw:9540/knowledge-graph/projects/namespace1/project1-name/datasets/dataset-name/tags"
    }
  ],
  "identifier": "sa23KQwnti57su5gsbmTB78JVrRZpPg9Rqb6y5MNAbxz7Rsav4bhw2s8TuaFpyGTGJgNZfCubX2fABZab5to5kDuuLigYbVDj",
  "versions": {
    "initial": "11111111-1111-1111-1111-111111111111"
  },
  "tags": {                                      // optional
    "initial": {
      "name":        "1.0.1",
      "description": "some tag"                  //optional
    }
  },
  "title":       "dataset title",
  "name":        "dataset-name",
  "slug":        "dataset-name",
  "url":         "http://host/url1",             // optional property
  "sameAs":      "http://host/url2",             // optional property when no "derivedFrom" exists
  "derivedFrom": "http://host/url1",             // optional property when no "sameAs" exists
  "description": "vbnqyyjmbiBQpubavGpxlconuqj",  // optional property
  "published": {
    "datePublished": "2012-10-14",               // optional property
    "creator": [
      {
        "name":        "e wmtnxmcguz",
        "affiliation": "SDSC"                    // optional property
      },
      {
        "name":  "iilmadw vcxabmh",
        "email": "ticUnrW@cBmrdomoa"             // optional property
      }
    ]
  },
  "created":      "2012-10-15T03:02:25.639Z",    // optional property
  "dateModified": "2012-11-15T03:02:25.639Z",    // optional property,
  "hasPart": [
    {
      "atLocation": "data/dataset-name/file1"
    },
    {
      "atLocation": "data/dataset-name/file2"
    }
  ],
  "project":  {
    "_links": [
      {
        "rel":  "project-details",
        "href": "https://zemdgsw:9540/projects/namespace1/project1-name"
      }
    ],
    "dataset": {
      "identifier": "22222222-2222-2222-2222-222222222222"
    },
    "path":       "namespace1/project1-name",
    "slug":       "namespace1/project1-name",
    "name":       "project1 name",
    "visibility": "public"
  },
  "usedIn": [
    {
      "_links": [
        {
          "rel":  "project-details",
          "href": "https://zemdgsw:9540/projects/namespace1/project1-name"
        }
      ],
      "dataset": {
        "identifier": "33333333333"
      },
      "path":       "namespace1/project1-name",
      "slug":       "namespace1/project1-name",
      "name":       "project1 name",
      "visibility": "public"
    },
    {
      "_links": [
        {
          "rel":  "project-details",
          "href": "https://zemdgsw:9540/projects/namespace2/project2-name"
        }
      ],
      "dataset": {
        "identifier": "4444444444"
      },
      "path":       "namespace2/project2-name",
      "slug":       "namespace2/project2-name",
      "name":       "project2 name",
      "visibility": "public"
    }
  ],
  "keywords": [ "rldzpwo", "gfioui" ],
  "images": [
    {
      "location": "image.png",
      "_links":[
         {
            "rel":  "view",
            "href": "https://renkulab.io/gitlab/project_path/raw/master/data/mniouUnmal/image.png"
         }
      ]
    },
    {
      "location": "http://host/external-image.png",
      "_links":[
         {
            "rel":  "view",
            "href": "http://host/external-image.png"
         }
      ]
    }
  ]
}
```

#### GET /knowledge-graph/entities

Allows finding `projects`, `datasets`, `workflows`, and `persons`.

**Filtering:**
* `query`      - to filter by matching field (e.g., title, keyword, description, etc. as specified below)
* `type`       - to filter by entity type(s); allowed values: `project`, `dataset`, `workflow`, and `person`; multiple `type` parameters allowed
* `creator`    - to filter by creator(s); the filter would require creator's name; multiple `creator` parameters allowed
* `visibility` - to filter by visibility(ies) (restricted vs. public); allowed values: `public`, `internal`, `private`; multiple `visibility` parameters allowed
* `namespace`  - to filter by namespace(s); there might be multiple values given; for nested namespaces the whole path has be used, e.g. `group/subgroup` 
* `since`      - to filter by entity's creation date to >= the given date
* `until`      - to filter by entity's creation date to <= the given date

**NOTE:** all query parameters have to be url-encoded.

When the `query` parameter is given, the match is done on the following fields:
* name/title
* namespace (for the project entity)
* creator (note: workflows has no creator for now)
* keyword
* description

**Sorting:**
* `matchingScore` - to sort by match score
* `name` - to sort by entity name - **default when no `query` parameter is given**
* `dateModified` - to sort by entity modification date
* `date` - to sort by entity creation date

**NOTE:** the sorting has to be requested by giving the `sort` query parameter with the property name and sorting order (`asc` or `desc`). The default order is ascending so `sort`=`name` means the same as `sort`=`name:asc`.

**Paging:**
* the `page` query parameter is optional and defaults to `1`.
* the `per_page` query parameter is optional and defaults to `20`; max value is `100`.

**Response**

| Status                       | Description                                      |
|------------------------------|--------------------------------------------------|
| OK (200)                     | If results are found; `[]` if nothing is found   |
| BAD_REQUEST (400)            | If illegal values for query parameters are given |
| UNAUTHORIZED (401)           | If given auth header cannot be authenticated     |
| INTERNAL SERVER ERROR (500)  | Otherwise                                        |

Response headers:

| Header        | Description                                                                           |
|---------------|---------------------------------------------------------------------------------------|
| `Total`       | The total number of items                                                             |
| `Total-Pages` | The total number of pages                                                             |
| `Per-Page`    | The number of items per page                                                          |
| `Page`        | The index of the current page (starting at 1)                                         |
| `Next-Page`   | The index of the next page (optional)                                                 |
| `Prev-Page`   | The index of the previous page (optional)                                             |
| `Link`        | The set of `prev`/`next`/`first`/`last` link headers (`prev` and `next` are optional) |

Assuming the total is `30` and the URL is `https://renku/knowledge-graph/entities?query=phrase&sort=name:asc&page=2&per_page=10` the following links are added to the response:

```
Link: <https://renku/knowledge-graph/datasets?query=phrase&sort=name:asc&page=1&per_page=10>; rel="prev"
Link: <https://renku/knowledge-graph/datasets?query=phrase&sort=name:asc&page=3&per_page=10>; rel="next"
Link: <https://renku/knowledge-graph/datasets?query=phrase&sort=name:asc&page=1&per_page=10>; rel="first"
Link: <https://renku/knowledge-graph/datasets?query=phrase&sort=name:asc&page=3&per_page=10>; rel="last"
```

Response body example:

```json
[
  {
    "type":          "project",
    "matchingScore": 1.0055376,
    "name":          "name",
    "slug":          "group/subgroup/name",
    "path":          "group/subgroup/name",
    "namespace":     "group/subgroup",
    "namespaces": [
      {
        rel:       "group",
        namespace: "group"
      },
      {
        rel:       "subgroup",
        namespace: "group/subgroup"
      }
    ],
    "visibility":    "public",
    "date":          "2012-11-15T10:00:00.000Z",
    "dateCreated":   "2012-11-15T10:00:00Z",
    "dateModified":  "2012-11-16T10:00:00Z",
    "creator":       "Jan Kowalski",
    "keywords":      [ "keyword1", "keyword2" ],
    "description":   "desc",
    "_links": [
      {
        "rel":  "details",
        "href": "http://t:5511/projects/group/subgroup/name"
      }
    ],
    "images": [
      {
        "location": "image.png",
        "_links":[
          {
            "rel":  "view",
            "href": "https://renkulab.io/gitlab/group/subgroup/name/raw/master/data/mniouUnmal/image.png"
          }
        ]
      }
    ]
  },
  {
    "type":          "dataset",
    "matchingScore": 3.364836,
    "name":          "name",
    "slug":          "name",
    "visibility":    "public",
    "date":          "2012-11-15T10:00:00.000Z", // either datePublished or dateCreated
    "dateCreated":   "2012-11-15T10:00:00Z",
    "dateModified":  "2013-11-15T10:00:00Z",
    "creators":      [ "Jan Kowalski", "Zoe" ],
    "keywords":      [ "keyword1", "keyword2" ],
    "description":   "desc",
    "images": [
      {
        "location": "image.png",
        "_links":[
          {
            "rel":  "view",
            "href": "https://renkulab.io/gitlab/project_path/raw/master/data/mniouUnmal/image.png"
          }
        ]
      }
    ],
    "_links": [
      {
        "rel":  "details",
        "href": "http://t:5511/datasets/122334344"
      }
    ]
  },
  {
    "type":          "workflow",
    "matchingScore": 5.364836,
    "name":          "name",
    "visibility":    "public",
    "date":          "2012-11-15T10:00:00.000Z",
    "keywords":      [ "keyword1", "keyword2" ],
    "description":   "desc",
    "_links":        []
  },
  {
    "type":          "person",
    "matchingScore": 4.364836,
    "name":          "name",
    "_links":        []
  }
]
```

#### GET /knowledge-graph/entities/current-user/recently-viewed

Returns entities recently viewed by the user introducing himself with the token.

**Filtering:**
* `type`  - to filter by entity type(s); allowed values: `project` and/or `dataset`; multiple `type` parameters allowed
* `limit` - limit the results by this amount; must be > 0 and <= 200; defaults to 10

**NOTE:** all query parameters have to be url-encoded.

**Sorting:**
The results are sorted by the viewing time desc.

**Security**
The endpoint requires an authorization token passed in the request header as:
- `Authorization: Bearer <token>` with oauth token obtained from gitlab
- `PRIVATE-TOKEN: <token>` with user's personal access token in gitlab

**Response**

| Status                       | Description                                      |
|------------------------------|--------------------------------------------------|
| OK (200)                     | If results are found; `[]` if nothing is found   |
| BAD_REQUEST (400)            | If illegal values for query parameters are given |
| UNAUTHORIZED (401)           | If given auth header is not valid                |
| INTERNAL SERVER ERROR (500)  | Otherwise                                        |

Response body example:

```json
[
  {
    "_links": [
      {
        "rel":  "details",
        "href": "https://renku-kg-dev.dev.renku.ch/knowledge-graph/projects/group/subgroup/name"
      }
    ],
    "type":          "project",
    "description":   "Some project",
    "creator":       "Jan Kowalski",
    "matchingScore": 1,
    "name":          "name",
    "slug":          "group/subgroup/name",
    "path":          "group/subgroup/name",
    "namespace":     "group/subgroup",
    "namespaces": [
      {
        "rel":       "group",
        "namespace": "group"
      },
      {
        "rel":       "subgroup",
        "namespace": "group/subgroup"
      }
    ],
    "visibility":   "public",
    "date":         "2012-11-15T10:00:00Z",
    "dateCreated":  "2012-11-15T10:00:00Z",
    "dateModified": "2012-11-16T10:00:00Z",
    "keywords": [ 
      "key" 
    ],
    "images": [
      {
        "_links": [
          {
            "rel":  "view",
            "href": "https://gitlab.dev.renku.ch/group/subgroup/name/raw/master/image.png"
          }
        ],
        "location": "image.png"
      }
    ]
  },
  {
    "_links": [
      {
        "rel":  "details",
        "href": "https://renku-kg-dev.dev.renku.ch/knowledge-graph/datasets/sa3A8evQPNEfcTsXtDcKcEvhryXBu9agJw"
      }
    ],
    "type":          "dataset",
    "description":   "Some project",
    "matchingScore": 1,
    "name":          "name",
    "slug":          "name",
    "visibility":    "public",
    "date":          "2012-11-15T10:00:00Z",
    "dateCreated":   "2012-11-15T10:00:00Z",
    "dateModified":  "2013-11-15T10:00:00Z",
    "creators": [
      "Jan Kowalski"
    ],
    "keywords": [
      "key"
    ],
    "images": [
      {
        "_links": [
          {
            "rel":  "view",
            "href": "https://gitlab.dev.renku.ch/group/subgroup/name/raw/master/image.png"
          }
        ],
        "location": "image.png"
      }
    ]
  }
]
```

#### GET /knowledge-graph/ontology

Returns ontology used in the Knowledge Graph as HTML page or JSON-LD.

The resource supports `text/html` and `application/ld+json` `Accept` headers.

**Response**

| Status                       | Description                           |
|------------------------------|---------------------------------------|
| OK (200)                     | If generating ontology was successful |
| INTERNAL SERVER ERROR (500)  | Otherwise                             |

Response body example for `Accept: application/ld+json`:

```json
[
  {
    "@id":   "https://swissdatasciencecenter.github.io/renku-ontology",
    "@type": "http://www.w3.org/2002/07/owl#Ontology",
    "http://www.w3.org/2002/07/owl#imports": [
      {
        "@id": "http://www.w3.org/ns/oa#"
      }
    ]
  },
  {
    "@id":   "http://ksuefnmujl:3230/ypwx/kMs_-Prju/ev/xp/Leaf",
    "@type": "http://www.w3.org/2002/07/owl#Class"
  },
  {
    "@id":   "http://ksuefnmujl:3230/ypwx/kMs_-Prju/ev/xp/name",
    "@type": "http://www.w3.org/2002/07/owl#DatatypeProperty",
    "http://www.w3.org/2000/01/rdf-schema#domain": [
      {
        "@id": "http://ksuefnmujl:3230/ypwx/kMs_-Prju/ev/xp/Leaf"
      }
    ],
    "http://www.w3.org/2000/01/rdf-schema#range": [
      {
        "@id": "http://www.w3.org/2001/XMLSchema#string"
      }
    ]
  },
  {
    "@id":   "http://ksuefnmujl:3230/ypwx/kMs_-Prju/ev/xp/number",
    "@type": "http://www.w3.org/2002/07/owl#DatatypeProperty",
    "http://www.w3.org/2000/01/rdf-schema#domain": [
      {
        "@id": "http://ksuefnmujl:3230/ypwx/kMs_-Prju/ev/xp/Leaf"
      }
    ],
    "http://www.w3.org/2000/01/rdf-schema#range": [
      {
        "@id": "http://www.w3.org/2001/XMLSchema#number"
      }
    ]
  }
]
```

#### DELETE /knowledge-graph/projects/:namespace/:name

API to remove the project with the given `namespace/name` from both knowledge-graph and GitLab

The endpoint requires an authorization token to be passed. Supported headers are:

- `Authorization: Bearer <token>` with OAuth Token obtained from GitLab
- `PRIVATE-TOKEN: <token>` with user's Personal Access Token in GitLab

**Response**

| Status                      | Description                                                                                                |
|-----------------------------|------------------------------------------------------------------------------------------------------------|
| ACCEPTED (202)              | If the deletion process for the project with the given `namespace/name` was successfully scheduled         |
| UNAUTHORIZED (401)          | If given auth header cannot be authenticated                                                               |
| NOT_FOUND (404)             | If there is no project with the given `namespace/name` or the user is not authorised to access the project |
| INTERNAL SERVER ERROR (500) | Otherwise                                                                                                  |

#### GET /knowledge-graph/projects/:namespace/:name

Finds details of the project with the given `namespace/name`. The endpoint requires an authorization token to be passed
in the request for non-public projects. Supported headers are:

- `Authorization: Bearer <token>` with OAuth Token obtained from GitLab
- `PRIVATE-TOKEN: <token>` with user's Personal Access Token in GitLab
- There's no need for a security headers for public projects

The resource supports `application/json` and `application/ld+json` `Accept` headers.

**Response**

| Status                       | Description                                                                                            |
|------------------------------|--------------------------------------------------------------------------------------------------------|
| OK (200)                     | If project with the given `namespace/name` can be found                                                |
| UNAUTHORIZED (401)           | If given auth header cannot be authenticated                                                           |
| NOT_FOUND (404)              | If there is no project with the given `namespace/name` or user is not authorised to access the project |
| INTERNAL SERVER ERROR (500)  | Otherwise                                                                                              |

Response body example for `Accept: application/json`:

```json
{
  "identifier":  123,
  "path":        "namespace/project-name", 
  "slug":        "namespace/project-name", 
  "name":        "Some project name",
  "description": "This is a longer text describing the project", // optional
  "visibility":  "public|private|internal",
  "created": {
    "dateCreated": "2001-09-05T10:48:29.457Z",
    "creator": { // optional
      "name":        "author name",
      "email":       "author@mail.org", // optional
      "affiliation": "SDSC" // optional
    }
  },
  "dateModified": "2001-10-06T10:48:29.457Z",
  "urls": {
    "ssh":    "git@renku.io:namespace/project-name.git",
    "http":   "https://renku.io/gitlab/namespace/project-name.git",
    "web":    "https://renku.io/gitlab/namespace/project-name",
    "readme": "https://renku.io/gitlab/namespace/project-name/blob/master/README.md"
  },
  "forking": {
    "forksCount": 1,
    "parent": { // optional
      "path":       "namespace/parent-project",
      "slug":       "namespace/parent-project",
      "name":       "Parent project name",
      "created": {
        "dateCreated": "2001-09-04T10:48:29.457Z",
        "creator": { // optional
          "name":        "parent author name", 
          "email":       "parent.author@mail.org", // optional
          "affiliation": "SDSC" // optional
        }
      }
    }
  },
  "keywords": ["keyword1", "keyword2"],
  "starsCount": 0,
  "permissions": {
    "projectAccess": { // optional
      "level": {"name": "Developer", "value": 30}
    },
    "groupAccess": { // optional
      "level": {"name": "Guest", "value": 10}
    }
  },
  "statistics": {
    "commitsCount":     1,
    "storageSize":      1000,
    "repositorySize":   1001,
    "lfsObjectsSize":   0,
    "jobArtifactsSize": 0
  },
  "version": "9",  // optional
  "_links":[
    {
      "rel": "self",
      "href":"http://t:5511/projects/namespace/project-name"
    },
    {
      "rel": "datasets",
      "href":"http://t:5511/projects/namespace/project-name/datasets"
    }
  ],
  "images": [
    {
      "location": "image.png",
      "_links":[
        {
          "rel":  "view",
          "href": "https://renkulab.io/gitlab/project_path/raw/master/data/mniouUnmal/image.png"
        }
      ]
    }
  ]
}
```

Response body example for `Accept: application/ld+json`:

```json
{
  "@id": "http://wwywiir:3577/yobqsDoboi/projects/d_llli5Zo/2nTaozqw/llosas_/__-6h3a",
  "@type": [
    "http://www.w3.org/ns/prov#Location",
    "http://schema.org/Project"
  ],
  "https://swissdatasciencecenter.github.io/renku-ontology#projectPath": {
    "@value": "d_llli5Zo/2nTaozqw/llosas_/__-6h3a"
  },
  "https://swissdatasciencecenter.github.io/renku-ontology#slug": {
    "@value": "d_llli5Zo/2nTaozqw/llosas_/__-6h3a"
  },
  "http://schema.org/description": {
    "@value": "Zs oJtagvqvIn diw cywpaj ordCPacr vnnkjj cgtzizxkb clfPe xuhrqT vK"
  },
  "http://schema.org/dateModified": {
    "@type":  "http://www.w3.org/2001/XMLSchema#dateTime",
    "@value": "1990-07-16T21:51:12.949Z"
  },
  "http://schema.org/identifier": {
    "@value": 402288
  },
  "http://schema.org/creator": {
    "@id": "http://wwywiir:3577/yobqsDoboi/persons/69212174",
    "@type": [
      "http://www.w3.org/ns/prov#Person",
      "http://schema.org/Person"
    ],
    "http://schema.org/email": {
      "@value": "kpgj2u65iv@nezifs"
    },
    "http://schema.org/name": {
      "@value": "flawal dolBA`ql"
    }
  },
  "http://schema.org/schemaVersion": {
    "@value": "42.31.9"
  },
  "https://swissdatasciencecenter.github.io/renku-ontology#projectVisibility": {
    "@value": "internal"
  },
  "http://schema.org/name": {
    "@value": "__-6h3a"
  },
  "http://schema.org/dateCreated": {
    "@type":  "http://www.w3.org/2001/XMLSchema#dateTime",
    "@value": "2007-01-27T17:58:52.739Z"
  },
  "http://schema.org/keywords": [
    {
      "@value": "bNalprNSye"
    },
    {
      "@value": "jffkdfe"
    },
    {
      "@value": "qscrvP"
    },
    {
      "@value": "ywnzgRbu"
    }
  ]
}
```

<<<<<<< HEAD
#### POST /knowledge-graph/projects/:namespace/:name

API to create a new project from the given payload in both the Triples Store and GitLab

The endpoint requires an authorization token to be passed. Supported headers are:

- `Authorization: Bearer <token>` with OAuth Token obtained from GitLab
- `PRIVATE-TOKEN: <token>` with user's Personal Access Token in GitLab

**Request**

```json
{
  "name":        "project name",
  "namespace":   "group",
  "description": "project description",
  "visibility":  "public|internal|private",
  "images":      ["image.png", "http://image.com/image.png"],
  "templateId":  "id1cb2f6f12ae50c46"
}
```

**Response**

| Status                      | Description                                                                                |
|-----------------------------|--------------------------------------------------------------------------------------------|
| ACCEPTED (202)              | If the creation process was successfully scheduled                                         |
| BAD_REQUEST (400)           | If the given payload is empty or malformed or a project with the given slug already exists |
| UNAUTHORIZED (401)          | If given auth header cannot be authenticated                                               |
| INTERNAL_SERVER_ERROR (500) | Otherwise                                                                                  |

#### PUT /knowledge-graph/projects/:namespace/:name
=======
#### PATCH /knowledge-graph/projects/:namespace/:name
>>>>>>> abe2815d

API to update project data.

Each of the properties can be either set to a new value or omitted in case there's no new value for it.
The new values should be sent as a `multipart/form-data` in case there's new image or as JSON in case no update for an image is needed.

The properties that can be updated are:
* description - possible values are:
  * `null` for removing the current description
  * any non-blank String value
* image - possible values are:
  * `null` for removing the current image
  * any image file; at the moment GitLab accepts images of size 200kB max and media type of: `image/png`, `image/jpeg`, `image/gif`, `image/bmp`, `image/tiff`, `image/vnd.microsoft.icon` 
* keywords - an array of String values; an empty array removes all the keywords
* visibility - possible values are: `public`, `internal`, `private`

In case no properties are set, no data will be changed.
The endpoint requires an authorization token to be passed. Supported headers are:

- `Authorization: Bearer <token>` with OAuth Token obtained from GitLab
- `PRIVATE-TOKEN: <token>` with user's Personal Access Token in GitLab

**Request**

* Multipart request (preferred) 
```
PATCH /knowledge-graph/projects/jakub.chrobasik/create-test-10 HTTP/1.1
Host: dev.renku.ch
Authorization: Bearer <XXX>
Content-Length: 575
Content-Type: multipart/form-data; boundary=----WebKitFormBoundary7MA4YWxkTrZu0gW

------WebKitFormBoundary7MA4YWxkTrZu0gW
Content-Disposition: form-data; name="visibility"

public
------WebKitFormBoundary7MA4YWxkTrZu0gW
Content-Disposition: form-data; name="description"

desc test 1
------WebKitFormBoundary7MA4YWxkTrZu0gW
Content-Disposition: form-data; name="keywords[]"

key1
------WebKitFormBoundary7MA4YWxkTrZu0gW
Content-Disposition: form-data; name="keywords[]"

key2
------WebKitFormBoundary7MA4YWxkTrZu0gW
Content-Disposition: form-data; name="image"; filename="image.png"
Content-Type: image/png

(data)
------WebKitFormBoundary7MA4YWxkTrZu0gW--
```

* JSON request (updating image not possible) 

```json
{
  "description": "a new project description",
  "keywords":    ["keyword1", "keyword2"],
  "visibility":  "public|internal|private"
}
```

**Response**

| Status                      | Description                                                                                                |
|-----------------------------|------------------------------------------------------------------------------------------------------------|
| ACCEPTED (202)              | If the update process was successfully scheduled                                                           |
| BAD_REQUEST (400)           | If the given payload is empty or malformed                                                                 |
| UNAUTHORIZED (401)          | If given auth header cannot be authenticated                                                               |
| NOT_FOUND (404)             | If there is no project with the given `namespace/name` or the user is not authorised to access the project |
| CONFLICT (409)              | If updating the data is not possible, e.g. the user cannot push to the default branch                      |
| INTERNAL SERVER ERROR (500) | Otherwise                                                                                                  |

#### GET /knowledge-graph/projects/:namespace/:name/datasets

Finds list of datasets of the project with the given `namespace/name`.

**Sorting:**
* `name` - to sort by Dataset name - **default when no `query` parameter is given**
* `dateModified` - to sort by modification date; in case a dataset hasn't been modified yet its creation date is considered.

**NOTE:** the sorting has to be requested by giving the `sort` query parameter with the property name and sorting order (`asc` or `desc`). The default order is ascending so `sort`=`name` means the same as `sort`=`name:asc`.

Multiple `sort` parameters are allowed.

**Paging:**
* the `page` query parameter is optional and defaults to `1`.
* the `per_page` query parameter is optional and defaults to `20`; max value is `100`.

**Response**

| Status                      | Description                                                                                             |
|-----------------------------|---------------------------------------------------------------------------------------------------------|
| OK (200)                    | If there are datasets for the project or `[]` if nothing is found                                       |
| BAD_REQUEST (400)           | In case of invalid query parameters                                                                     |
| UNAUTHORIZED (401)          | If given auth header cannot be authenticated                                                            |
| NOT_FOUND (404)             | If there is no project with the given `namespace/name` or user is not authorised to access this project |
| INTERNAL SERVER ERROR (500) | Otherwise                                                                                               |

Response headers:

| Header        | Description                                                                           |
|---------------|---------------------------------------------------------------------------------------|
| `Total`       | The total number of items                                                             |
| `Total-Pages` | The total number of pages                                                             |
| `Per-Page`    | The number of items per page                                                          |
| `Page`        | The index of the current page (starting at 1)                                         |
| `Next-Page`   | The index of the next page (optional)                                                 |
| `Prev-Page`   | The index of the previous page (optional)                                             |
| `Link`        | The set of `prev`/`next`/`first`/`last` link headers (`prev` and `next` are optional) |

Response body example:

```json
[  
   {  
      "identifier": "9f94add6-6d68-4cf4-91d9-4ba9e6b7dc4c",
      "versions": {
        "initial": "11111111-1111-1111-1111-111111111111"
      },
      "title":         "rmDaYfpehl",
      "name":          "mniouUnmal",
      "slug":          "mniouUnmal",
      "datePublished": "1990-07-16",              // optional, if not exists dateCreated is present
      "dateCreated":   "1990-07-16T21:51:12.949Z, // optional, if not exists datePublished is present
      "dateModified":  "1990-07-16T21:51:12.949Z, // only if derivedFrom exists
      "sameAs":        "http://host/url1",
      "images": [],
      "_links": [  
        {  
           "rel":  "details",
           "href": "http://t:5511/datasets/9f94add6-6d68-4cf4-91d9-4ba9e6b7dc4c"
        },
        {
          "rel":  "initial-version",
          "href": "https://zemdgsw:9540/datasets/11111111-1111-1111-1111-111111111111"
        },
        {
          "rel":  "tags",
          "href": "https://zemdgsw:9540/knowledge-graph/projects/namespace/name/datasets/mniouUnmal/tags"
        }
      ]
   },
   {  
      "identifier": "a1b1cb86-c664-4250-a1e3-578a8a22dcbb",
      "versions": {
        "initial": "22222222-2222-2222-2222-222222222222"
      },
      "name":          "a",
      "slug":          "a",
      "datePublished": "1990-07-16",              // optional, if not exists dateCreated is present
      "dateCreated":   "1990-07-16T21:51:12.949Z, // optional, if not exists datePublished is present
      "dateModified":  "1990-07-16T21:51:12.949Z, // only if derivedFrom exists
      "derivedFrom":   "http://host/url2",   // optional property when no "sameAs" exists
      "images": [
        {
          "location": "image.png",
          "_links":[  
             {  
                "rel":  "view",
                "href": "https://renkulab.io/gitlab/project_slug/raw/master/data/mniouUnmal/image.png"
             }
          ]
        },
        {
          "location": "http://host/external-image.png",
          "_links":[  
             {  
                "rel":  "view",
                "href": "http://host/external-image.png"
             }
          ]
        }
      ],
      "_links": [  
        {  
           "rel":  "details",
           "href": "http://t:5511/datasets/a1b1cb86-c664-4250-a1e3-578a8a22dcbb"
        },
        {
          "rel":  "initial-version",
          "href": "https://zemdgsw:9540/datasets/22222222-2222-2222-2222-222222222222"
        },
        {
          "rel":  "tags",
          "href": "https://zemdgsw:9540/knowledge-graph/projects/namespace/name/datasets/a/tags"
        }
      ]
   }
]
```

#### GET /knowledge-graph/projects/:namespace/:name/datasets/:dsName/tags

Finds list of tags existing on the Dataset with the given `dsName` on the project with the given `namespace/name`.

**Paging:**
* the `page` query parameter is optional and defaults to `1`.
* the `per_page` query parameter is optional and defaults to `20`; max value is `100`.

**Response**

| Status                      | Description                                                                                   |
|-----------------------------|-----------------------------------------------------------------------------------------------|
| OK (200)                    | If tags are found or `[]` if nothing is found                                                 |
| BAD_REQUEST (400)           | In case of invalid query parameters                                                           |
| UNAUTHORIZED (401)          | If given auth header cannot be authenticated                                                  |
| NOT_FOUND (404)             | If there is no project with the given `namespace/name` or user is not authorised to access it |
| INTERNAL SERVER ERROR (500) | Otherwise                                                                                     |

Response headers:

| Header        | Description                                                                           |
|---------------|---------------------------------------------------------------------------------------|
| `Total`       | The total number of items                                                             |
| `Total-Pages` | The total number of pages                                                             |
| `Per-Page`    | The number of items per page                                                          |
| `Page`        | The index of the current page (starting at 1)                                         |
| `Next-Page`   | The index of the next page (optional)                                                 |
| `Prev-Page`   | The index of the previous page (optional)                                             |
| `Link`        | The set of `prev`/`next`/`first`/`last` link headers (`prev` and `next` are optional) |

Response body example:

```json
[
  {
    "name":        "name",
    "date":        "2012-11-15T10:00:00.000Z",
    "description": "desc",
    "_links": [
      {
        "rel": "dataset-details",
        "href": "http://t:5511/knowledge-graph/datasets/1232444"
      }
    ]
  }
]
```

#### GET /knowledge-graph/projects/:namespace/:name/files/:location/lineage

Fetches lineage for a given project `namespace`/`name` and file `location` (URL-encoded relative path to the file).

| Status                       | Description                                                                                             |
|------------------------------|---------------------------------------------------------------------------------------------------------|
| OK (200)                     | If there are datasets for the project or `[]` if nothing is found                                       |
| UNAUTHORIZED (401)           | If given auth header cannot be authenticated                                                            |
| NOT_FOUND (404)              | If there is no project with the given `namespace/name` or user is not authorised to access this project |
| INTERNAL SERVER ERROR (500)  | Otherwise                                                                                               |


Response body example:

```json
{
  "lineage": {
    "edges": [
      {
        "source": "/blob/bbdc4293b79535ecce7c143b29538f7ff01db297/data/zhbikes",
        "target": "/commit/1aaf360c2267bedbedb81900a214e6f36be04e87"
      },
      {
        "source": "/commit/1aaf360c2267bedbedb81900a214e6f36be04e87",
        "target": "/blob/1aaf360c2267bedbedb81900a214e6f36be04e87/data/preprocessed/zhbikes.parquet"
      }
    ],
    "nodes": [
      {
        "id": "/blob/bbdc4293b79535ecce7c143b29538f7ff01db297/data/zhbikes",
        "location": "data/zhbikes",
        "label": "data/zhbikes@bbdc4293b79535ecce7c143b29538f7ff01db297",
        "type": "Directory"
      },
      {
        "id": "/commit/1aaf360c2267bedbedb81900a214e6f36be04e87",
        "location": ".renku/workflow/3144e9aa470441cf905f94105e1d27ca_python.cwl",
        "label": "renku run python src/clean_data.py data/zhbikes data/preprocessed/zhbikes.parquet",
        "type": "ProcessRun"
      },
      {
        "id": "/blob/1aaf360c2267bedbedb81900a214e6f36be04e87/data/preprocessed/zhbikes.parquet",
        "location": "data/preprocessed/zhbikes.parquet",
        "label": "data/preprocessed/zhbikes.parquet@1aaf360c2267bedbedb81900a214e6f36be04e87",
        "type": "File"
      }
    ]
  }
}
```

#### GET /knowledge-graph/spec.json

Returns OpenApi json spec 

| Status                       | Description      |
|------------------------------|------------------|
| OK (200)                     | If spec is found |
| INTERNAL SERVER ERROR (500)  | Otherwise        |

#### GET /knowledge-graph/users/:id/projects

Returns all projects of the user with the given GitLab id.

**Filtering:**
* `state`      - to filter by project state; allowed values: 'ACTIVATED', 'NOT_ACTIVATED', 'ALL'; default value is 'ALL'

**Paging:**
* the `page` query parameter is optional and defaults to `1`.
* the `per_page` query parameter is optional and defaults to `20`; max value is `100`.

**Response**

| Status                      | Description                                         |
|-----------------------------|-----------------------------------------------------|
| OK (200)                    | If results are found; `[]` if no projects are found |
| BAD_REQUEST (400)           | If illegal values for query parameters are given    |
| UNAUTHORIZED (401)          | If given auth header cannot be authenticated        |
| INTERNAL SERVER ERROR (500) | Otherwise                                           |

Response headers:

| Header        | Description                                                                           |
|---------------|---------------------------------------------------------------------------------------|
| `Total`       | The total number of items                                                             |
| `Total-Pages` | The total number of pages                                                             |
| `Per-Page`    | The number of items per page                                                          |
| `Page`        | The index of the current page (starting at 1)                                         |
| `Next-Page`   | The index of the next page (optional)                                                 |
| `Prev-Page`   | The index of the previous page (optional)                                             |
| `Link`        | The set of `prev`/`next`/`first`/`last` link headers (`prev` and `next` are optional) |

Response body example:

```json
[
  {
    "name":        "name",
    "slug":        "group/subgroup/name",
    "path":        "group/subgroup/name",
    "visibility":  "public",
    "date":        "2012-11-15T10:00:00.000Z",
    "creator":     "Jan Kowalski",
    "description": "desc",
    "keywords": [
      "keyword1",
      "keyword2"
    ],
    "_links": [
      {
        "rel": "details",
        "href": "http://t:5511/projects/group/subgroup/name"
      }
    ]
  },
  {
    "id":          123,
    "name":        "name",
    "slug":        "group/subgroup/name",
    "path":        "group/subgroup/name",
    "visibility":  "public",
    "date":        "2012-11-15T10:00:00.000Z",
    "creator":     "Jan Kowalski",
    "description": "desc",
    "keywords": [
      "keyword1",
      "keyword2"
    ],
    "_links": [
      {
        "rel": "activation",
        "href": "http://t:5511/projects/123/webhooks",
        "method": "POST"
      }
    ]
  }
]
```

#### GET /metrics  (Internal use only)

Serves Prometheus metrics.

**Response**

| Status                       | Description          |
|------------------------------|----------------------|
| OK (200)                     | If metrics are found |
| INTERNAL SERVER ERROR (500)  | Otherwise            |

#### GET /ping (Internal use only)

Verifies service health.

**Response**

| Status                       | Description           |
|------------------------------|-----------------------|
| OK (200)                     | If service is healthy |
| INTERNAL SERVER ERROR (500)  | Otherwise             |

#### GET /version  (Internal use only)

Returns info about service version

**Response**

| Status                       | Description            |
|------------------------------|------------------------|
| OK (200)                     | If version is returned |
| INTERNAL SERVER ERROR (500)  | Otherwise              |

Response body example:

```json
{
  "name": "commit-event-service",
  "versions": [
    {
      "version": "2.3.0"
    }
  ]
}
```

## Trying out

The knowledge-graph is a part of a multi-module sbt project thus it has to be built from the root level.

- build the docker image

```bash
docker build -f knowledge-graph/Dockerfile -t knowledge-graph .
```

- run the service

```bash
docker run --rm -p 9004:9004 knowledge-graph
```<|MERGE_RESOLUTION|>--- conflicted
+++ resolved
@@ -15,12 +15,8 @@
 | GET    | ```/knowledge-graph/ontology```                                          | Returns ontology used in the Knowledge Graph                                         |
 | DELETE | ```/knowledge-graph/projects/:namespace/:name```                         | Deletes the project with the given `namespace/name` from knowledge-graph and GitLab  |
 | GET    | ```/knowledge-graph/projects/:namespace/:name```                         | Returns details of the project with the given `namespace/name`                       |
-<<<<<<< HEAD
+| PATCH  | ```/knowledge-graph/projects/:namespace/:name```                         | Updates selected properties of the project with the given `namespace/name`           |
 | POST   | ```/knowledge-graph/projects/:namespace/:name```                         | Creates a project from the given payload in GitLab and the Knowledge Graph           |
-| PUT    | ```/knowledge-graph/projects/:namespace/:name```                         | Updates selected properties of the project with the given `namespace/name`           |
-=======
-| PATCH  | ```/knowledge-graph/projects/:namespace/:name```                         | Updates selected properties of the project with the given `namespace/name`           |
->>>>>>> abe2815d
 | GET    | ```/knowledge-graph/projects/:namespace/:name/datasets```                | Returns datasets of the project with the given `slug`                                |
 | GET    | ```/knowledge-graph/projects/:namespace/:name/datasets/:dsName/tags```   | Returns tags of the dataset with the given `dsName` on project with the given `slug` |
 | GET    | ```/knowledge-graph/projects/:namespace/:name/files/:location/lineage``` | Returns the lineage for a the path (location) of a file on a project                 |
@@ -816,42 +812,7 @@
 }
 ```
 
-<<<<<<< HEAD
-#### POST /knowledge-graph/projects/:namespace/:name
-
-API to create a new project from the given payload in both the Triples Store and GitLab
-
-The endpoint requires an authorization token to be passed. Supported headers are:
-
-- `Authorization: Bearer <token>` with OAuth Token obtained from GitLab
-- `PRIVATE-TOKEN: <token>` with user's Personal Access Token in GitLab
-
-**Request**
-
-```json
-{
-  "name":        "project name",
-  "namespace":   "group",
-  "description": "project description",
-  "visibility":  "public|internal|private",
-  "images":      ["image.png", "http://image.com/image.png"],
-  "templateId":  "id1cb2f6f12ae50c46"
-}
-```
-
-**Response**
-
-| Status                      | Description                                                                                |
-|-----------------------------|--------------------------------------------------------------------------------------------|
-| ACCEPTED (202)              | If the creation process was successfully scheduled                                         |
-| BAD_REQUEST (400)           | If the given payload is empty or malformed or a project with the given slug already exists |
-| UNAUTHORIZED (401)          | If given auth header cannot be authenticated                                               |
-| INTERNAL_SERVER_ERROR (500) | Otherwise                                                                                  |
-
-#### PUT /knowledge-graph/projects/:namespace/:name
-=======
 #### PATCH /knowledge-graph/projects/:namespace/:name
->>>>>>> abe2815d
 
 API to update project data.
 
@@ -928,6 +889,37 @@
 | NOT_FOUND (404)             | If there is no project with the given `namespace/name` or the user is not authorised to access the project |
 | CONFLICT (409)              | If updating the data is not possible, e.g. the user cannot push to the default branch                      |
 | INTERNAL SERVER ERROR (500) | Otherwise                                                                                                  |
+
+#### POST /knowledge-graph/projects/:namespace/:name
+
+API to create a new project from the given payload in both the Triples Store and GitLab
+
+The endpoint requires an authorization token to be passed. Supported headers are:
+
+- `Authorization: Bearer <token>` with OAuth Token obtained from GitLab
+- `PRIVATE-TOKEN: <token>` with user's Personal Access Token in GitLab
+
+**Request**
+
+```json
+{
+  "name":        "project name",
+  "namespace":   "group",
+  "description": "project description",
+  "visibility":  "public|internal|private",
+  "images":      ["image.png", "http://image.com/image.png"],
+  "templateId":  "id1cb2f6f12ae50c46"
+}
+```
+
+**Response**
+
+| Status                      | Description                                                                                |
+|-----------------------------|--------------------------------------------------------------------------------------------|
+| ACCEPTED (202)              | If the creation process was successfully scheduled                                         |
+| BAD_REQUEST (400)           | If the given payload is empty or malformed or a project with the given slug already exists |
+| UNAUTHORIZED (401)          | If given auth header cannot be authenticated                                               |
+| INTERNAL_SERVER_ERROR (500) | Otherwise                                                                                  |
 
 #### GET /knowledge-graph/projects/:namespace/:name/datasets
 
