--- conflicted
+++ resolved
@@ -4,17 +4,17 @@
 
 ## API
 
-<<<<<<< HEAD
-| Method  | Path                                                       | Description                                            |
-|---------|------------------------------------------------------------|--------------------------------------------------------|
-|  GET    | ```/knowledge-graph/datasets?query=<phrase>```             | Returns datasets matching the given `phrase`.          |
-|  GET    | ```/knowledge-graph/datasets/:id```                        | Returns details of the dataset with the given `id`     |
-|  GET    | ```/knowledge-graph/graphql```                             | Returns GraphQL endpoint schema                        |
-|  POST   | ```/knowledge-graph/graphql```                             | GraphQL query endpoint                                 |
-|  GET    | ```/knowledge-graph/projects/:namespace/:name/datasets```  | Returns datasets of the project with the given `path`  |
-|  GET    | ```/ping```                                                | To check if service is healthy                         |
-
-#### GET /knowledge-graph/datasets?query=<phrase>
+| Method  | Path                                                      | Description                                                    |
+|---------|-----------------------------------------------------------|----------------------------------------------------------------|
+|  GET    | ```/knowledge-graph/datasets?query=<phrase>```            | Returns datasets matching the given `phrase`.                  |
+|  GET    | ```/knowledge-graph/datasets/:id```                       | Returns details of the dataset with the given `id`             |
+|  GET    | ```/knowledge-graph/graphql```                            | Returns GraphQL endpoint schema                                |
+|  POST   | ```/knowledge-graph/graphql```                            | GraphQL query endpoint                                         |
+|  GET    | ```/knowledge-graph/projects/:namespace/:name```          | Returns details of the project with the given `namespace/name` |
+|  GET    | ```/knowledge-graph/projects/:namespace/:name/datasets``` | Returns datasets of the project with the given `path`          |
+|  GET    | ```/ping```                                               | To check if service is healthy                                 |
+
+#### GET /knowledge-graph/datasets?query=\<phrase\>
 
 Finds datasets which `name`, `description` or creator `name` matches the given `phrase`.
 
@@ -61,23 +61,6 @@
 
 **Response**
 
-=======
-| Method  | Path                                                      | Description                                                    |
-|---------|-----------------------------------------------------------|----------------------------------------------------------------|
-|  GET    | ```/knowledge-graph/datasets/:id```                       | Returns details of the dataset with the given `id`             |
-|  GET    | ```/knowledge-graph/graphql```                            | Returns GraphQL endpoint schema                                |
-|  POST   | ```/knowledge-graph/graphql```                            | GraphQL query endpoint                                         |
-|  GET    | ```/knowledge-graph/projects/:namespace/:name```          | Returns details of the project with the given `namespace/name` |
-|  GET    | ```/knowledge-graph/projects/:namespace/:name/datasets``` | Returns datasets of the project with the given `path`          |
-|  GET    | ```/ping```                                               | To check if service is healthy                                 |
-
-#### GET /knowledge-graph/datasets/:id
-
-Finds details of the dataset with the given `id`.
-
-**Response**
-
->>>>>>> ae175059
 | Status                     | Description                   |
 |----------------------------|-------------------------------|
 | OK (200)                   | If dataset details are found  |
@@ -96,16 +79,6 @@
   "identifier" : "6f622603-2129-4058-ad29-3ff927481461",
   "name" : "dataset name",
   "description" : "vbnqyyjmbiBQpubavGpxlconuqj",  // optional property
-<<<<<<< HEAD
-  "created" : {
-    "dateCreated" : "1970-05-12T06:06:41.448Z",
-    "agent" : {
-      "email" : "n@ulQdsXl",
-      "name" : "v imzn"
-    }
-  },
-=======
->>>>>>> ae175059
   "published" : {
     "datePublished" : "2012-10-14T03:02:25.639Z", // optional property
     "creator" : [
@@ -121,31 +94,15 @@
   "hasPart" : [
     {
       "name" : "o",
-<<<<<<< HEAD
-      "atLocation" : "data/dataset-name/file1",
-      "dateCreated" : "1970-05-11T09:08:19.742Z"
-    },
-    {
-      "name" : "rldzpwo",
-      "atLocation" : "data/dataset-name/file2",
-      "dateCreated" : "1970-01-31T00:45:58.577Z"
-=======
       "atLocation" : "data/dataset-name/file1"
     },
     {
       "name" : "rldzpwo",
       "atLocation" : "data/dataset-name/file2"
->>>>>>> ae175059
     }
   ],
   "isPartOf" : [
     {
-<<<<<<< HEAD
-      "name" : "namespace1/project1-name"
-    },
-    {
-      "name" : "namespace2/project2-name"
-=======
       "_links" : [
         {
           "rel" : "project-details",
@@ -178,7 +135,6 @@
           "name" : "v imzn"
         }
       }
->>>>>>> ae175059
     }
   ]
 }
@@ -266,16 +222,6 @@
       identifier!
       name!
       description
-<<<<<<< HEAD
-      created! {
-        dateCreated! 
-        agent { 
-          email!
-          name!
-        }
-      }
-=======
->>>>>>> ae175059
       published {
         datePublished
         creator {
@@ -286,12 +232,6 @@
       hasPart {
         name!
         atLocation!
-<<<<<<< HEAD
-        dateCreated!
-      }
-      isPartOf {
-        name
-=======
       }
       isPartOf {
         path!
@@ -303,7 +243,6 @@
             name!
           }
         }
->>>>>>> ae175059
       }
     } 
   }"
@@ -319,25 +258,12 @@
         "identifier": "e1fc7b62-e021-434b-9264-dda336bddd4f",
         "name": "dataset name",
         "description": "Data-set long description",
-<<<<<<< HEAD
-        "created": {
-          "dateCreated": "1981-09-05T10:38:29.457Z",
-          "agent": {
-            "email": "user1@host",
-            "name": "user 1"
-          }
-        },
-=======
->>>>>>> ae175059
         "published": {
           "datePublished": "2019-07-30",
           "creator": []
         },
         "hasPart": [],
         "isPartOf": [{
-<<<<<<< HEAD
-          "name": "namespace/project"
-=======
           "path": "namespace/project",
           "name": "project name",
           "created" : {
@@ -347,7 +273,6 @@
               "name" : "v imzn"
             }
           }
->>>>>>> ae175059
         }]
       },
       {
@@ -370,13 +295,6 @@
         },
         "hasPart": [{
           "name": "file1",
-<<<<<<< HEAD
-          "atLocation"": "data/dataset-name/file1",
-          "dateCreated": "1991-09-05T10:38:29.457Z"
-        }],
-        "isPartOf": [{
-          "name": "namespace/project"
-=======
           "atLocation"": "data/dataset-name/file1"
         }],
         "isPartOf": [{
@@ -389,7 +307,6 @@
               "name" : "v imzn"
             }
           }
->>>>>>> ae175059
         }]
       },
       {
@@ -415,19 +332,6 @@
         },
         "hasPart": [{
           "name": "file1",  
-<<<<<<< HEAD
-          "atLocation"": "data/chOorWhraw-name/file1",
-          "dateCreated": "2001-09-05T10:38:29.457Z"
-        }, {
-          "name": "file2"  
-          "atLocation"": "data/chOorWhraw-name/file2",
-          "dateCreated": "2001-09-05T10:48:29.457Z"
-        }],
-        "isPartOf": [{
-          "name": "namespace/project1"
-        }, {
-          "name": "namespace/project2"
-=======
           "atLocation"": "data/chOorWhraw-name/file1"
         }, {
           "name": "file2"  
@@ -453,7 +357,6 @@
               "name" : "v imzn"
             }
           }
->>>>>>> ae175059
         }]
       }
     ]
@@ -470,8 +373,6 @@
 }
 ```
 
-<<<<<<< HEAD
-=======
 #### GET /knowledge-graph/projects/:namespace/:name
 
 Finds details of the project with the given `namespace/name`.
@@ -509,7 +410,6 @@
 }
 ```
 
->>>>>>> ae175059
 #### GET /knowledge-graph/projects/:namespace/:name/datasets
 
 Finds list of datasets of the project with the given `namespace/name`.
