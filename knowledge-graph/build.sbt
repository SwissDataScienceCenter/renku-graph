/*
 * Copyright 2018 Swiss Data Science Center (SDSC)
 * A partnership between École Polytechnique Fédérale de Lausanne (EPFL) and
 * Eidgenössische Technische Hochschule Zürich (ETHZ).
 *
 * Licensed under the Apache License, Version 2.0 (the "License");
 * you may not use this file except in compliance with the License.
 * You may obtain a copy of the License at
 *
 *     http://www.apache.org/licenses/LICENSE-2.0
 *
 * Unless required by applicable law or agreed to in writing, software
 * distributed under the License is distributed on an "AS IS" BASIS,
 * WITHOUT WARRANTIES OR CONDITIONS OF ANY KIND, either express or implied.
 * See the License for the specific language governing permissions and
 * limitations under the License.
 */

name := "knowledge-graph"

Test / fork := true

// log4j-core is needed only by widoco
libraryDependencies += "ch.qos.logback"           % "logback-classic" % "1.4.4"
libraryDependencies += "org.apache.logging.log4j" % "log4j-core"      % "2.19.0"

libraryDependencies += "com.github.dgarijo" % "widoco" % "1.4.17"

<<<<<<< HEAD
libraryDependencies += "io.swagger.parser.v3" % "swagger-parser" % "2.1.7"

libraryDependencies += "org.sangria-graphql" %% "sangria"       % "3.4.0"
=======
libraryDependencies += "io.swagger.parser.v3" % "swagger-parser" % "2.1.8"

libraryDependencies += "org.sangria-graphql" %% "sangria"       % "3.4.1"
>>>>>>> 301c3cc3
libraryDependencies += "org.sangria-graphql" %% "sangria-circe" % "1.3.2"

resolvers += "jitpack" at "https://jitpack.io"<|MERGE_RESOLUTION|>--- conflicted
+++ resolved
@@ -26,15 +26,9 @@
 
 libraryDependencies += "com.github.dgarijo" % "widoco" % "1.4.17"
 
-<<<<<<< HEAD
-libraryDependencies += "io.swagger.parser.v3" % "swagger-parser" % "2.1.7"
-
-libraryDependencies += "org.sangria-graphql" %% "sangria"       % "3.4.0"
-=======
 libraryDependencies += "io.swagger.parser.v3" % "swagger-parser" % "2.1.8"
 
 libraryDependencies += "org.sangria-graphql" %% "sangria"       % "3.4.1"
->>>>>>> 301c3cc3
 libraryDependencies += "org.sangria-graphql" %% "sangria-circe" % "1.3.2"
 
 resolvers += "jitpack" at "https://jitpack.io"