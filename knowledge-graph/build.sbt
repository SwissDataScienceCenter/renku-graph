/*
 * Copyright 2018 Swiss Data Science Center (SDSC)
 * A partnership between École Polytechnique Fédérale de Lausanne (EPFL) and
 * Eidgenössische Technische Hochschule Zürich (ETHZ).
 *
 * Licensed under the Apache License, Version 2.0 (the "License");
 * you may not use this file except in compliance with the License.
 * You may obtain a copy of the License at
 *
 *     http://www.apache.org/licenses/LICENSE-2.0
 *
 * Unless required by applicable law or agreed to in writing, software
 * distributed under the License is distributed on an "AS IS" BASIS,
 * WITHOUT WARRANTIES OR CONDITIONS OF ANY KIND, either express or implied.
 * See the License for the specific language governing permissions and
 * limitations under the License.
 */

name := "knowledge-graph"

Test / fork := true

libraryDependencies += "ch.qos.logback" % "logback-classic" % "1.2.11"

<<<<<<< HEAD
libraryDependencies += "org.sangria-graphql" %% "sangria"       % "3.0.1"
libraryDependencies += "org.sangria-graphql" %% "sangria-circe" % "1.3.2"
=======
libraryDependencies += "org.sangria-graphql" %% "sangria"        % "3.0.0"
libraryDependencies += "org.sangria-graphql" %% "sangria-circe"  % "1.3.2"
libraryDependencies += "io.swagger.parser.v3" % "swagger-parser" % "2.0.33"
>>>>>>> 201a5f47
<|MERGE_RESOLUTION|>--- conflicted
+++ resolved
@@ -22,11 +22,7 @@
 
 libraryDependencies += "ch.qos.logback" % "logback-classic" % "1.2.11"
 
-<<<<<<< HEAD
+libraryDependencies += "io.swagger.parser.v3" % "swagger-parser" % "2.0.33"
+
 libraryDependencies += "org.sangria-graphql" %% "sangria"       % "3.0.1"
-libraryDependencies += "org.sangria-graphql" %% "sangria-circe" % "1.3.2"
-=======
-libraryDependencies += "org.sangria-graphql" %% "sangria"        % "3.0.0"
-libraryDependencies += "org.sangria-graphql" %% "sangria-circe"  % "1.3.2"
-libraryDependencies += "io.swagger.parser.v3" % "swagger-parser" % "2.0.33"
->>>>>>> 201a5f47
+libraryDependencies += "org.sangria-graphql" %% "sangria-circe" % "1.3.2"