--- conflicted
+++ resolved
@@ -28,10 +28,6 @@
 RUN apk add --no-cache tzdata curl bash tini && \
     chown -R daemon:daemon .
 
-<<<<<<< HEAD
-ENTRYPOINT ["/sbin/tini", "--"]
-CMD ["bin/knowledge-graph"]
-=======
 ENV GID=90040
 RUN addgroup -g "$GID" -S kggroup && \
     adduser --disabled-password -g "$GID" -D -u 9004 kguser && \
@@ -39,6 +35,5 @@
 
 USER kguser
 
-ENTRYPOINT ["bin/knowledge-graph"]
-CMD []
->>>>>>> e0405270
+ENTRYPOINT ["/sbin/tini", "--"]
+CMD ["bin/knowledge-graph"]