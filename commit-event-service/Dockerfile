--- conflicted
+++ resolved
@@ -28,10 +28,6 @@
 RUN apk add --no-cache tzdata curl bash tini && \
     chown -R daemon:daemon .
 
-<<<<<<< HEAD
-ENTRYPOINT ["/sbin/tini", "--"]
-CMD ["bin/commit-event-service"]
-=======
 ENV GID=90060
 RUN addgroup -g "$GID" -S cesgroup && \
     adduser --disabled-password -g "$GID" -D -u 9006 cesuser && \
@@ -39,6 +35,5 @@
 
 USER cesuser
 
-ENTRYPOINT ["bin/commit-event-service"]
-CMD []
->>>>>>> e0405270
+ENTRYPOINT ["/sbin/tini", "--"]
+CMD ["bin/commit-event-service"]