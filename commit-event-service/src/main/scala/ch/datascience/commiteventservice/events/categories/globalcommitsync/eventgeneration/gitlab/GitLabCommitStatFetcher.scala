--- conflicted
+++ resolved
@@ -73,11 +73,7 @@
   } yield ProjectCommitStats(maybeLatestCommitId, commitCount)
 
   private def fetchCommitCount(projectId: projects.Id)(implicit maybeAccessToken: Option[AccessToken]) = for {
-<<<<<<< HEAD
-    uri         <- validateUri(s"$gitLabApiUrl/projects/$projectId")
-=======
     uri         <- validateUri(s"$gitLabApiUrl/projects/$projectId?statistics=true")
->>>>>>> 4f2767ba
     commitCount <- send(request(GET, uri, maybeAccessToken))(mapCountResponse)
   } yield commitCount
 
