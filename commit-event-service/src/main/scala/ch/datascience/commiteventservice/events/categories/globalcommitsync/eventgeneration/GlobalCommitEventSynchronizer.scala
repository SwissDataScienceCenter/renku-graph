--- conflicted
+++ resolved
@@ -88,14 +88,7 @@
   private def logSummary(
       project: Project
   ): ((ElapsedTime, SynchronizationSummary)) => Interpretation[Unit] = { case (elapsedTime, summary) =>
-    logger.info(
-<<<<<<< HEAD
-      show"$categoryName: projectId = ${project.id}, projectPath = ${project.path} -> events generation result: $summary in ${elapsedTime}ms"
-=======
-      s"$categoryName: ${project.show} -> events generation result: ${summary
-        .getSummary()} in ${elapsedTime}ms"
->>>>>>> 4f2767ba
-    )
+    logger.info(show"$categoryName: $project -> events generation result: $summary in ${elapsedTime}ms")
   }
 }
 
