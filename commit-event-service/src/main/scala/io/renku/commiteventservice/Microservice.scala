/*
 * Copyright 2021 Swiss Data Science Center (SDSC)
 * A partnership between École Polytechnique Fédérale de Lausanne (EPFL) and
 * Eidgenössische Technische Hochschule Zürich (ETHZ).
 *
 * Licensed under the Apache License, Version 2.0 (the "License");
 * you may not use this file except in compliance with the License.
 * You may obtain a copy of the License at
 *
 *     http://www.apache.org/licenses/LICENSE-2.0
 *
 * Unless required by applicable law or agreed to in writing, software
 * distributed under the License is distributed on an "AS IS" BASIS,
 * WITHOUT WARRANTIES OR CONDITIONS OF ANY KIND, either express or implied.
 * See the License for the specific language governing permissions and
 * limitations under the License.
 */

package io.renku.commiteventservice

import cats.effect.{ExitCode, IO, Spawn}
import cats.syntax.all._
import eu.timepit.refined.api.Refined
import eu.timepit.refined.auto._
import eu.timepit.refined.numeric.Positive
import io.renku.config.GitLab
import io.renku.config.certificates.CertificateLoader
import io.renku.config.sentry.SentryInitializer
import io.renku.control.{RateLimit, Throttler}
import io.renku.events.consumers
import io.renku.events.consumers.EventConsumersRegistry
import io.renku.graph.config.GitLabUrlLoader
import io.renku.http.client.GitLabClient
import io.renku.http.server.HttpServer
import io.renku.logging.{ApplicationLogger, ExecutionTimeRecorder}
<<<<<<< HEAD
import io.renku.metrics.{GitLabApiCallRecorder, MetricsRegistry, RoutesMetrics}
import io.renku.microservices.IOMicroservice
=======
import io.renku.metrics.{MetricsRegistry, RoutesMetrics}
import io.renku.microservices.{IOMicroservice, ServiceReadinessChecker}
>>>>>>> c8f595b4
import org.typelevel.log4cats.Logger

object Microservice extends IOMicroservice {

  val ServicePort:             Int Refined Positive = 9006
  private implicit val logger: Logger[IO]           = ApplicationLogger

  override def run(args: List[String]): IO[ExitCode] = for {
    certificateLoader     <- CertificateLoader[IO]
    sentryInitializer     <- SentryInitializer[IO]
    gitLabRateLimit       <- RateLimit.fromConfig[IO, GitLab]("services.gitlab.rate-limit")
    gitLabUrl             <- GitLabUrlLoader[IO]()
    metricsRegistry       <- MetricsRegistry[IO]()
    apiCallRecorder       <- GitLabApiCallRecorder[IO](metricsRegistry)
    gitLabThrottler       <- Throttler[IO, GitLab](gitLabRateLimit)
    gitLabClient          <- GitLabClient[IO](gitLabUrl.apiV4, apiCallRecorder, gitLabThrottler)
    executionTimeRecorder <- ExecutionTimeRecorder[IO]()
    commitSyncCategory <-
      events.categories.commitsync.SubscriptionFactory(gitLabThrottler, executionTimeRecorder)
    globalCommitSyncCategory <-
<<<<<<< HEAD
      events.categories.globalcommitsync.SubscriptionFactory(gitLabClient, gitLabThrottler, executionTimeRecorder)
    eventConsumersRegistry <- consumers.EventConsumersRegistry(commitSyncCategory, globalCommitSyncCategory)
    microserviceRoutes     <- MicroserviceRoutes(eventConsumersRegistry, new RoutesMetrics[IO](metricsRegistry))
=======
      events.categories.globalcommitsync.SubscriptionFactory(gitLabThrottler, executionTimeRecorder)
    eventConsumersRegistry  <- consumers.EventConsumersRegistry(commitSyncCategory, globalCommitSyncCategory)
    metricsRegistry         <- MetricsRegistry[IO]()
    serviceReadinessChecker <- ServiceReadinessChecker[IO](ServicePort)
    microserviceRoutes      <- MicroserviceRoutes(eventConsumersRegistry, new RoutesMetrics[IO](metricsRegistry))
>>>>>>> c8f595b4
    exitcode <- microserviceRoutes.routes.use { routes =>
                  new MicroserviceRunner[IO](serviceReadinessChecker,
                                             certificateLoader,
                                             sentryInitializer,
                                             eventConsumersRegistry,
                                             HttpServer[IO](serverPort = ServicePort.value, routes)
                  ).run()
                }
  } yield exitcode
}

class MicroserviceRunner[F[_]: Spawn: Logger](serviceReadinessChecker: ServiceReadinessChecker[F],
                                              certificateLoader:      CertificateLoader[F],
                                              sentryInitializer:      SentryInitializer[F],
                                              eventConsumersRegistry: EventConsumersRegistry[F],
                                              httpServer:             HttpServer[F]
) {

  def run(): F[ExitCode] = for {
    _      <- certificateLoader.run()
    _      <- sentryInitializer.run()
    _      <- Spawn[F].start(serviceReadinessChecker.waitIfNotUp >> eventConsumersRegistry.run())
    result <- httpServer.run()
  } yield result
}<|MERGE_RESOLUTION|>--- conflicted
+++ resolved
@@ -33,13 +33,8 @@
 import io.renku.http.client.GitLabClient
 import io.renku.http.server.HttpServer
 import io.renku.logging.{ApplicationLogger, ExecutionTimeRecorder}
-<<<<<<< HEAD
 import io.renku.metrics.{GitLabApiCallRecorder, MetricsRegistry, RoutesMetrics}
-import io.renku.microservices.IOMicroservice
-=======
-import io.renku.metrics.{MetricsRegistry, RoutesMetrics}
 import io.renku.microservices.{IOMicroservice, ServiceReadinessChecker}
->>>>>>> c8f595b4
 import org.typelevel.log4cats.Logger
 
 object Microservice extends IOMicroservice {
@@ -60,17 +55,11 @@
     commitSyncCategory <-
       events.categories.commitsync.SubscriptionFactory(gitLabThrottler, executionTimeRecorder)
     globalCommitSyncCategory <-
-<<<<<<< HEAD
       events.categories.globalcommitsync.SubscriptionFactory(gitLabClient, gitLabThrottler, executionTimeRecorder)
-    eventConsumersRegistry <- consumers.EventConsumersRegistry(commitSyncCategory, globalCommitSyncCategory)
-    microserviceRoutes     <- MicroserviceRoutes(eventConsumersRegistry, new RoutesMetrics[IO](metricsRegistry))
-=======
-      events.categories.globalcommitsync.SubscriptionFactory(gitLabThrottler, executionTimeRecorder)
     eventConsumersRegistry  <- consumers.EventConsumersRegistry(commitSyncCategory, globalCommitSyncCategory)
     metricsRegistry         <- MetricsRegistry[IO]()
     serviceReadinessChecker <- ServiceReadinessChecker[IO](ServicePort)
     microserviceRoutes      <- MicroserviceRoutes(eventConsumersRegistry, new RoutesMetrics[IO](metricsRegistry))
->>>>>>> c8f595b4
     exitcode <- microserviceRoutes.routes.use { routes =>
                   new MicroserviceRunner[IO](serviceReadinessChecker,
                                              certificateLoader,
