--- conflicted
+++ resolved
@@ -19,6 +19,7 @@
 package io.renku.commiteventservice.events.categories.commitsync.eventgeneration
 
 import cats.effect.Async
+import cats.effect.kernel.Temporal
 import cats.syntax.all._
 import eu.timepit.refined.auto._
 import io.circe.Decoder
@@ -35,33 +36,18 @@
   def findLatestCommit(projectId: Id)(implicit maybeAccessToken: Option[AccessToken]): F[Option[CommitInfo]]
 }
 
-<<<<<<< HEAD
 private class LatestCommitFinderImpl[F[_]: Async: Temporal: Logger](
     gitLabClient: GitLabClient[F]
 ) extends LatestCommitFinder[F] {
-=======
-private class LatestCommitFinderImpl[F[_]: Async: Logger](
-    gitLabUrl:       GitLabUrl,
-    gitLabThrottler: Throttler[F, GitLab]
-) extends RestClient(gitLabThrottler)
-    with LatestCommitFinder[F] {
->>>>>>> e05f9c96
 
   import CommitInfo._
+  import io.renku.http.client.RestClientError.UnauthorizedException
   import org.http4s.Method.GET
   import org.http4s.Status._
   import org.http4s.{Request, Response}
 
   override def findLatestCommit(projectId: Id)(implicit maybeAccessToken: Option[AccessToken]): F[Option[CommitInfo]] =
-<<<<<<< HEAD
     gitLabClient.send(GET, uri"projects" / projectId.show / "repository" / "commits", "commits")(mapResponse)
-=======
-    for {
-      stringUri       <- s"$gitLabUrl/api/v4/projects/$projectId/repository/commits".pure[F]
-      uri             <- validateUri(stringUri) map (_.withQueryParam("per_page", "1"))
-      maybeCommitInfo <- send(secureRequest(GET, uri))(mapResponse(projectId))
-    } yield maybeCommitInfo
->>>>>>> e05f9c96
 
   private def mapResponse(projectId: Id): PartialFunction[(Status, Request[F], Response[F]), F[Option[CommitInfo]]] = {
     case (Ok, _, response)    => response.as[List[CommitInfo]] map (_.headOption)
@@ -76,12 +62,6 @@
 }
 
 private object LatestCommitFinder {
-<<<<<<< HEAD
   def apply[F[_]: Async: Temporal: Logger](gitLabClient: GitLabClient[F]): F[LatestCommitFinder[F]] =
     new LatestCommitFinderImpl[F](gitLabClient).pure[F].widen
-=======
-  def apply[F[_]: Async: Logger](gitLabThrottler: Throttler[F, GitLab]): F[LatestCommitFinder[F]] = for {
-    gitLabUrl <- GitLabUrlLoader[F]()
-  } yield new LatestCommitFinderImpl[F](gitLabUrl, gitLabThrottler)
->>>>>>> e05f9c96
 }