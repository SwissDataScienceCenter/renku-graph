/*
 * Copyright 2022 Swiss Data Science Center (SDSC)
 * A partnership between École Polytechnique Fédérale de Lausanne (EPFL) and
 * Eidgenössische Technische Hochschule Zürich (ETHZ).
 *
 * Licensed under the Apache License, Version 2.0 (the "License");
 * you may not use this file except in compliance with the License.
 * You may obtain a copy of the License at
 *
 *     http://www.apache.org/licenses/LICENSE-2.0
 *
 * Unless required by applicable law or agreed to in writing, software
 * distributed under the License is distributed on an "AS IS" BASIS,
 * WITHOUT WARRANTIES OR CONDITIONS OF ANY KIND, either express or implied.
 * See the License for the specific language governing permissions and
 * limitations under the License.
 */

package io.renku.commiteventservice.events.categories.commitsync.eventgeneration

import cats.MonadThrow
import cats.data.StateT
import cats.effect.Async
import cats.effect.kernel.Temporal
import cats.syntax.all._
import io.renku.commiteventservice.events.categories.commitsync._
import io.renku.commiteventservice.events.categories.common.SynchronizationSummary._
import io.renku.commiteventservice.events.categories.common.UpdateResult._
import io.renku.commiteventservice.events.categories.common._
import io.renku.events.consumers.Project
import io.renku.graph.model.events.{BatchDate, CommitId}
import io.renku.graph.tokenrepository.AccessTokenFinder
import io.renku.graph.tokenrepository.AccessTokenFinder._
import io.renku.http.client.{AccessToken, GitLabClient}
import io.renku.logging.ExecutionTimeRecorder
import io.renku.logging.ExecutionTimeRecorder.ElapsedTime
import org.typelevel.log4cats.Logger

import scala.util.control.NonFatal

private[commitsync] trait CommitsSynchronizer[F[_]] {
  def synchronizeEvents(event: CommitSyncEvent): F[Unit]
}

private[commitsync] class CommitsSynchronizerImpl[F[_]: MonadThrow: Logger](
    accessTokenFinder:     AccessTokenFinder[F],
    latestCommitFinder:    LatestCommitFinder[F],
    eventDetailsFinder:    EventDetailsFinder[F],
    commitInfoFinder:      CommitInfoFinder[F],
    commitToEventLog:      CommitToEventLog[F],
    commitEventsRemover:   CommitEventsRemover[F],
    executionTimeRecorder: ExecutionTimeRecorder[F],
    clock:                 java.time.Clock = java.time.Clock.systemUTC()
) extends CommitsSynchronizer[F] {

  import accessTokenFinder._
  import commitEventsRemover._
  import commitInfoFinder._
  import commitToEventLog._
  import eventDetailsFinder._
  import executionTimeRecorder._
  import latestCommitFinder._

<<<<<<< HEAD
  override def synchronizeEvents(event: CommitSyncEvent): F[Unit] = (for {
    maybeAccessToken  <- findAccessToken(event.project.id)
    maybeLatestCommit <- findLatestCommit(event.project.id)(maybeAccessToken)
    _                 <- checkForSkippedEvent(maybeLatestCommit, event)(maybeAccessToken)
  } yield ()) recoverWith loggingError(event)
=======
  override def synchronizeEvents(event: CommitSyncEvent): F[Unit] = {
    findAccessToken(event.project.id) >>= { implicit maybeAccessToken =>
      findLatestCommit(event.project.id) >>= (checkForSkippedEvent(_, event))
    }
  } recoverWith loggingError(event)
>>>>>>> e05f9c96

  private def checkForSkippedEvent(maybeLatestCommit: Option[CommitInfo], event: CommitSyncEvent)(implicit
      maybeAccessToken:                               Option[AccessToken]
  ): F[Unit] = (maybeLatestCommit, event) match {
    case (Some(commitInfo), FullCommitSyncEvent(id, _, _)) if commitInfo.id == id =>
      measureExecutionTime(Skipped.pure[F].widen[UpdateResult]) >>= logResult(event)
    case (Some(commitInfo), event) =>
      processCommitsAndLogSummary(commitInfo.id, event.project)
    case (None, FullCommitSyncEvent(id, _, _)) =>
      processCommitsAndLogSummary(id, event.project)
    case (None, MinimalCommitSyncEvent(_)) =>
      measureExecutionTime(Skipped.pure[F].widen[UpdateResult]) >>= logResult(event)
  }

  private def processCommitsAndLogSummary(commitId: CommitId, project: Project)(implicit
      maybeAccessToken:                             Option[AccessToken]
  ) = measureExecutionTime(
    processCommits(List(commitId), project, BatchDate(clock)).run(SynchronizationSummary())
  ) flatMap { case (elapsedTime: ElapsedTime, summary) =>
    logSummary(commitId, project)(elapsedTime, summary._2)
  }

  private val DontCareCommitId = CommitId("0000000000000000000000000000000000000000")

  private def processCommits(commitList: List[CommitId], project: Project, batchDate: BatchDate)(implicit
      maybeToken:                        Option[AccessToken]
  ): SummaryState[F, SynchronizationSummary] = commitList match {
    case commitId :: commitIds =>
      StateT
        .liftF(
          measureExecutionTime(
            getInfoFromELandGL(commitId, project)
              .flatMap {
                case (None, Some(CommitInfo(DontCareCommitId, _, _, _, _, _))) =>
                  collectResult(Skipped, commitId, commitIds)
                case (Some(commitFromEL), Some(CommitInfo(DontCareCommitId, _, _, _, _, _)) | None) =>
                  sendDeletionStatusAndRecover(project, commitFromEL)
                    .map((_, commitFromEL.id, commitFromEL.parents.filterNot(_ == DontCareCommitId) ::: commitIds))
                case (Some(_), Some(_)) => collectResult(Existed, commitId, Nil)
                case (None, Some(commitFromGL)) =>
                  storeCommitInEventLog(project, commitFromGL, batchDate)
                    .map((_, commitId, commitFromGL.parents.filterNot(_ == DontCareCommitId) ::: commitIds))
                case _ => collectResult(Skipped, commitId, Nil)
              }
              .recoverWith { case NonFatal(error) =>
                collectResult(Failed(s"Synchronization failed", error), commitId, commitIds)
              }
          )
        )
        .flatMap {
          case (elapsedTime: ElapsedTime, (result: UpdateResult, commitId: CommitId, commits: List[CommitId])) =>
            for {
              _               <- incrementCount[F](result)
              _               <- StateT.liftF(logResult(commitId, project)(elapsedTime -> result))
              continueProcess <- processCommits(commits, project, batchDate)
            } yield continueProcess
        }
    case Nil => StateT.get[F, SynchronizationSummary]
  }

  private def collectResult(result:    UpdateResult,
                            commitId:  CommitId,
                            commitIds: List[CommitId]
  ): F[(UpdateResult, CommitId, List[CommitId])] = (result, commitId, commitIds).pure[F]

  private def sendDeletionStatusAndRecover(project: Project, commitFromEL: CommitWithParents): F[UpdateResult] =
    removeDeletedEvent(project, commitFromEL.id).recoverWith { case NonFatal(e) =>
      Failed(s"$categoryName - Commit Remover failed to send commit deletion status", e)
        .pure[F]
        .widen[UpdateResult]
    }

  private def getInfoFromELandGL(commitId: CommitId, project: Project)(implicit
      maybeAccessToken:                    Option[AccessToken]
  ): F[(Option[CommitWithParents], Option[CommitInfo])] = for {
    maybeEventDetailsFromEL <- getEventDetails(project.id, commitId)
    maybeInfoFromGL         <- getMaybeCommitInfo(project.id, commitId)
  } yield (maybeEventDetailsFromEL, maybeInfoFromGL)

  private def loggingError(event: CommitSyncEvent): PartialFunction[Throwable, F[Unit]] = { case NonFatal(exception) =>
    Logger[F]
      .error(exception)(s"${logMessageCommon(event)} -> Synchronization failed")
      .flatMap(_ => exception.raiseError[F, Unit])
  }

  private def logResult(event: CommitSyncEvent): ((ElapsedTime, UpdateResult)) => F[Unit] = {
    case (elapsedTime, Skipped) =>
      Logger[F].info(s"${logMessageCommon(event)} -> event skipped in ${elapsedTime}ms")
    case (elapsedTime, Existed) =>
      Logger[F].info(s"${logMessageCommon(event)} -> no new event found in ${elapsedTime}ms")
    case (elapsedTime, Created) =>
      Logger[F].info(s"${logMessageCommon(event)} -> new events found in ${elapsedTime}ms")
    case (elapsedTime, Deleted) =>
      Logger[F].info(s"${logMessageCommon(event)} -> events found for deletion in ${elapsedTime}ms")
    case (elapsedTime, Failed(message, exception)) =>
      Logger[F].error(exception)(s"${logMessageCommon(event)} -> $message in ${elapsedTime}ms")
  }

  private def logResult(eventId: CommitId, project: Project): ((ElapsedTime, UpdateResult)) => F[Unit] = {
    case (elapsedTime, Skipped) =>
      Logger[F].info(logMessageFor(eventId, project, s"event skipped in ${elapsedTime}ms"))
    case (elapsedTime, Existed) =>
      Logger[F].info(logMessageFor(eventId, project, s"no new events found in ${elapsedTime}ms"))
    case (elapsedTime, Created) =>
      Logger[F].info(logMessageFor(eventId, project, s"new events found in ${elapsedTime}ms"))
    case (elapsedTime, Deleted) =>
      Logger[F].info(
        logMessageFor(eventId, project, s"events found for deletion in ${elapsedTime}ms")
      )
    case (elapsedTime, Failed(message, exception)) =>
      Logger[F].error(exception)(logMessageFor(eventId, project, s"$message in ${elapsedTime}ms"))
  }

  private def logSummary(eventId: CommitId, project: Project): ((ElapsedTime, SynchronizationSummary)) => F[Unit] = {
    case (elapsedTime, summary) =>
      Logger[F].info(
        logMessageFor(
          eventId,
          project,
          show"events generation result: $summary in ${elapsedTime}ms"
        )
      )
  }

  private def logMessageFor(eventId: CommitId, project: Project, message: String) =
    s"$categoryName: id = $eventId, projectId = ${project.id}, projectPath = ${project.path} -> $message"
}

private[commitsync] object CommitsSynchronizer {
  def apply[F[_]: Async: Temporal: Logger](
      gitLabClient:          GitLabClient[F],
      executionTimeRecorder: ExecutionTimeRecorder[F]
  ) = for {
    accessTokenFinder   <- AccessTokenFinder[F]
    latestCommitFinder  <- LatestCommitFinder(gitLabClient)
    eventDetailsFinder  <- EventDetailsFinder[F]
    commitInfoFinder    <- CommitInfoFinder(gitLabClient)
    commitToEventLog    <- CommitToEventLog[F]
    commitEventsRemover <- CommitEventsRemover[F]
  } yield new CommitsSynchronizerImpl[F](accessTokenFinder,
                                         latestCommitFinder,
                                         eventDetailsFinder,
                                         commitInfoFinder,
                                         commitToEventLog,
                                         commitEventsRemover,
                                         executionTimeRecorder
  )
}<|MERGE_RESOLUTION|>--- conflicted
+++ resolved
@@ -61,19 +61,11 @@
   import executionTimeRecorder._
   import latestCommitFinder._
 
-<<<<<<< HEAD
-  override def synchronizeEvents(event: CommitSyncEvent): F[Unit] = (for {
-    maybeAccessToken  <- findAccessToken(event.project.id)
-    maybeLatestCommit <- findLatestCommit(event.project.id)(maybeAccessToken)
-    _                 <- checkForSkippedEvent(maybeLatestCommit, event)(maybeAccessToken)
-  } yield ()) recoverWith loggingError(event)
-=======
   override def synchronizeEvents(event: CommitSyncEvent): F[Unit] = {
     findAccessToken(event.project.id) >>= { implicit maybeAccessToken =>
       findLatestCommit(event.project.id) >>= (checkForSkippedEvent(_, event))
     }
   } recoverWith loggingError(event)
->>>>>>> e05f9c96
 
   private def checkForSkippedEvent(maybeLatestCommit: Option[CommitInfo], event: CommitSyncEvent)(implicit
       maybeAccessToken:                               Option[AccessToken]
