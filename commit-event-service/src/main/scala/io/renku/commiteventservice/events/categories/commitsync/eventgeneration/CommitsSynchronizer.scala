/*
 * Copyright 2022 Swiss Data Science Center (SDSC)
 * A partnership between École Polytechnique Fédérale de Lausanne (EPFL) and
 * Eidgenössische Technische Hochschule Zürich (ETHZ).
 *
 * Licensed under the Apache License, Version 2.0 (the "License");
 * you may not use this file except in compliance with the License.
 * You may obtain a copy of the License at
 *
 *     http://www.apache.org/licenses/LICENSE-2.0
 *
 * Unless required by applicable law or agreed to in writing, software
 * distributed under the License is distributed on an "AS IS" BASIS,
 * WITHOUT WARRANTIES OR CONDITIONS OF ANY KIND, either express or implied.
 * See the License for the specific language governing permissions and
 * limitations under the License.
 */

package io.renku.commiteventservice.events.categories.commitsync.eventgeneration

import cats.MonadThrow
import cats.data.StateT
import cats.effect.Async
import cats.effect.kernel.Temporal
import cats.syntax.all._
import io.renku.commiteventservice.events.categories.commitsync._
import io.renku.commiteventservice.events.categories.common.SynchronizationSummary._
import io.renku.commiteventservice.events.categories.common.UpdateResult._
import io.renku.commiteventservice.events.categories.common._
import io.renku.config.GitLab
import io.renku.control.Throttler
import io.renku.events.consumers.Project
import io.renku.graph.model.events.{BatchDate, CommitId}
import io.renku.graph.tokenrepository.AccessTokenFinder
import io.renku.graph.tokenrepository.AccessTokenFinder._
import io.renku.http.client.AccessToken
import io.renku.logging.ExecutionTimeRecorder
import io.renku.logging.ExecutionTimeRecorder.ElapsedTime
import org.typelevel.log4cats.Logger

import scala.util.control.NonFatal

private[commitsync] trait CommitsSynchronizer[F[_]] {
  def synchronizeEvents(event: CommitSyncEvent): F[Unit]
}

private[commitsync] class CommitsSynchronizerImpl[F[_]: MonadThrow: Logger](
    accessTokenFinder:     AccessTokenFinder[F],
    latestCommitFinder:    LatestCommitFinder[F],
    eventDetailsFinder:    EventDetailsFinder[F],
    commitInfoFinder:      CommitInfoFinder[F],
    commitToEventLog:      CommitToEventLog[F],
    commitEventsRemover:   CommitEventsRemover[F],
    executionTimeRecorder: ExecutionTimeRecorder[F],
    clock:                 java.time.Clock = java.time.Clock.systemUTC()
) extends CommitsSynchronizer[F] {

  import accessTokenFinder._
  import commitEventsRemover._
  import commitInfoFinder._
  import commitToEventLog._
  import eventDetailsFinder._
  import executionTimeRecorder._
  import latestCommitFinder._

<<<<<<< HEAD
  override def synchronizeEvents(event: CommitSyncEvent): F[Unit] = (for {
    maybeAccessToken  <- findAccessToken(event.project.id)
    maybeLatestCommit <- findLatestCommit(event.project.id, maybeAccessToken).value
    _                 <- checkForSkippedEvent(maybeLatestCommit, event)(maybeAccessToken)
    _                 <- triggerGlobalCommitSync(event)
  } yield ()) recoverWith loggingError(event)
=======
  override def synchronizeEvents(event: CommitSyncEvent): F[Unit] = {
    findAccessToken(event.project.id) >>= { implicit maybeAccessToken =>
      findLatestCommit(event.project.id) >>= (checkForSkippedEvent(_, event))
    }
  } recoverWith loggingError(event)
>>>>>>> 56b41978

  private def checkForSkippedEvent(maybeLatestCommit: Option[CommitInfo], event: CommitSyncEvent)(implicit
      maybeAccessToken:                               Option[AccessToken]
  ): F[Unit] = (maybeLatestCommit, event) match {
    case (Some(commitInfo), FullCommitSyncEvent(id, _, _)) if commitInfo.id == id =>
      measureExecutionTime(Skipped.pure[F].widen[UpdateResult]) >>= logResult(event)
    case (Some(commitInfo), event) =>
      processCommitsAndLogSummary(commitInfo.id, event.project)
    case (None, FullCommitSyncEvent(id, _, _)) =>
      processCommitsAndLogSummary(id, event.project)
    case (None, MinimalCommitSyncEvent(_)) =>
      measureExecutionTime(Skipped.pure[F].widen[UpdateResult]) >>= logResult(event)
  }

  private def processCommitsAndLogSummary(commitId: CommitId, project: Project)(implicit
      maybeAccessToken:                             Option[AccessToken]
  ) = measureExecutionTime(
    processCommits(List(commitId), project, BatchDate(clock)).run(SynchronizationSummary())
  ) flatMap { case (elapsedTime: ElapsedTime, summary) =>
    logSummary(commitId, project)(elapsedTime, summary._2)
  }

  private def triggerGlobalCommitSync(event: CommitSyncEvent): F[Unit] =
    println(event).pure[F]

  private val DontCareCommitId = CommitId("0000000000000000000000000000000000000000")

  private def processCommits(commitList: List[CommitId], project: Project, batchDate: BatchDate)(implicit
      maybeToken:                        Option[AccessToken]
  ): SummaryState[F, SynchronizationSummary] = commitList match {
    case commitId :: commitIds =>
      StateT
        .liftF(
          measureExecutionTime(
            getInfoFromELandGL(commitId, project)
              .flatMap {
                case (None, Some(CommitInfo(DontCareCommitId, _, _, _, _, _))) =>
                  collectResult(Skipped, commitId, commitIds)
                case (Some(commitFromEL), Some(CommitInfo(DontCareCommitId, _, _, _, _, _)) | None) =>
                  sendDeletionStatusAndRecover(project, commitFromEL)
                    .map((_, commitFromEL.id, commitFromEL.parents.filterNot(_ == DontCareCommitId) ::: commitIds))
                case (Some(_), Some(_)) => collectResult(Existed, commitId, Nil)
                case (None, Some(commitFromGL)) =>
                  storeCommitInEventLog(project, commitFromGL, batchDate)
                    .map((_, commitId, commitFromGL.parents.filterNot(_ == DontCareCommitId) ::: commitIds))
                case _ => collectResult(Skipped, commitId, Nil)
              }
              .recoverWith { case NonFatal(error) =>
                collectResult(Failed(s"Synchronization failed", error), commitId, commitIds)
              }
          )
        )
        .flatMap {
          case (elapsedTime: ElapsedTime, (result: UpdateResult, commitId: CommitId, commits: List[CommitId])) =>
            for {
              _               <- incrementCount[F](result)
              _               <- StateT.liftF(logResult(commitId, project)(elapsedTime -> result))
              continueProcess <- processCommits(commits, project, batchDate)
            } yield continueProcess
        }
    case Nil => StateT.get[F, SynchronizationSummary]
  }

  private def collectResult(result:    UpdateResult,
                            commitId:  CommitId,
                            commitIds: List[CommitId]
  ): F[(UpdateResult, CommitId, List[CommitId])] = (result, commitId, commitIds).pure[F]

  private def sendDeletionStatusAndRecover(project: Project, commitFromEL: CommitWithParents): F[UpdateResult] =
    removeDeletedEvent(project, commitFromEL.id).recoverWith { case NonFatal(e) =>
      Failed(s"$categoryName - Commit Remover failed to send commit deletion status", e)
        .pure[F]
        .widen[UpdateResult]
    }

  private def getInfoFromELandGL(commitId: CommitId, project: Project)(implicit
      maybeAccessToken:                    Option[AccessToken]
  ): F[(Option[CommitWithParents], Option[CommitInfo])] = for {
    maybeEventDetailsFromEL <- getEventDetails(project.id, commitId)
    maybeInfoFromGL         <- getMaybeCommitInfo(project.id, commitId)
  } yield (maybeEventDetailsFromEL, maybeInfoFromGL)

  private def loggingError(event: CommitSyncEvent): PartialFunction[Throwable, F[Unit]] = { case NonFatal(exception) =>
    Logger[F]
      .error(exception)(s"${logMessageCommon(event)} -> Synchronization failed")
      .flatMap(_ => exception.raiseError[F, Unit])
  }

  private def logResult(event: CommitSyncEvent): ((ElapsedTime, UpdateResult)) => F[Unit] = {
    case (elapsedTime, Skipped) =>
      Logger[F].info(s"${logMessageCommon(event)} -> event skipped in ${elapsedTime}ms")
    case (elapsedTime, Existed) =>
      Logger[F].info(s"${logMessageCommon(event)} -> no new event found in ${elapsedTime}ms")
    case (elapsedTime, Created) =>
      Logger[F].info(s"${logMessageCommon(event)} -> new events found in ${elapsedTime}ms")
    case (elapsedTime, Deleted) =>
      Logger[F].info(s"${logMessageCommon(event)} -> events found for deletion in ${elapsedTime}ms")
    case (elapsedTime, Failed(message, exception)) =>
      Logger[F].error(exception)(s"${logMessageCommon(event)} -> $message in ${elapsedTime}ms")
  }

  private def logResult(eventId: CommitId, project: Project): ((ElapsedTime, UpdateResult)) => F[Unit] = {
    case (elapsedTime, Skipped) =>
      Logger[F].info(logMessageFor(eventId, project, s"event skipped in ${elapsedTime}ms"))
    case (elapsedTime, Existed) =>
      Logger[F].info(logMessageFor(eventId, project, s"no new events found in ${elapsedTime}ms"))
    case (elapsedTime, Created) =>
      Logger[F].info(logMessageFor(eventId, project, s"new events found in ${elapsedTime}ms"))
    case (elapsedTime, Deleted) =>
      Logger[F].info(
        logMessageFor(eventId, project, s"events found for deletion in ${elapsedTime}ms")
      )
    case (elapsedTime, Failed(message, exception)) =>
      Logger[F].error(exception)(logMessageFor(eventId, project, s"$message in ${elapsedTime}ms"))
  }

  private def logSummary(eventId: CommitId, project: Project): ((ElapsedTime, SynchronizationSummary)) => F[Unit] = {
    case (elapsedTime, summary) =>
      Logger[F].info(
        logMessageFor(
          eventId,
          project,
          show"events generation result: $summary in ${elapsedTime}ms"
        )
      )
  }

  private def logMessageFor(eventId: CommitId, project: Project, message: String) =
    s"$categoryName: id = $eventId, projectId = ${project.id}, projectPath = ${project.path} -> $message"
}

private[commitsync] object CommitsSynchronizer {
  def apply[F[_]: Async: Temporal: Logger](gitLabThrottler: Throttler[F, GitLab],
                                           executionTimeRecorder: ExecutionTimeRecorder[F]
  ) = for {
    accessTokenFinder   <- AccessTokenFinder[F]
    latestCommitFinder  <- LatestCommitFinder(gitLabThrottler)
    eventDetailsFinder  <- EventDetailsFinder[F]
    commitInfoFinder    <- CommitInfoFinder(gitLabThrottler)
    commitToEventLog    <- CommitToEventLog[F]
    commitEventsRemover <- CommitEventsRemover[F]
  } yield new CommitsSynchronizerImpl[F](accessTokenFinder,
                                         latestCommitFinder,
                                         eventDetailsFinder,
                                         commitInfoFinder,
                                         commitToEventLog,
                                         commitEventsRemover,
                                         executionTimeRecorder
  )
}<|MERGE_RESOLUTION|>--- conflicted
+++ resolved
@@ -63,20 +63,11 @@
   import executionTimeRecorder._
   import latestCommitFinder._
 
-<<<<<<< HEAD
-  override def synchronizeEvents(event: CommitSyncEvent): F[Unit] = (for {
-    maybeAccessToken  <- findAccessToken(event.project.id)
-    maybeLatestCommit <- findLatestCommit(event.project.id, maybeAccessToken).value
-    _                 <- checkForSkippedEvent(maybeLatestCommit, event)(maybeAccessToken)
-    _                 <- triggerGlobalCommitSync(event)
-  } yield ()) recoverWith loggingError(event)
-=======
   override def synchronizeEvents(event: CommitSyncEvent): F[Unit] = {
     findAccessToken(event.project.id) >>= { implicit maybeAccessToken =>
       findLatestCommit(event.project.id) >>= (checkForSkippedEvent(_, event))
     }
   } recoverWith loggingError(event)
->>>>>>> 56b41978
 
   private def checkForSkippedEvent(maybeLatestCommit: Option[CommitInfo], event: CommitSyncEvent)(implicit
       maybeAccessToken:                               Option[AccessToken]
