/*
 * Copyright 2022 Swiss Data Science Center (SDSC)
 * A partnership between École Polytechnique Fédérale de Lausanne (EPFL) and
 * Eidgenössische Technische Hochschule Zürich (ETHZ).
 *
 * Licensed under the Apache License, Version 2.0 (the "License");
 * you may not use this file except in compliance with the License.
 * You may obtain a copy of the License at
 *
 *     http://www.apache.org/licenses/LICENSE-2.0
 *
 * Unless required by applicable law or agreed to in writing, software
 * distributed under the License is distributed on an "AS IS" BASIS,
 * WITHOUT WARRANTIES OR CONDITIONS OF ANY KIND, either express or implied.
 * See the License for the specific language governing permissions and
 * limitations under the License.
 */

package io.renku.commiteventservice.events.categories.commitsync.eventgeneration

import cats.syntax.all._
import io.renku.commiteventservice.events.categories.commitsync.Generators._
import io.renku.commiteventservice.events.categories.commitsync.{categoryName, logMessageCommon}
import io.renku.commiteventservice.events.categories.common.Generators.commitInfos
import io.renku.commiteventservice.events.categories.common.UpdateResult._
import io.renku.commiteventservice.events.categories.common._
import io.renku.events.consumers.Project
import io.renku.generators.CommonGraphGenerators.personalAccessTokens
import io.renku.generators.Generators.Implicits._
import io.renku.generators.Generators._
import io.renku.graph.model.EventsGenerators.{batchDates, commitIds}
import io.renku.graph.model.events.CommitId
import io.renku.graph.model.projects
import io.renku.graph.model.projects.Id
import io.renku.graph.tokenrepository.AccessTokenFinder
import io.renku.graph.tokenrepository.AccessTokenFinder._
import io.renku.http.client.AccessToken
import io.renku.interpreters.TestLogger
import io.renku.interpreters.TestLogger.Level._
import io.renku.logging.ExecutionTimeRecorder.ElapsedTime
import io.renku.logging.TestExecutionTimeRecorder
import org.scalamock.scalatest.MockFactory
import org.scalatest.matchers.should
import org.scalatest.wordspec.AnyWordSpec

import java.time.{Clock, ZoneId, ZoneOffset}
import scala.util.{Failure, Success, Try}

class CommitsSynchronizerSpec extends AnyWordSpec with should.Matchers with MockFactory {

  "synchronizeEvents" should {

    "succeed if the latest eventIds in the Event Log " +
      "matches the latest commits in GitLab for relevant projects" in new TestCase {

        val event            = fullCommitSyncEvents.generateOne
        val latestCommitInfo = commitInfos.generateOne.copy(event.id)

        givenAccessTokenIsFound(event.project.id)

        givenLatestCommitIsFound(latestCommitInfo, event.project.id)

        commitsSynchronizer.synchronizeEvents(event) shouldBe ().pure[Try]

        logger.loggedOnly(
          Info(s"${logMessageCommon(event)} -> event skipped in ${executionTimeRecorder.elapsedTime}ms")
        )
      }

    "succeed if the latest event in the Event Log  is already in EventLog and log the event as Existed" in new TestCase {

      val event            = fullCommitSyncEvents.generateOne
      val latestCommitInfo = commitInfos.generateOne.copy(parents = commitIds.generateNonEmptyList().toList)

      givenAccessTokenIsFound(event.project.id)

      givenLatestCommitIsFound(latestCommitInfo, event.project.id)

      givenEventIsInEL(latestCommitInfo.id, event.project.id)(
        CommitWithParents(latestCommitInfo.id, event.project.id, parents = commitIds.generateNonEmptyList().toList)
      )

      givenCommitIsInGL(latestCommitInfo, event.project.id)

      commitsSynchronizer.synchronizeEvents(event) shouldBe ().pure[Try]

      logger.loggedOnly(
        logNoNewEvents(latestCommitInfo.id, event.project, executionTimeRecorder.elapsedTime),
        logSummary(latestCommitInfo.id,
                   event.project,
                   executionTimeRecorder.elapsedTime,
                   SynchronizationSummary().updated(Existed, 1)
        )
      )

    }

    "succeed if the latest event in the Event Log has the id '0000000000000000000000000000000000000000'" +
      "log the event as skipped" in new TestCase {

        val event = fullCommitSyncEvents.generateOne
        val latestCommitInfo = commitInfos.generateOne.copy(id = CommitId("0000000000000000000000000000000000000000"),
                                                            parents = List.empty[CommitId]
        )

        givenAccessTokenIsFound(event.project.id)

        givenLatestCommitIsFound(latestCommitInfo, event.project.id)

        givenEventIsNotInEL(latestCommitInfo, event.project.id)
        givenCommitIsInGL(latestCommitInfo, event.project.id)

        commitsSynchronizer.synchronizeEvents(event) shouldBe ().pure[Try]

        logger.loggedOnly(
          logEventSkipped(latestCommitInfo.id, event.project, executionTimeRecorder.elapsedTime),
          logSummary(latestCommitInfo.id,
                     event.project,
                     executionTimeRecorder.elapsedTime,
                     SynchronizationSummary(Skipped.name -> 1)
          )
        )

      }

    "succeed if there is a new commit and the creation succeeds for the first commit and stops once ids are on both gitlab and EL" in new TestCase {
      val event            = fullCommitSyncEvents.generateOne
      val parentCommit     = commitInfos.generateOne
      val latestCommitInfo = commitInfos.generateOne.copy(parents = List(parentCommit.id, commitIds.generateOne))

      givenAccessTokenIsFound(event.project.id)

      givenLatestCommitIsFound(latestCommitInfo, event.project.id)

      givenEventIsNotInEL(latestCommitInfo, event.project.id)
      givenCommitIsInGL(latestCommitInfo, event.project.id)

      (commitToEventLog.storeCommitInEventLog _)
        .expects(event.project, latestCommitInfo, batchDate)
        .returning(Success(Created))

      givenEventIsInEL(parentCommit.id, event.project.id)(
        CommitWithParents(parentCommit.id, event.project.id, parentCommit.parents)
      )
      givenCommitIsInGL(parentCommit, event.project.id)

      commitsSynchronizer.synchronizeEvents(event) shouldBe ().pure[Try]

      logger.loggedOnly(
        logNewEventFound(latestCommitInfo.id, event.project, executionTimeRecorder.elapsedTime),
        logNoNewEvents(parentCommit.id, event.project, executionTimeRecorder.elapsedTime),
        logSummary(latestCommitInfo.id,
                   event.project,
                   executionTimeRecorder.elapsedTime,
                   SynchronizationSummary(Existed.name -> 1, Created.name -> 1)
        )
      )

    }

    "succeed if there is a new commit and the creation succeeds for the commit and its parents" in new TestCase {
      val event            = fullCommitSyncEvents.generateOne
      val parentCommit     = commitInfos.generateOne.copy(parents = List.empty[CommitId])
      val latestCommitInfo = commitInfos.generateOne.copy(parents = List(parentCommit.id))

      givenAccessTokenIsFound(event.project.id)

      givenLatestCommitIsFound(latestCommitInfo, event.project.id)

      givenEventIsNotInEL(latestCommitInfo, event.project.id)
      givenCommitIsInGL(latestCommitInfo, event.project.id)

      (commitToEventLog.storeCommitInEventLog _)
        .expects(event.project, latestCommitInfo, batchDate)
        .returning(Success(Created))

      givenEventIsNotInEL(parentCommit, event.project.id)
      givenCommitIsInGL(parentCommit, event.project.id)

      (commitToEventLog.storeCommitInEventLog _)
        .expects(event.project, parentCommit, batchDate)
        .returning(Success(Created))

      commitsSynchronizer.synchronizeEvents(event) shouldBe ().pure[Try]

      logger.loggedOnly(
        logNewEventFound(latestCommitInfo.id, event.project, executionTimeRecorder.elapsedTime),
        logNewEventFound(parentCommit.id, event.project, executionTimeRecorder.elapsedTime),
        logSummary(latestCommitInfo.id,
                   event.project,
                   executionTimeRecorder.elapsedTime,
                   SynchronizationSummary(Created.name -> 2)
        )
      )
    }

    "succeed if there are no latest commit (project removed) and start the deletion process" in new TestCase {
      val event        = fullCommitSyncEvents.generateOne
      val parentCommit = commitInfos.generateOne.copy(parents = List.empty[CommitId])

      givenAccessTokenIsFound(event.project.id)

      (latestCommitFinder
        .findLatestCommit(_: projects.Id)(_: Option[AccessToken]))
        .expects(event.project.id, maybeAccessToken)
<<<<<<< HEAD
        .returning(Success(None))
=======
        .returning(Option.empty[CommitInfo].pure[Try])
>>>>>>> e05f9c96

      givenEventIsInEL(event.id, event.project.id)(returning =
        CommitWithParents(event.id, event.project.id, List(parentCommit.id))
      )
      givenCommitIsNotInGL(event.id, event.project.id)

      (commitEventsRemover.removeDeletedEvent _)
        .expects(event.project, event.id)
        .returning(UpdateResult.Deleted.pure[Try])

      givenEventIsInEL(parentCommit.id, event.project.id)(returning =
        CommitWithParents(parentCommit.id, event.project.id, List.empty[CommitId])
      )
      givenCommitIsNotInGL(parentCommit.id, event.project.id)

      (commitEventsRemover.removeDeletedEvent _)
        .expects(event.project, parentCommit.id)
        .returning(UpdateResult.Deleted.pure[Try])

      commitsSynchronizer.synchronizeEvents(event) shouldBe ().pure[Try]

      logger.loggedOnly(
        logEventFoundForDeletion(event.id, event.project, executionTimeRecorder.elapsedTime),
        logEventFoundForDeletion(parentCommit.id, event.project, executionTimeRecorder.elapsedTime),
        logSummary(event.id,
                   event.project,
                   executionTimeRecorder.elapsedTime,
                   SynchronizationSummary(Deleted.name -> 2)
        )
      )
    }

    "succeed if there is a latest commit to create and a parent to delete" in new TestCase {
      val event            = fullCommitSyncEvents.generateOne
      val parentCommit     = commitInfos.generateOne.copy(parents = List.empty[CommitId])
      val latestCommitInfo = commitInfos.generateOne.copy(parents = List(parentCommit.id))

      givenAccessTokenIsFound(event.project.id)

      givenLatestCommitIsFound(latestCommitInfo, event.project.id)

      givenEventIsNotInEL(latestCommitInfo, event.project.id)
      givenCommitIsInGL(latestCommitInfo, event.project.id)

      (commitToEventLog.storeCommitInEventLog _)
        .expects(event.project, latestCommitInfo, batchDate)
        .returning(Success(Created))

      givenEventIsInEL(parentCommit.id, event.project.id)(returning =
        CommitWithParents(parentCommit.id, event.project.id, List.empty[CommitId])
      )
      givenCommitIsNotInGL(parentCommit.id, event.project.id)

      (commitEventsRemover.removeDeletedEvent _)
        .expects(event.project, parentCommit.id)
        .returning(UpdateResult.Deleted.pure[Try])

      commitsSynchronizer.synchronizeEvents(event) shouldBe ().pure[Try]

      logger.loggedOnly(
        logNewEventFound(latestCommitInfo.id, event.project, executionTimeRecorder.elapsedTime),
        logEventFoundForDeletion(parentCommit.id, event.project, executionTimeRecorder.elapsedTime),
        logSummary(latestCommitInfo.id,
                   event.project,
                   executionTimeRecorder.elapsedTime,
                   SynchronizationSummary(Deleted.name -> 1, Created.name -> 1)
        )
      )
    }

    "succeed and continue the process if fetching event details fails" in new TestCase {
      val event            = fullCommitSyncEvents.generateOne
      val parent1Commit    = commitInfos.generateOne.copy(parents = List.empty[CommitId])
      val parent2Commit    = commitInfos.generateOne.copy(parents = List.empty[CommitId])
      val latestCommitInfo = commitInfos.generateOne.copy(parents = List(parent1Commit.id, parent2Commit.id))

      givenAccessTokenIsFound(event.project.id)

      givenLatestCommitIsFound(latestCommitInfo, event.project.id)

      givenEventIsNotInEL(latestCommitInfo, event.project.id)
      givenCommitIsInGL(latestCommitInfo, event.project.id)

      (commitToEventLog.storeCommitInEventLog _)
        .expects(event.project, latestCommitInfo, batchDate)
        .returning(Success(Created))

      val exception = exceptions.generateOne
      (eventDetailsFinder.getEventDetails _)
        .expects(event.project.id, parent1Commit.id)
        .returning(Failure(exception))

      givenEventIsNotInEL(parent2Commit, event.project.id)
      givenCommitIsInGL(parent2Commit, event.project.id)

      (commitToEventLog.storeCommitInEventLog _)
        .expects(event.project, parent2Commit, batchDate)
        .returning(Success(Created))

      commitsSynchronizer.synchronizeEvents(event) shouldBe ().pure[Try]

      logger.loggedOnly(
        logNewEventFound(parent2Commit.id, event.project, executionTimeRecorder.elapsedTime),
        logErrorSynchronization(parent1Commit.id, event.project, executionTimeRecorder.elapsedTime, exception),
        logNewEventFound(latestCommitInfo.id, event.project, executionTimeRecorder.elapsedTime),
        logSummary(latestCommitInfo.id,
                   event.project,
                   executionTimeRecorder.elapsedTime,
                   SynchronizationSummary(Failed.name -> 1, Created.name -> 2)
        )
      )
    }

    "succeed and continue the process if fetching commit info fails" in new TestCase {
      val event            = fullCommitSyncEvents.generateOne
      val parent1Commit    = commitInfos.generateOne.copy(parents = List.empty[CommitId])
      val parent2Commit    = commitInfos.generateOne.copy(parents = List.empty[CommitId])
      val latestCommitInfo = commitInfos.generateOne.copy(parents = List(parent1Commit.id, parent2Commit.id))

      givenAccessTokenIsFound(event.project.id)

      givenLatestCommitIsFound(latestCommitInfo, event.project.id)

      givenEventIsNotInEL(latestCommitInfo, event.project.id)
      givenCommitIsInGL(latestCommitInfo, event.project.id)

      (commitToEventLog.storeCommitInEventLog _)
        .expects(event.project, latestCommitInfo, batchDate)
        .returning(Success(Created))

      givenEventIsNotInEL(parent1Commit, event.project.id)

      val exception = exceptions.generateOne
      (commitInfoFinder
        .getMaybeCommitInfo(_: Id, _: CommitId)(_: Option[AccessToken]))
        .expects(event.project.id, parent1Commit.id, maybeAccessToken)
        .returning(Failure(exception))

      givenEventIsNotInEL(parent2Commit, event.project.id)
      givenCommitIsInGL(parent2Commit, event.project.id)

      (commitToEventLog.storeCommitInEventLog _)
        .expects(event.project, parent2Commit, batchDate)
        .returning(Success(Created))

      commitsSynchronizer.synchronizeEvents(event) shouldBe ().pure[Try]

      logger.loggedOnly(
        logNewEventFound(latestCommitInfo.id, event.project, executionTimeRecorder.elapsedTime),
        logErrorSynchronization(parent1Commit.id, event.project, executionTimeRecorder.elapsedTime, exception),
        logNewEventFound(parent2Commit.id, event.project, executionTimeRecorder.elapsedTime),
        logSummary(latestCommitInfo.id,
                   event.project,
                   executionTimeRecorder.elapsedTime,
                   SynchronizationSummary(Failed.name -> 1, Created.name -> 2)
        )
      )
    }

    "succeed and continue the process if the commit creation is needed and fails" in new TestCase {
      val event            = fullCommitSyncEvents.generateOne
      val parent1Commit    = commitInfos.generateOne.copy(parents = List.empty[CommitId])
      val latestCommitInfo = commitInfos.generateOne.copy(parents = List(parent1Commit.id))

      givenAccessTokenIsFound(event.project.id)

      givenLatestCommitIsFound(latestCommitInfo, event.project.id)

      givenEventIsNotInEL(latestCommitInfo, event.project.id)
      givenCommitIsInGL(latestCommitInfo, event.project.id)

      val exception = exceptions.generateOne

      (commitToEventLog.storeCommitInEventLog _)
        .expects(event.project, latestCommitInfo, batchDate)
        .returning(Success(Failed(exception.getMessage, exception)))

      givenEventIsNotInEL(parent1Commit, event.project.id)
      givenCommitIsInGL(parent1Commit, event.project.id)

      (commitToEventLog.storeCommitInEventLog _)
        .expects(event.project, parent1Commit, batchDate)
        .returning(Success(Created))

      commitsSynchronizer.synchronizeEvents(event) shouldBe ().pure[Try]

      logger.loggedOnly(
        logErrorSynchronization(latestCommitInfo.id,
                                event.project,
                                executionTimeRecorder.elapsedTime,
                                exception,
                                exception.getMessage
        ),
        logNewEventFound(parent1Commit.id, event.project, executionTimeRecorder.elapsedTime),
        logSummary(latestCommitInfo.id,
                   event.project,
                   executionTimeRecorder.elapsedTime,
                   SynchronizationSummary(Failed.name -> 1, Created.name -> 1)
        )
      )
    }

    "succeed and continue the process if the commit deletion is needed and return a failure" in new TestCase {
      val event            = fullCommitSyncEvents.generateOne
      val parent1Commit    = commitInfos.generateOne.copy(parents = List.empty[CommitId])
      val latestCommitInfo = commitInfos.generateOne

      givenAccessTokenIsFound(event.project.id)

      givenLatestCommitIsFound(latestCommitInfo, event.project.id)

      givenEventIsInEL(latestCommitInfo.id, event.project.id)(
        CommitWithParents(latestCommitInfo.id, event.project.id, List(parent1Commit.id))
      )
      givenCommitIsNotInGL(latestCommitInfo.id, event.project.id)

      val exception       = exceptions.generateOne
      val deletionFailure = UpdateResult.Failed(nonEmptyStrings().generateOne, exception)
      (commitEventsRemover.removeDeletedEvent _)
        .expects(event.project, latestCommitInfo.id)
        .returning(deletionFailure.pure[Try])

      givenEventIsNotInEL(parent1Commit, event.project.id)
      givenCommitIsInGL(parent1Commit, event.project.id)

      (commitToEventLog.storeCommitInEventLog _)
        .expects(event.project, parent1Commit, batchDate)
        .returning(Success(Created))

      commitsSynchronizer.synchronizeEvents(event) shouldBe ().pure[Try]

      logger.loggedOnly(
        logErrorSynchronization(latestCommitInfo.id,
                                event.project,
                                executionTimeRecorder.elapsedTime,
                                exception,
                                deletionFailure.message
        ),
        logNewEventFound(parent1Commit.id, event.project, executionTimeRecorder.elapsedTime),
        logSummary(latestCommitInfo.id,
                   event.project,
                   executionTimeRecorder.elapsedTime,
                   SynchronizationSummary(Failed.name -> 1, Created.name -> 1)
        )
      )
    }

    "succeed and continue the process if the commit deletion is needed and fails" in new TestCase {
      val event            = fullCommitSyncEvents.generateOne
      val parent1Commit    = commitInfos.generateOne.copy(parents = List.empty[CommitId])
      val latestCommitInfo = commitInfos.generateOne

      givenAccessTokenIsFound(event.project.id)

      givenLatestCommitIsFound(latestCommitInfo, event.project.id)

      givenEventIsInEL(latestCommitInfo.id, event.project.id)(
        CommitWithParents(latestCommitInfo.id, event.project.id, List(parent1Commit.id))
      )
      givenCommitIsNotInGL(latestCommitInfo.id, event.project.id)

      val exception = exceptions.generateOne
      (commitEventsRemover.removeDeletedEvent _)
        .expects(event.project, latestCommitInfo.id)
        .returning(exception.raiseError[Try, UpdateResult])

      givenEventIsNotInEL(parent1Commit, event.project.id)
      givenCommitIsInGL(parent1Commit, event.project.id)

      (commitToEventLog.storeCommitInEventLog _)
        .expects(event.project, parent1Commit, batchDate)
        .returning(Success(Created))

      commitsSynchronizer.synchronizeEvents(event) shouldBe ().pure[Try]

      logger.loggedOnly(
        logErrorSynchronization(latestCommitInfo.id,
                                event.project,
                                executionTimeRecorder.elapsedTime,
                                exception,
                                "COMMIT_SYNC - Commit Remover failed to send commit deletion status"
        ),
        logNewEventFound(parent1Commit.id, event.project, executionTimeRecorder.elapsedTime),
        logSummary(latestCommitInfo.id,
                   event.project,
                   executionTimeRecorder.elapsedTime,
                   SynchronizationSummary(Failed.name -> 1, Created.name -> 1)
        )
      )
    }

    "fail if finding Access Token for one of the event fails" in new TestCase {
      val event     = fullCommitSyncEvents.generateOne
      val exception = exceptions.generateOne

      (accessTokenFinder
        .findAccessToken(_: Id)(_: Id => String))
        .expects(event.project.id, projectIdToPath)
        .returning(Failure(exception))

      commitsSynchronizer.synchronizeEvents(event) shouldBe Failure(exception)

      logger.loggedOnly(Error(s"${logMessageCommon(event)} -> Synchronization failed", exception))
    }
  }

  private trait TestCase {

    implicit val maybeAccessToken = personalAccessTokens.generateOption
    val batchDate                 = batchDates.generateOne

    implicit val logger: TestLogger[Try] = TestLogger[Try]()
    val accessTokenFinder     = mock[AccessTokenFinder[Try]]
    val latestCommitFinder    = mock[LatestCommitFinder[Try]]
    val eventDetailsFinder    = mock[EventDetailsFinder[Try]]
    val commitInfoFinder      = mock[CommitInfoFinder[Try]]
    val commitToEventLog      = mock[CommitToEventLog[Try]]
    val commitEventsRemover   = mock[CommitEventsRemover[Try]]
    val executionTimeRecorder = TestExecutionTimeRecorder[Try]()
    val clock                 = Clock.fixed(batchDate.value, ZoneId.of(ZoneOffset.UTC.getId))

    val commitsSynchronizer = new CommitsSynchronizerImpl[Try](accessTokenFinder,
                                                               latestCommitFinder,
                                                               eventDetailsFinder,
                                                               commitInfoFinder,
                                                               commitToEventLog,
                                                               commitEventsRemover,
                                                               executionTimeRecorder,
                                                               clock
    )

    def givenAccessTokenIsFound(projectId: Id) = (accessTokenFinder
      .findAccessToken(_: Id)(_: Id => String))
      .expects(projectId, projectIdToPath)
      .returning(Success(maybeAccessToken))

    def givenLatestCommitIsFound(commitInfo: CommitInfo, projectId: Id) =
      (latestCommitFinder
        .findLatestCommit(_: projects.Id)(_: Option[AccessToken]))
        .expects(projectId, maybeAccessToken)
<<<<<<< HEAD
        .returning(Success(commitInfo.some))
=======
        .returning(commitInfo.some.pure[Try])
>>>>>>> e05f9c96

    def givenCommitIsInGL(commitInfo: CommitInfo, projectId: Id) = (commitInfoFinder
      .getMaybeCommitInfo(_: Id, _: CommitId)(_: Option[AccessToken]))
      .expects(projectId, commitInfo.id, maybeAccessToken)
      .returning(Success(commitInfo.some))

    def givenEventIsInEL(commitId: CommitId, projectId: Id)(returning: CommitWithParents) =
      (eventDetailsFinder.getEventDetails _)
        .expects(projectId, commitId)
        .returning(Some(returning).pure[Try])

    def givenEventIsNotInEL(commitInfo: CommitInfo, projectId: Id) =
      (eventDetailsFinder.getEventDetails _).expects(projectId, commitInfo.id).returning(Success(None))

    def givenCommitIsNotInGL(commitId: CommitId, projectId: Id) =
      (commitInfoFinder
        .getMaybeCommitInfo(_: Id, _: CommitId)(_: Option[AccessToken]))
        .expects(projectId, commitId, maybeAccessToken)
        .returning(Success(None))
  }

  private def logSummary(commitId:    CommitId,
                         project:     Project,
                         elapsedTime: ElapsedTime,
                         summary:     SynchronizationSummary
  ) = Info(
    s"$categoryName: id = $commitId, projectId = ${project.id}, projectPath = ${project.path} -> events generation result: ${summary.show} in ${elapsedTime}ms"
  )

  private def logNewEventFound(commitId: CommitId, project: Project, elapsedTime: ElapsedTime) = Info(
    s"$categoryName: id = $commitId, projectId = ${project.id}, projectPath = ${project.path} -> new events found in ${elapsedTime}ms"
  )
  private def logEventFoundForDeletion(commitId: CommitId, project: Project, elapsedTime: ElapsedTime) = Info(
    s"$categoryName: id = $commitId, projectId = ${project.id}, projectPath = ${project.path} -> events found for deletion in ${elapsedTime}ms"
  )

  private def logNoNewEvents(commitId: CommitId, project: Project, elapsedTime: ElapsedTime) = Info(
    s"$categoryName: id = $commitId, projectId = ${project.id}, projectPath = ${project.path} -> no new events found in ${elapsedTime}ms"
  )

  private def logEventSkipped(commitId: CommitId, project: Project, elapsedTime: ElapsedTime) = Info(
    s"$categoryName: id = $commitId, projectId = ${project.id}, projectPath = ${project.path} -> event skipped in ${elapsedTime}ms"
  )

  private def logErrorSynchronization(commitId:    CommitId,
                                      project:     Project,
                                      elapsedTime: ElapsedTime,
                                      exception:   Exception,
                                      message:     String = "Synchronization failed"
  ) = Error(
    s"$categoryName: id = $commitId, projectId = ${project.id}, projectPath = ${project.path} -> $message in ${elapsedTime}ms",
    exception
  )
}<|MERGE_RESOLUTION|>--- conflicted
+++ resolved
@@ -203,11 +203,7 @@
       (latestCommitFinder
         .findLatestCommit(_: projects.Id)(_: Option[AccessToken]))
         .expects(event.project.id, maybeAccessToken)
-<<<<<<< HEAD
-        .returning(Success(None))
-=======
         .returning(Option.empty[CommitInfo].pure[Try])
->>>>>>> e05f9c96
 
       givenEventIsInEL(event.id, event.project.id)(returning =
         CommitWithParents(event.id, event.project.id, List(parentCommit.id))
@@ -548,11 +544,7 @@
       (latestCommitFinder
         .findLatestCommit(_: projects.Id)(_: Option[AccessToken]))
         .expects(projectId, maybeAccessToken)
-<<<<<<< HEAD
-        .returning(Success(commitInfo.some))
-=======
         .returning(commitInfo.some.pure[Try])
->>>>>>> e05f9c96
 
     def givenCommitIsInGL(commitInfo: CommitInfo, projectId: Id) = (commitInfoFinder
       .getMaybeCommitInfo(_: Id, _: CommitId)(_: Option[AccessToken]))
