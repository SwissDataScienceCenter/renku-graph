/*
 * Copyright 2022 Swiss Data Science Center (SDSC)
 * A partnership between École Polytechnique Fédérale de Lausanne (EPFL) and
 * Eidgenössische Technische Hochschule Zürich (ETHZ).
 *
 * Licensed under the Apache License, Version 2.0 (the "License");
 * you may not use this file except in compliance with the License.
 * You may obtain a copy of the License at
 *
 *     http://www.apache.org/licenses/LICENSE-2.0
 *
 * Unless required by applicable law or agreed to in writing, software
 * distributed under the License is distributed on an "AS IS" BASIS,
 * WITHOUT WARRANTIES OR CONDITIONS OF ANY KIND, either express or implied.
 * See the License for the specific language governing permissions and
 * limitations under the License.
 */

package io.renku.commiteventservice.events.categories.common

import cats.effect.IO
import cats.syntax.all._
import eu.timepit.refined.api.Refined
import eu.timepit.refined.auto._
import eu.timepit.refined.collection.NonEmpty
import io.circe.literal._
import io.renku.commiteventservice.events.categories.common.Generators._
import io.renku.generators.CommonGraphGenerators._
import io.renku.generators.Generators.Implicits._
import io.renku.graph.model.EventsGenerators._
import io.renku.graph.model.GraphModelGenerators._
import io.renku.graph.model.events.CommittedDate
<<<<<<< HEAD
import io.renku.http.client.RestClient.ResponseMappingF
import io.renku.http.client.RestClientError.UnauthorizedException
import io.renku.http.client.{AccessToken, GitLabClient}
=======
import io.renku.http.client.AccessToken
>>>>>>> e05f9c96
import io.renku.interpreters.TestLogger
import io.renku.stubbing.ExternalServiceStubbing
import io.renku.testtools.IOSpec
import org.http4s.Method.GET
import org.http4s.implicits.http4sLiteralsSyntax
import org.http4s.{Header, Method, Request, Response, Status, Uri}
import org.scalamock.matchers.ArgCapture.CaptureOne
import org.scalamock.scalatest.MockFactory
import org.scalatest.matchers.should
import org.scalatest.wordspec.AnyWordSpec
import org.typelevel.ci.CIStringSyntax

import java.time.{LocalDateTime, ZoneOffset}

class CommitInfoFinderSpec
    extends AnyWordSpec
    with IOSpec
    with MockFactory
    with ExternalServiceStubbing
    with should.Matchers {

  "findCommitInfo" should {

    "fetch commit info from the configured url " +
<<<<<<< HEAD
      "and return CommitInfo if OK returned with valid body - case with Personal Access Token" in new TestCase {
        val commitInfoExpectation = CommitInfo(
          id = commitId,
          message = commitMessage,
          committedDate = committedDate,
          author = author,
          committer = committer,
          parents = parents
        ).some
        val maybeAccessToken @ Some(token) = personalAccessTokens.generateSome

        setGitLabClientExpectation(maybeAccessToken, returning = commitInfoExpectation)

        finder.findCommitInfo(projectId, commitId)(maybeAccessToken).unsafeRunSync() shouldBe commitInfoExpectation
      }

    "fetch commit info from the configured url " +
      "and return CommitInfo if OK returned with valid body - case with OAuth Access Token" in new TestCase {

        val commitInfoExpectation = CommitInfo(
=======
      "and return CommitInfo if OK returned with valid body" in new TestCase {

        stubFor {
          get(s"/api/v4/projects/$projectId/repository/commits/$commitId")
            .withAccessToken(maybeAccessToken)
            .willReturn(okJson(responseJson.toString()))
        }

        finder.findCommitInfo(projectId, commitId).unsafeRunSync() shouldBe CommitInfo(
>>>>>>> e05f9c96
          id = commitId,
          message = commitMessage,
          committedDate = committedDate,
          author = author,
          committer = committer,
          parents = parents
        ).some

        val maybeAccessToken @ Some(token) = oauthAccessTokens.generateSome

        setGitLabClientExpectation(maybeAccessToken, returning = commitInfoExpectation)

        finder.findCommitInfo(projectId, commitId)(maybeAccessToken).unsafeRunSync() shouldBe commitInfoExpectation
      }

    "fetch commit info from the configured url " +
      "and return CommitInfo if OK returned with valid body - case with no access token" in new TestCase {

        val commitInfoExpectation = CommitInfo(
          id = commitId,
          message = commitMessage,
          committedDate = committedDate,
          author = author,
          committer = committer,
          parents = parents
        ).some

<<<<<<< HEAD
        setGitLabClientExpectation(maybeAccessToken = None, returning = commitInfoExpectation)

        finder
          .findCommitInfo(projectId, commitId)(maybeAccessToken = None)
          .unsafeRunSync() shouldBe commitInfoExpectation
      }

    "return an UnauthorizedException if remote client responds with UNAUTHORIZED" in new TestCase {

      intercept[Exception] {
        mapToCommitOrThrow((Status.Unauthorized, Request[IO](), Response[IO]())).unsafeRunSync()
      } shouldBe UnauthorizedException
=======
    "fallback to fetch commit info without an access token for UNAUTHORIZED" in new TestCase {

      stubFor {
        get(s"/api/v4/projects/$projectId/repository/commits/$commitId")
          .withAccessToken(maybeAccessToken)
          .willReturn(unauthorized())
      }

      stubFor {
        get(s"/api/v4/projects/$projectId/repository/commits/$commitId")
          .willReturn(okJson(responseJson.toString()))
      }

      finder.findCommitInfo(projectId, commitId)(maybeAccessToken = None).unsafeRunSync() shouldBe common.CommitInfo(
        id = commitId,
        message = commitMessage,
        committedDate = committedDate,
        author = author,
        committer = committer,
        parents = parents
      )
>>>>>>> e05f9c96
    }

    "return an Error if remote client responds with invalid json" in new TestCase {

      intercept[Exception] {
<<<<<<< HEAD
        mapToCommitOrThrow(
          (Status.Ok, Request[IO](), Response[IO]().withEntity("{}").withHeaders(Header.Raw(ci"X-Next-Page", "")))
        ).unsafeRunSync()
      }
=======
        finder.findCommitInfo(projectId, commitId).unsafeRunSync()
      }.getMessage should startWith(
        s"GET $gitLabUrl/api/v4/projects/$projectId/repository/commits/$commitId returned ${Status.Ok}; error: Invalid message body: Could not decode JSON: {}"
      )
>>>>>>> e05f9c96
    }

    "return an Error if remote client responds with status neither OK nor UNAUTHORIZED" in new TestCase {

      intercept[Exception] {
<<<<<<< HEAD
        mapToCommitOrThrow((Status.NotFound, Request[IO](), Response[IO]())).unsafeRunSync()
      }
=======
        finder.findCommitInfo(projectId, commitId).unsafeRunSync()
      }.getMessage shouldBe s"GET $gitLabUrl/api/v4/projects/$projectId/repository/commits/$commitId returned ${Status.NotFound}; body: some message"
>>>>>>> e05f9c96
    }
  }

  "getMaybeCommitInfo" should {

    "get commit info from the configured url " +
      "and return some CommitInfo if OK returned with valid body" in new TestCase {

<<<<<<< HEAD
        val someCommitInfoExpectation = CommitInfo(
          id = commitId,
          message = commitMessage,
          committedDate = committedDate,
          author = author,
          committer = committer,
          parents = parents
        ).some

        setGitLabClientExpectation(maybeAccessToken, returning = someCommitInfoExpectation)

        finder
          .getMaybeCommitInfo(projectId, commitId)(maybeAccessToken)
          .unsafeRunSync() shouldBe someCommitInfoExpectation
      }

    "get commit info from the configured url " +
      "and return some CommitInfo if OK returned with valid body - case with OAuth Access Token" in new TestCase {

        val maybeAccessToken @ Some(token) = oauthAccessTokens.generateSome

        val someCommitInfoExpectation = CommitInfo(
          id = commitId,
          message = commitMessage,
          committedDate = committedDate,
          author = author,
          committer = committer,
          parents = parents
        ).some

        setGitLabClientExpectation(maybeAccessToken, returning = someCommitInfoExpectation)

        finder
          .getMaybeCommitInfo(projectId, commitId)(maybeAccessToken)
          .unsafeRunSync() shouldBe someCommitInfoExpectation
=======
        stubFor {
          get(s"/api/v4/projects/$projectId/repository/commits/$commitId")
            .withAccessToken(maybeAccessToken)
            .willReturn(okJson(responseJson.toString()))
        }

        finder.getMaybeCommitInfo(projectId, commitId).unsafeRunSync() shouldBe common
          .CommitInfo(
            id = commitId,
            message = commitMessage,
            committedDate = committedDate,
            author = author,
            committer = committer,
            parents = parents
          )
          .some
>>>>>>> e05f9c96
      }

    "get commit info from the configured url " +
      "and return some CommitInfo if OK returned with valid body - case with no access token" in new TestCase {

        val someCommitInfoExpectation = CommitInfo(
          id = commitId,
          message = commitMessage,
          committedDate = committedDate,
          author = author,
          committer = committer,
          parents = parents
        ).some

        setGitLabClientExpectation(maybeAccessToken = None, returning = someCommitInfoExpectation)

        finder
          .getMaybeCommitInfo(projectId, commitId)(maybeAccessToken = None)
          .unsafeRunSync() shouldBe someCommitInfoExpectation
      }
<<<<<<< HEAD
=======

      finder.getMaybeCommitInfo(projectId, commitId).unsafeRunSync() shouldBe None
>>>>>>> e05f9c96

    "return None if remote client responds with Not found" in new TestCase {
      mapToMaybeCommit((Status.NotFound, Request[IO](), Response[IO]())).unsafeRunSync() shouldBe None
    }

    "fallback to fetch commit info without an access token for UNAUTHORIZED" in new TestCase {

<<<<<<< HEAD
      intercept[Exception] {
        mapToMaybeCommit((Status.Unauthorized, Request[IO](), Response[IO]())).unsafeRunSync()
      } shouldBe UnauthorizedException
=======
      stubFor {
        get(s"/api/v4/projects/$projectId/repository/commits/$commitId")
          .withAccessToken(maybeAccessToken)
          .willReturn(unauthorized())
      }
      stubFor {
        get(s"/api/v4/projects/$projectId/repository/commits/$commitId")
          .willReturn(okJson(responseJson.toString()))
      }

      finder.getMaybeCommitInfo(projectId, commitId).unsafeRunSync() shouldBe common
        .CommitInfo(
          id = commitId,
          message = commitMessage,
          committedDate = committedDate,
          author = author,
          committer = committer,
          parents = parents
        )
        .some
>>>>>>> e05f9c96
    }

    "return an Error if remote client responds with invalid json" in new TestCase {

      intercept[Exception] {
<<<<<<< HEAD
        mapToMaybeCommit(
          (Status.Ok, Request[IO](), Response[IO]().withEntity("{}").withHeaders(Header.Raw(ci"X-Next-Page", "")))
        ).unsafeRunSync()
      }
=======
        finder.findCommitInfo(projectId, commitId).unsafeRunSync()
      }.getMessage should startWith(
        s"GET $gitLabUrl/api/v4/projects/$projectId/repository/commits/$commitId returned ${Status.Ok}; error: Invalid message body: Could not decode JSON: {}"
      )
>>>>>>> e05f9c96
    }

    "return an Error if remote client responds with status neither OK nor UNAUTHORIZED" in new TestCase {

      intercept[Exception] {
<<<<<<< HEAD
        mapToMaybeCommit((Status.BadRequest, Request[IO](), Response[IO]())).unsafeRunSync()
      }
=======
        finder.findCommitInfo(projectId, commitId).unsafeRunSync()
      }.getMessage shouldBe s"GET $gitLabUrl/api/v4/projects/$projectId/repository/commits/$commitId returned ${Status.NotFound}; body: some message"
>>>>>>> e05f9c96
    }
  }

  private trait TestCase {
<<<<<<< HEAD
=======
    implicit val maybeAccessToken: Option[AccessToken] = accessTokens.generateSome

    val gitLabUrl     = GitLabUrl(externalServiceBaseUrl)
>>>>>>> e05f9c96
    val projectId     = projectIds.generateOne
    val commitId      = commitIds.generateOne
    val commitMessage = commitMessages.generateOne
    val committedDate = CommittedDate(LocalDateTime.of(2012, 9, 20, 9, 6, 12).atOffset(ZoneOffset.ofHours(3)).toInstant)
    val author        = authors.generateOne
    val committer     = committers.generateOne
    val parents       = parentsIdsLists().generateOne
    private implicit val logger: TestLogger[IO] = TestLogger()
    val gitLabClient = mock[GitLabClient[IO]]
    val finder       = new CommitInfoFinderImpl[IO](gitLabClient)

    lazy val responseJson =
      json"""{
      "id":              ${commitId.value},
      "author_name":     ${author.name.value},
      "author_email":    ${author.emailToJson},
      "committer_name":  ${committer.name.value},
      "committer_email": ${committer.emailToJson},
      "message":         ${commitMessage.value},
      "committed_date":  "2012-09-20T09:06:12+03:00",
      "parent_ids":      ${parents.map(_.value)}
    }"""

    val endpointName: String Refined NonEmpty = "commits"

    def setGitLabClientExpectation(maybeAccessToken: Option[AccessToken] = personalAccessTokens.generateSome,
                                   returning:        Option[CommitInfo] = commitInfos.generateOne.some
    ) =
      (gitLabClient
        .send(_: Method, _: Uri, _: String Refined NonEmpty)(_: ResponseMappingF[IO, Option[CommitInfo]])(
          _: Option[AccessToken]
        ))
        .expects(GET,
                 uri"projects" / projectId.show / "repository" / "commits" / commitId.show,
                 endpointName,
                 *,
                 maybeAccessToken
        )
        .returning(returning.pure[IO])

    lazy val mapToCommitOrThrow = {
      val responseMapping = CaptureOne[ResponseMappingF[IO, CommitInfo]]()

      (gitLabClient
        .send(_: Method, _: Uri, _: String Refined NonEmpty)(_: ResponseMappingF[IO, CommitInfo])(
          _: Option[AccessToken]
        ))
        .expects(*, *, *, capture(responseMapping), *)
        .returning(commitInfos.generateOne.pure[IO])

      finder.findCommitInfo(projectId, commitId)(maybeAccessToken = None)

      responseMapping.value
    }

    lazy val mapToMaybeCommit = {
      val responseMapping = CaptureOne[ResponseMappingF[IO, Option[CommitInfo]]]()

      (gitLabClient
        .send(_: Method, _: Uri, _: String Refined NonEmpty)(_: ResponseMappingF[IO, Option[CommitInfo]])(
          _: Option[AccessToken]
        ))
        .expects(*, *, *, capture(responseMapping), *)
        .returning(commitInfos.generateSome.pure[IO])

      finder.getMaybeCommitInfo(projectId, commitId)(maybeAccessToken = None)

      responseMapping.value
    }
  }
}<|MERGE_RESOLUTION|>--- conflicted
+++ resolved
@@ -30,13 +30,10 @@
 import io.renku.graph.model.EventsGenerators._
 import io.renku.graph.model.GraphModelGenerators._
 import io.renku.graph.model.events.CommittedDate
-<<<<<<< HEAD
 import io.renku.http.client.RestClient.ResponseMappingF
 import io.renku.http.client.RestClientError.UnauthorizedException
 import io.renku.http.client.{AccessToken, GitLabClient}
-=======
 import io.renku.http.client.AccessToken
->>>>>>> e05f9c96
 import io.renku.interpreters.TestLogger
 import io.renku.stubbing.ExternalServiceStubbing
 import io.renku.testtools.IOSpec
@@ -61,7 +58,6 @@
   "findCommitInfo" should {
 
     "fetch commit info from the configured url " +
-<<<<<<< HEAD
       "and return CommitInfo if OK returned with valid body - case with Personal Access Token" in new TestCase {
         val commitInfoExpectation = CommitInfo(
           id = commitId,
@@ -82,17 +78,6 @@
       "and return CommitInfo if OK returned with valid body - case with OAuth Access Token" in new TestCase {
 
         val commitInfoExpectation = CommitInfo(
-=======
-      "and return CommitInfo if OK returned with valid body" in new TestCase {
-
-        stubFor {
-          get(s"/api/v4/projects/$projectId/repository/commits/$commitId")
-            .withAccessToken(maybeAccessToken)
-            .willReturn(okJson(responseJson.toString()))
-        }
-
-        finder.findCommitInfo(projectId, commitId).unsafeRunSync() shouldBe CommitInfo(
->>>>>>> e05f9c96
           id = commitId,
           message = commitMessage,
           committedDate = committedDate,
@@ -108,8 +93,7 @@
         finder.findCommitInfo(projectId, commitId)(maybeAccessToken).unsafeRunSync() shouldBe commitInfoExpectation
       }
 
-    "fetch commit info from the configured url " +
-      "and return CommitInfo if OK returned with valid body - case with no access token" in new TestCase {
+    "fallback to fetch commit info without an access token for UNAUTHORIZED" in new TestCase {
 
         val commitInfoExpectation = CommitInfo(
           id = commitId,
@@ -120,7 +104,6 @@
           parents = parents
         ).some
 
-<<<<<<< HEAD
         setGitLabClientExpectation(maybeAccessToken = None, returning = commitInfoExpectation)
 
         finder
@@ -133,57 +116,22 @@
       intercept[Exception] {
         mapToCommitOrThrow((Status.Unauthorized, Request[IO](), Response[IO]())).unsafeRunSync()
       } shouldBe UnauthorizedException
-=======
-    "fallback to fetch commit info without an access token for UNAUTHORIZED" in new TestCase {
-
-      stubFor {
-        get(s"/api/v4/projects/$projectId/repository/commits/$commitId")
-          .withAccessToken(maybeAccessToken)
-          .willReturn(unauthorized())
-      }
-
-      stubFor {
-        get(s"/api/v4/projects/$projectId/repository/commits/$commitId")
-          .willReturn(okJson(responseJson.toString()))
-      }
-
-      finder.findCommitInfo(projectId, commitId)(maybeAccessToken = None).unsafeRunSync() shouldBe common.CommitInfo(
-        id = commitId,
-        message = commitMessage,
-        committedDate = committedDate,
-        author = author,
-        committer = committer,
-        parents = parents
-      )
->>>>>>> e05f9c96
     }
 
     "return an Error if remote client responds with invalid json" in new TestCase {
 
       intercept[Exception] {
-<<<<<<< HEAD
         mapToCommitOrThrow(
           (Status.Ok, Request[IO](), Response[IO]().withEntity("{}").withHeaders(Header.Raw(ci"X-Next-Page", "")))
         ).unsafeRunSync()
       }
-=======
-        finder.findCommitInfo(projectId, commitId).unsafeRunSync()
-      }.getMessage should startWith(
-        s"GET $gitLabUrl/api/v4/projects/$projectId/repository/commits/$commitId returned ${Status.Ok}; error: Invalid message body: Could not decode JSON: {}"
-      )
->>>>>>> e05f9c96
     }
 
     "return an Error if remote client responds with status neither OK nor UNAUTHORIZED" in new TestCase {
 
       intercept[Exception] {
-<<<<<<< HEAD
         mapToCommitOrThrow((Status.NotFound, Request[IO](), Response[IO]())).unsafeRunSync()
       }
-=======
-        finder.findCommitInfo(projectId, commitId).unsafeRunSync()
-      }.getMessage shouldBe s"GET $gitLabUrl/api/v4/projects/$projectId/repository/commits/$commitId returned ${Status.NotFound}; body: some message"
->>>>>>> e05f9c96
     }
   }
 
@@ -192,7 +140,6 @@
     "get commit info from the configured url " +
       "and return some CommitInfo if OK returned with valid body" in new TestCase {
 
-<<<<<<< HEAD
         val someCommitInfoExpectation = CommitInfo(
           id = commitId,
           message = commitMessage,
@@ -210,9 +157,7 @@
       }
 
     "get commit info from the configured url " +
-      "and return some CommitInfo if OK returned with valid body - case with OAuth Access Token" in new TestCase {
-
-        val maybeAccessToken @ Some(token) = oauthAccessTokens.generateSome
+      "and return some CommitInfo if OK returned with valid body - case with no access token" in new TestCase {
 
         val someCommitInfoExpectation = CommitInfo(
           id = commitId,
@@ -228,28 +173,18 @@
         finder
           .getMaybeCommitInfo(projectId, commitId)(maybeAccessToken)
           .unsafeRunSync() shouldBe someCommitInfoExpectation
-=======
-        stubFor {
-          get(s"/api/v4/projects/$projectId/repository/commits/$commitId")
-            .withAccessToken(maybeAccessToken)
-            .willReturn(okJson(responseJson.toString()))
-        }
-
-        finder.getMaybeCommitInfo(projectId, commitId).unsafeRunSync() shouldBe common
-          .CommitInfo(
-            id = commitId,
-            message = commitMessage,
-            committedDate = committedDate,
-            author = author,
-            committer = committer,
-            parents = parents
-          )
-          .some
->>>>>>> e05f9c96
-      }
-
-    "get commit info from the configured url " +
-      "and return some CommitInfo if OK returned with valid body - case with no access token" in new TestCase {
+      }
+
+    "return None if remote client responds with Not found" in new TestCase {
+
+      stubFor {
+        get(s"/api/v4/projects/$projectId/repository/commits/$commitId")
+          .willReturn(notFound())
+      }
+
+      finder.getMaybeCommitInfo(projectId, commitId).unsafeRunSync() shouldBe None
+
+    }
 
         val someCommitInfoExpectation = CommitInfo(
           id = commitId,
@@ -266,82 +201,36 @@
           .getMaybeCommitInfo(projectId, commitId)(maybeAccessToken = None)
           .unsafeRunSync() shouldBe someCommitInfoExpectation
       }
-<<<<<<< HEAD
-=======
-
-      finder.getMaybeCommitInfo(projectId, commitId).unsafeRunSync() shouldBe None
->>>>>>> e05f9c96
 
     "return None if remote client responds with Not found" in new TestCase {
       mapToMaybeCommit((Status.NotFound, Request[IO](), Response[IO]())).unsafeRunSync() shouldBe None
     }
 
-    "fallback to fetch commit info without an access token for UNAUTHORIZED" in new TestCase {
-
-<<<<<<< HEAD
+    "return an UnauthorizedException if remote client responds with UNAUTHORIZED" in new TestCase {
+
       intercept[Exception] {
         mapToMaybeCommit((Status.Unauthorized, Request[IO](), Response[IO]())).unsafeRunSync()
       } shouldBe UnauthorizedException
-=======
-      stubFor {
-        get(s"/api/v4/projects/$projectId/repository/commits/$commitId")
-          .withAccessToken(maybeAccessToken)
-          .willReturn(unauthorized())
-      }
-      stubFor {
-        get(s"/api/v4/projects/$projectId/repository/commits/$commitId")
-          .willReturn(okJson(responseJson.toString()))
-      }
-
-      finder.getMaybeCommitInfo(projectId, commitId).unsafeRunSync() shouldBe common
-        .CommitInfo(
-          id = commitId,
-          message = commitMessage,
-          committedDate = committedDate,
-          author = author,
-          committer = committer,
-          parents = parents
-        )
-        .some
->>>>>>> e05f9c96
     }
 
     "return an Error if remote client responds with invalid json" in new TestCase {
 
       intercept[Exception] {
-<<<<<<< HEAD
         mapToMaybeCommit(
           (Status.Ok, Request[IO](), Response[IO]().withEntity("{}").withHeaders(Header.Raw(ci"X-Next-Page", "")))
         ).unsafeRunSync()
       }
-=======
-        finder.findCommitInfo(projectId, commitId).unsafeRunSync()
-      }.getMessage should startWith(
-        s"GET $gitLabUrl/api/v4/projects/$projectId/repository/commits/$commitId returned ${Status.Ok}; error: Invalid message body: Could not decode JSON: {}"
-      )
->>>>>>> e05f9c96
     }
 
     "return an Error if remote client responds with status neither OK nor UNAUTHORIZED" in new TestCase {
 
       intercept[Exception] {
-<<<<<<< HEAD
         mapToMaybeCommit((Status.BadRequest, Request[IO](), Response[IO]())).unsafeRunSync()
       }
-=======
-        finder.findCommitInfo(projectId, commitId).unsafeRunSync()
-      }.getMessage shouldBe s"GET $gitLabUrl/api/v4/projects/$projectId/repository/commits/$commitId returned ${Status.NotFound}; body: some message"
->>>>>>> e05f9c96
     }
   }
 
   private trait TestCase {
-<<<<<<< HEAD
-=======
-    implicit val maybeAccessToken: Option[AccessToken] = accessTokens.generateSome
-
-    val gitLabUrl     = GitLabUrl(externalServiceBaseUrl)
->>>>>>> e05f9c96
     val projectId     = projectIds.generateOne
     val commitId      = commitIds.generateOne
     val commitMessage = commitMessages.generateOne
