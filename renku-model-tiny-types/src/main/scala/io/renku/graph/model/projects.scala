--- conflicted
+++ resolved
@@ -18,12 +18,8 @@
 
 package io.renku.graph.model
 
-<<<<<<< HEAD
-import cats.data.Validated
-=======
-import cats.data.NonEmptyList
+import cats.data.{NonEmptyList, Validated}
 import cats.kernel.Order
->>>>>>> 813a6632
 import cats.syntax.all._
 import eu.timepit.refined.api.Refined
 import eu.timepit.refined.numeric.Positive
@@ -215,7 +211,6 @@
       with NonBlank[Keyword]
       with NonBlankTTJsonLDOps[Keyword]
 
-<<<<<<< HEAD
   final class GitHttpUrl private (val value: String) extends AnyVal with StringTinyType
   implicit object GitHttpUrl extends TinyTypeFactory[GitHttpUrl](new GitHttpUrl(_)) with NonBlank[GitHttpUrl] {
     addConstraint(
@@ -225,7 +220,8 @@
           .isValid,
       message = url => s"$url is not a valid repository http url"
     )
-=======
+  }
+
   sealed trait Role extends Ordered[Role] {
     def asString: String
   }
@@ -290,6 +286,5 @@
 
     implicit val jsonEncoder: Encoder[Role] =
       Encoder.encodeString.contramap(_.asString)
->>>>>>> 813a6632
   }
 }