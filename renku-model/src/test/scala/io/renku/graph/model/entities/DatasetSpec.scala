--- conflicted
+++ resolved
@@ -46,13 +46,8 @@
     extends AnyWordSpec
     with should.Matchers
     with ScalaCheckPropertyChecks
-<<<<<<< HEAD
     with AdditionalMatchers
     with DiffInstances {
-=======
-    with EntitiesGenerators
-    with ModelOps {
->>>>>>> 06e01d86
 
   "decode" should {
     implicit val graph: GraphClass = GraphClass.Default
