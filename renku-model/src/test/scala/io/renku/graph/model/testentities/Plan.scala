/*
 * Copyright 2021 Swiss Data Science Center (SDSC)
 * A partnership between École Polytechnique Fédérale de Lausanne (EPFL) and
 * Eidgenössische Technische Hochschule Zürich (ETHZ).
 *
 * Licensed under the Apache License, Version 2.0 (the "License");
 * you may not use this file except in compliance with the License.
 * You may obtain a copy of the License at
 *
 *     http://www.apache.org/licenses/LICENSE-2.0
 *
 * Unless required by applicable law or agreed to in writing, software
 * distributed under the License is distributed on an "AS IS" BASIS,
 * WITHOUT WARRANTIES OR CONDITIONS OF ANY KIND, either express or implied.
 * See the License for the specific language governing permissions and
 * limitations under the License.
 */

package io.renku.graph.model.testentities

import cats.syntax.all._
import io.renku.graph.model._
import io.renku.graph.model.commandParameters.Position
import io.renku.graph.model.entityModel.Location
import io.renku.graph.model.plans._
import io.renku.graph.model.testentities.CommandParameterBase.{CommandInput, CommandOutput, CommandParameter}
import io.renku.graph.model.testentities.Plan._
import io.renku.tinytypes._
import io.renku.tinytypes.constraints._

case class Plan(id:                        Id,
                name:                      Name,
                maybeDescription:          Option[Description],
<<<<<<< HEAD
                command:                   Command,
                dateCreated:               DateCreated,
=======
                maybeCommand:              Option[Command],
>>>>>>> 611815f4
                maybeProgrammingLanguage:  Option[ProgrammingLanguage],
                keywords:                  List[Keyword],
                commandParameterFactories: List[Plan => CommandParameterBase],
                successCodes:              List[SuccessCode]
) {
  private val commandParameters: List[CommandParameterBase] = commandParameterFactories.map(_.apply(this))
  val parameters: List[CommandParameter] = commandParameters.collect { case param: CommandParameter => param }
  val inputs:     List[CommandInput]     = commandParameters.collect { case in: CommandInput => in }
  val outputs:    List[CommandOutput]    = commandParameters.collect { case out: CommandOutput => out }

  def getInput(location: Location): Option[CommandInput] = inputs.find(_.defaultValue.value == location)
}

object Plan {

  import io.renku.jsonld._
  import io.renku.jsonld.syntax._

  def of(
      name:                      Name,
<<<<<<< HEAD
      command:                   Command,
      dateCreated:               DateCreated,
=======
      maybeCommand:              Option[Command],
>>>>>>> 611815f4
      commandParameterFactories: List[Position => Plan => CommandParameterBase]
  ): Plan = Plan(
    Id.generate,
    name,
    maybeDescription = None,
<<<<<<< HEAD
    command,
    dateCreated,
=======
    maybeCommand,
>>>>>>> 611815f4
    maybeProgrammingLanguage = None,
    keywords = Nil,
    commandParameterFactories = commandParameterFactories.zipWithIndex.map { case (factory, idx) =>
      factory(Position(idx + 1))
    },
    successCodes = Nil
  )

  object CommandParameters {

    type CommandParameterFactory = Position => Plan => CommandParameterBase

    def of(parameters: CommandParameterFactory*): List[CommandParameterFactory] = parameters.toList
  }

  implicit def toEntitiesPlan(implicit renkuBaseUrl: RenkuBaseUrl): Plan => entities.Plan =
    plan => {
      val maybeInvalidationTime = plan match {
        case plan: Plan with HavingInvalidationTime => plan.invalidationTime.some
        case _ => None
      }

      entities.Plan(
        plans.ResourceId(plan.asEntityId.show),
        plan.name,
        plan.maybeDescription,
<<<<<<< HEAD
        plan.command,
        plan.dateCreated,
=======
        plan.maybeCommand,
>>>>>>> 611815f4
        plan.maybeProgrammingLanguage,
        plan.keywords,
        plan.parameters.map(_.to[entities.CommandParameterBase.CommandParameter]),
        plan.inputs.map(_.to[entities.CommandParameterBase.CommandInput]),
        plan.outputs.map(_.to[entities.CommandParameterBase.CommandOutput]),
        plan.successCodes,
        maybeInvalidationTime
      )
    }

  implicit def encoder(implicit renkuBaseUrl: RenkuBaseUrl): JsonLDEncoder[Plan] =
    JsonLDEncoder.instance(_.to[entities.Plan].asJsonLD)

  implicit def entityIdEncoder[R <: Plan](implicit renkuBaseUrl: RenkuBaseUrl): EntityIdEncoder[R] =
    EntityIdEncoder.instance(plan => EntityId of renkuBaseUrl / "plans" / plan.id)

  final class Id private (val value: String) extends AnyVal with StringTinyType
  implicit object Id extends TinyTypeFactory[Id](new Id(_)) with UUID {
    def generate: Id = Id {
      java.util.UUID.randomUUID.toString
    }
  }
}<|MERGE_RESOLUTION|>--- conflicted
+++ resolved
@@ -31,12 +31,8 @@
 case class Plan(id:                        Id,
                 name:                      Name,
                 maybeDescription:          Option[Description],
-<<<<<<< HEAD
-                command:                   Command,
+                maybeCommand:              Option[Command],
                 dateCreated:               DateCreated,
-=======
-                maybeCommand:              Option[Command],
->>>>>>> 611815f4
                 maybeProgrammingLanguage:  Option[ProgrammingLanguage],
                 keywords:                  List[Keyword],
                 commandParameterFactories: List[Plan => CommandParameterBase],
@@ -57,23 +53,15 @@
 
   def of(
       name:                      Name,
-<<<<<<< HEAD
-      command:                   Command,
+      maybeCommand:              Option[Command],
       dateCreated:               DateCreated,
-=======
-      maybeCommand:              Option[Command],
->>>>>>> 611815f4
       commandParameterFactories: List[Position => Plan => CommandParameterBase]
   ): Plan = Plan(
     Id.generate,
     name,
     maybeDescription = None,
-<<<<<<< HEAD
-    command,
+    maybeCommand,
     dateCreated,
-=======
-    maybeCommand,
->>>>>>> 611815f4
     maybeProgrammingLanguage = None,
     keywords = Nil,
     commandParameterFactories = commandParameterFactories.zipWithIndex.map { case (factory, idx) =>
@@ -100,12 +88,8 @@
         plans.ResourceId(plan.asEntityId.show),
         plan.name,
         plan.maybeDescription,
-<<<<<<< HEAD
-        plan.command,
+        plan.maybeCommand,
         plan.dateCreated,
-=======
-        plan.maybeCommand,
->>>>>>> 611815f4
         plan.maybeProgrammingLanguage,
         plan.keywords,
         plan.parameters.map(_.to[entities.CommandParameterBase.CommandParameter]),
