--- conflicted
+++ resolved
@@ -382,12 +382,8 @@
       new Plan(plan.id,
                plan.name,
                plan.maybeDescription,
-<<<<<<< HEAD
-               plan.command,
+               plan.maybeCommand,
                plan.dateCreated,
-=======
-               plan.maybeCommand,
->>>>>>> 611815f4
                plan.maybeProgrammingLanguage,
                plan.keywords,
                plan.commandParameterFactories,
