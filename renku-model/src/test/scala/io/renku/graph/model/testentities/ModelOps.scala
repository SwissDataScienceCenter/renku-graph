/*
 * Copyright 2023 Swiss Data Science Center (SDSC)
 * A partnership between École Polytechnique Fédérale de Lausanne (EPFL) and
 * Eidgenössische Technische Hochschule Zürich (ETHZ).
 *
 * Licensed under the Apache License, Version 2.0 (the "License");
 * you may not use this file except in compliance with the License.
 * You may obtain a copy of the License at
 *
 *     http://www.apache.org/licenses/LICENSE-2.0
 *
 * Unless required by applicable law or agreed to in writing, software
 * distributed under the License is distributed on an "AS IS" BASIS,
 * WITHOUT WARRANTIES OR CONDITIONS OF ANY KIND, either express or implied.
 * See the License for the specific language governing permissions and
 * limitations under the License.
 */

package io.renku.graph.model.testentities

import cats.data.{NonEmptyList, Validated, ValidatedNel}
import cats.syntax.all._
import eu.timepit.refined.api.Refined
import eu.timepit.refined.auto._
import eu.timepit.refined.numeric.Positive
import io.renku.generators.Generators
import io.renku.generators.Generators.Implicits._
import io.renku.generators.Generators._
import io.renku.graph.model._
import io.renku.graph.model.datasets.{DateCreated, DerivedFrom, Description, InternalSameAs, Keyword, Name, OriginalIdentifier, SameAs, Title, TopmostSameAs}
import io.renku.graph.model.images.{Image, ImageUri}
import io.renku.graph.model.projects.ForksCount
import io.renku.graph.model.testentities.Dataset.Provenance
import io.renku.graph.model.testentities.generators.EntitiesGenerators.DatasetGenFactory
import io.renku.jsonld.EntityId
import io.renku.jsonld.syntax._
import org.scalacheck.Gen

trait ModelOps extends Dataset.ProvenanceOps {

  def convertImageUris(project: EntityId)(images: List[ImageUri]): List[Image] =
    Image.projectImage(projects.ResourceId(project), images)

  implicit class PersonOps(person: Person) {

    lazy val resourceId: persons.ResourceId = person.to[entities.Person].resourceId

    def to[T](implicit convert:      Person => T):         T         = convert(person)
    def toMaybe[T](implicit convert: Person => Option[T]): Option[T] = convert(person)
  }

  implicit class ProjectOps(project: Project)(implicit
      renkuUrl: RenkuUrl
  ) extends AbstractProjectOps[Project](project)

  abstract class AbstractProjectOps[P <: Project](project: P)(implicit
      renkuUrl: RenkuUrl
  ) {
    lazy val resourceId: projects.ResourceId = projects.ResourceId(project.asEntityId)

    def to[T](implicit convert: P => T): T = convert(project)
  }

  implicit class RenkuProjectWithParentOps(project: RenkuProject.WithParent)(implicit
      renkuUrl: RenkuUrl
  ) extends AbstractRenkuProjectOps[RenkuProject.WithParent](project)

  implicit class RenkuProjectWithoutParentOps(project: RenkuProject.WithoutParent)(implicit
      renkuUrl: RenkuUrl
  ) extends AbstractRenkuProjectOps[RenkuProject.WithoutParent](project)

  implicit class RenkuProjectOps(project: RenkuProject)(implicit
      renkuUrl: RenkuUrl
  ) extends AbstractRenkuProjectOps[RenkuProject](project)

  abstract class AbstractRenkuProjectOps[P <: RenkuProject](project: P)(implicit
      renkuUrl: RenkuUrl
  ) {

    lazy val resourceId: projects.ResourceId = projects.ResourceId(project.asEntityId)

    def to[T](implicit convert: P => T): T = convert(project)

    def forkOnce(creatorsGen: Gen[Person] = personEntities(withGitLabId)): (P, RenkuProject.WithParent) = {
      val (parent, childGen) = fork(times = 1, creatorsGen)
      parent -> childGen.head
    }

    def fork(times:       Int Refined Positive,
             creatorsGen: Gen[Person] = personEntities(withGitLabId)
    ): (P, NonEmptyList[RenkuProject.WithParent]) = {
      val parent = project match {
        case proj: RenkuProject.WithParent =>
          proj.copy(forksCount = ForksCount(Refined.unsafeApply(proj.forksCount.value + times.value))).asInstanceOf[P]
        case proj: RenkuProject.WithoutParent =>
          proj
            .copy(forksCount = ForksCount(Refined.unsafeApply(project.forksCount.value + times.value)))
            .asInstanceOf[P]
      }
      parent -> (1 until times.value).foldLeft(NonEmptyList.one(newChildGen(parent, creatorsGen).generateOne))(
        (childrenGens, _) => newChildGen(parent).generateOne :: childrenGens
      )
    }

<<<<<<< HEAD
    private def newChildGen(parentProject: RenkuProject, creatorsGen: Gen[Person] = personEntities(withGitLabId)) =
      renkuProjectEntities(fixed(parentProject.visibility),
                           minDateCreated = parentProject.dateCreated,
                           creatorGen = creatorsGen
=======
    private def newChildGen(parentProject: RenkuProject) =
      renkuProjectEntities(
        fixed(parentProject.visibility),
        projectDateCreatedGen = projectCreatedDates(parentProject.dateCreated.value)
>>>>>>> cc50b5da
      ).map(child =>
        RenkuProject.WithParent(
          child.path,
          child.name,
          child.maybeDescription,
          parentProject.agent,
          child.dateCreated,
          child.maybeCreator,
          child.visibility,
          ForksCount.Zero,
          child.keywords,
          child.members,
          parentProject.version,
          parentProject.activities,
          parentProject.datasets,
          parentProject,
          child.images
        )
      )

    def importDataset[PIN <: Dataset.Provenance, POUT <: Dataset.Provenance](
        dataset: Dataset[PIN]
    )(implicit newProvenance: ProvenanceImportFactory[PIN, POUT]): (Dataset[POUT], RenkuProject) = {
      val newIdentifier = datasetIdentifiers.generateOne
      val importedDS = dataset.copy(
        identification = dataset.identification.copy(identifier = newIdentifier),
        provenance = newProvenance(
          Dataset.entityId(newIdentifier),
          SameAs(dataset.entityId),
          dataset.provenance,
          OriginalIdentifier(newIdentifier)
        )
      )
      importedDS -> (project addDatasets importedDS)
    }

    def importDataset(
        publicationEvent: PublicationEvent
    ): (Dataset[Provenance.ImportedInternal], RenkuProject) = {
      val newIdentifier = datasetIdentifiers.generateOne

      val importedDS = publicationEvent.dataset.provenance match {
        case provenance: Provenance.Internal =>
          val provFactory =
            implicitly[ProvenanceImportFactory[Provenance.Internal, Provenance.ImportedInternalAncestorInternal]]
          publicationEvent.dataset.copy(
            identification = publicationEvent.dataset.identification.copy(identifier = newIdentifier),
            provenance = provFactory(
              Dataset.entityId(newIdentifier),
              SameAs(publicationEvent.dataset.entityId),
              provenance,
              OriginalIdentifier(newIdentifier)
            )
          )
        case provenance: Provenance.Modified =>
          val provFactory =
            implicitly[ProvenanceImportFactory[Provenance.Modified, Provenance.ImportedInternalAncestorInternal]]
          publicationEvent.dataset.copy(
            identification = publicationEvent.dataset.identification.copy(identifier = newIdentifier),
            provenance = provFactory(
              Dataset.entityId(newIdentifier),
              SameAs(publicationEvent.dataset.entityId),
              provenance,
              OriginalIdentifier(newIdentifier)
            )
          )
        case other => throw new IllegalArgumentException(s"Cannot import from DS with $other")
      }

      val importedDSWithTag = importedDS.copy(
        publicationEventFactories = List(publicationEvent.toFactory),
        additionalInfo =
          importedDS.additionalInfo.copy(maybeVersion = datasets.Version(publicationEvent.name.show).some)
      )

      importedDSWithTag -> (project addDatasets importedDSWithTag)
    }
  }

  implicit class NonRenkuProjectWithParentOps(project: NonRenkuProject.WithParent)(implicit
      renkuUrl: RenkuUrl
  ) extends AbstractNonRenkuProjectOps[NonRenkuProject.WithParent](project)

  implicit class NonRenkuProjectWithoutParentOps(project: NonRenkuProject.WithoutParent)(implicit
      renkuUrl: RenkuUrl
  ) extends AbstractNonRenkuProjectOps[NonRenkuProject.WithoutParent](project)

  implicit class NonRenkuProjectOps(project: NonRenkuProject)(implicit
      renkuUrl: RenkuUrl
  ) extends AbstractNonRenkuProjectOps[NonRenkuProject](project)

  abstract class AbstractNonRenkuProjectOps[P <: NonRenkuProject](project: P)(implicit
      renkuUrl: RenkuUrl
  ) {

    def to[T](implicit convert: P => T): T = convert(project)

    def forkOnce(
        creatorGen: Gen[Person] = personEntities(withGitLabId)
    ): (NonRenkuProject, NonRenkuProject.WithParent) = {
      val (parent, childGen) = fork(times = 1, creatorGen = creatorGen)
      parent -> childGen.head
    }

    def fork(
        times:      Int Refined Positive,
        creatorGen: Gen[Person] = personEntities(withGitLabId)
    ): (NonRenkuProject, NonEmptyList[NonRenkuProject.WithParent]) = {
      val parent = project match {
        case proj: NonRenkuProject.WithParent =>
          proj.copy(forksCount = ForksCount(Refined.unsafeApply(proj.forksCount.value + times.value)))
        case proj: NonRenkuProject.WithoutParent =>
          proj.copy(forksCount = ForksCount(Refined.unsafeApply(project.forksCount.value + times.value)))
      }
      parent -> (1 until times.value).foldLeft(
        NonEmptyList.one(newChildGen(parent, creatorGen = creatorGen).generateOne)
      )((childrenGens, _) => newChildGen(parent).generateOne :: childrenGens)
    }

    private def newChildGen(parentProject: NonRenkuProject, creatorGen: Gen[Person] = personEntities(withGitLabId)) =
      nonRenkuProjectEntities(fixed(parentProject.visibility),
                              minDateCreated = parentProject.dateCreated,
                              creatorGen = creatorGen
      ).map(child =>
        NonRenkuProject.WithParent(
          child.path,
          child.name,
          child.maybeDescription,
          child.dateCreated,
          child.maybeCreator,
          child.visibility,
          ForksCount.Zero,
          child.keywords,
          child.members,
          parentProject,
          child.images
        )
      )
  }

  implicit class DatasetOps[P <: Dataset.Provenance](dataset: Dataset[P])(implicit renkuUrl: RenkuUrl) {

    lazy val identifier: datasets.Identifier = dataset.identification.identifier

    def to[T](implicit convert: Dataset[P] => T): T = convert(dataset)

    def widen[T <: Dataset.Provenance](implicit ev: P <:< T): Dataset[T] = dataset.asInstanceOf[Dataset[T]]

    def invalidate(time: InvalidationTime): ValidatedNel[String, Dataset[Dataset.Provenance.Modified]] = {
      val newIdentifier = datasetIdentifiers.generateOne
      dataset.provenance.date match {
        case dateCreated: DateCreated =>
          Validated.condNel(
            test = (time.value compareTo dateCreated.instant) >= 0,
            dataset.copy(
              identification = dataset.identification.copy(identifier = newIdentifier),
              provenance = Dataset.Provenance.Modified(
                Dataset.entityId(newIdentifier),
                DerivedFrom(dataset.entityId),
                dataset.provenance.topmostDerivedFrom,
                dataset.provenance.originalIdentifier,
                datasets.DateCreated(time.value),
                (personEntities.generateOne :: dataset.provenance.creators).sortBy(_.name),
                maybeInvalidationTime = time.some
              )
            ),
            s"Invalidation time $time on dataset with id: ${dataset.identification.identifier} is older than dataset date"
          )
        case _ =>
          dataset
            .copy(
              identification = dataset.identification.copy(identifier = newIdentifier),
              provenance = Dataset.Provenance.Modified(
                Dataset.entityId(newIdentifier),
                DerivedFrom(dataset.entityId),
                dataset.provenance.topmostDerivedFrom,
                dataset.provenance.originalIdentifier,
                datasets.DateCreated(time.value),
                (personEntities.generateOne :: dataset.provenance.creators).sortBy(_.name),
                maybeInvalidationTime = time.some
              )
            )
            .validNel
      }
    }

    def invalidateNow: Dataset[Dataset.Provenance.Modified] = invalidateUnsafe(InvalidationTime.now)

    def invalidateUnsafe(time: InvalidationTime): Dataset[Dataset.Provenance.Modified] =
      invalidate(time).fold(errors => throw new IllegalArgumentException(errors.intercalate(", ")), identity)

    def invalidatePartNow(part: DatasetPart): Dataset[Provenance.Modified] =
      invalidatePart(part, InvalidationTime.now)
        .fold(errors => throw new IllegalArgumentException(errors.intercalate("; ")), identity)

    def invalidatePart(part: DatasetPart,
                       time: InvalidationTime
    ): ValidatedNel[String, Dataset[Dataset.Provenance.Modified]] =
      dataset.parts
        .find(_ == part)
        .toValidNel(s"There's no part ${part.entity.location} on dataset with id ${dataset.identifier}")
        .andThen(_.invalidate(time))
        .map { invalidatedPart =>
          val newIdentifier = datasetIdentifiers.generateOne
          dataset.copy(
            dataset.identification.copy(identifier = newIdentifier),
            provenance = Dataset.Provenance.Modified(
              Dataset.entityId(newIdentifier),
              DerivedFrom(dataset.entityId),
              dataset.provenance.topmostDerivedFrom,
              dataset.provenance.originalIdentifier,
              datasets.DateCreated(time.value),
              (personEntities.generateOne :: dataset.provenance.creators).sortBy(_.name),
              maybeInvalidationTime = None
            ),
            parts = dataset.parts.filterNot(_ == part) ::: invalidatedPart :: Nil
          )
        }

    def createModification(
        modifier:         Dataset[Dataset.Provenance.Modified] => Dataset[Dataset.Provenance.Modified] = identity,
        creatorEntityGen: Gen[Person] = personEntities
    ): DatasetGenFactory[Provenance.Modified] =
      (projectDate => modifiedDatasetEntities(dataset, projectDate, creatorEntityGen)).modify(modifier)

    def modifyProvenance(f: P => P): Dataset[P] = provenanceLens[P].modify(f)(dataset)

    def makeNameContaining(phrase: String): Dataset[P] = {
      val nonEmptyPhrase: Generators.NonBlank = Refined.unsafeApply(phrase)
      replaceDSName(to = sentenceContaining(nonEmptyPhrase).map(Name.apply).generateOne)(dataset)
    }

    def makeTitleContaining(phrase: String): Dataset[P] = {
      val nonEmptyPhrase: Generators.NonBlank = Refined.unsafeApply(phrase)
      dataset.copy(
        identification =
          dataset.identification.copy(title = sentenceContaining(nonEmptyPhrase).map(Title.apply).generateOne)
      )
    }

    def makeCreatorNameContaining(phrase: String)(implicit provenanceUpdater: (persons.Name, P) => P): Dataset[P] = {
      val nonEmptyPhrase: Generators.NonBlank = Refined.unsafeApply(phrase)
      dataset.copy(
        provenance =
          provenanceUpdater(sentenceContaining(nonEmptyPhrase).map(persons.Name.apply).generateOne, dataset.provenance)
      )
    }

    def makeKeywordsContaining(phrase: String): Dataset[P] =
      dataset.copy(
        additionalInfo = dataset.additionalInfo.copy(keywords = dataset.additionalInfo.keywords :+ Keyword(phrase))
      )

    def makeDescContaining(phrase: String): Dataset[P] =
      replaceDSDesc(to = sentenceContaining(Refined.unsafeApply(phrase)).map(Description.apply).generateSome)(dataset)

    def replacePublicationEvents(eventFactories: List[Dataset[Provenance] => PublicationEvent])(implicit
        ev: P <:< Provenance.NonImported
    ): Dataset[P] = dataset.copy(publicationEventFactories = eventFactories)
  }

  def replaceTopmostSameAs[P <: Dataset.Provenance.ImportedInternal](newValue: TopmostSameAs): P => P = {
    case p: Dataset.Provenance.ImportedInternalAncestorInternal => p.copy(topmostSameAs = newValue).asInstanceOf[P]
    case p: Dataset.Provenance.ImportedInternalAncestorExternal => p.copy(topmostSameAs = newValue).asInstanceOf[P]
  }

  type ProvenanceImportFactory[OldProvenance <: Dataset.Provenance, NewProvenance <: Dataset.Provenance] =
    (EntityId, InternalSameAs, OldProvenance, OriginalIdentifier) => NewProvenance

  lazy val importedInternal: ProvenanceImportFactory[Dataset.Provenance, Dataset.Provenance.ImportedInternal] = {
    case (newEntityId, sameAs, oldProvenance: Dataset.Provenance.Internal, originalId) =>
      fromInternalToImportedInternalAncestorInternal(newEntityId, sameAs, oldProvenance, originalId)
    case (newEntityId, sameAs, oldProvenance: Dataset.Provenance.ImportedExternal, originalId) =>
      fromImportedExternalToImportedInternalAncestorExternal(newEntityId, sameAs, oldProvenance, originalId)
    case (newEntityId, sameAs, oldProvenance: Dataset.Provenance.ImportedInternalAncestorInternal, originalId) =>
      fromImportedInternalAncestorInternalToImportedInternalAncestorInternal(newEntityId,
                                                                             sameAs,
                                                                             oldProvenance,
                                                                             originalId
      )
    case (newEntityId, sameAs, oldProvenance: Dataset.Provenance.ImportedInternalAncestorExternal, originalId) =>
      fromImportedInternalAncestorExternalToImportedInternalAncestorExternal(newEntityId,
                                                                             sameAs,
                                                                             oldProvenance,
                                                                             originalId
      )
    case (newEntityId, sameAs, oldProvenance: Dataset.Provenance.Modified, originalId) =>
      importFromModifiedToImportedInternalAncestorInternal(newEntityId, sameAs, oldProvenance, originalId)
  }

  implicit lazy val fromInternalToImportedInternalAncestorInternal
      : ProvenanceImportFactory[Dataset.Provenance.Internal, Dataset.Provenance.ImportedInternalAncestorInternal] =
    (newEntityId, sameAs, oldProvenance, originalId) =>
      Dataset.Provenance.ImportedInternalAncestorInternal(newEntityId,
                                                          sameAs,
                                                          oldProvenance.topmostSameAs,
                                                          originalId,
                                                          oldProvenance.date,
                                                          oldProvenance.creators
      )

  implicit lazy val fromImportedExternalToImportedInternalAncestorExternal
      : ProvenanceImportFactory[Dataset.Provenance.ImportedExternal,
                                Dataset.Provenance.ImportedInternalAncestorExternal
      ] = (newEntityId, sameAs, oldProvenance, originalId) =>
    Dataset.Provenance.ImportedInternalAncestorExternal(newEntityId,
                                                        sameAs,
                                                        oldProvenance.topmostSameAs,
                                                        originalId,
                                                        oldProvenance.date,
                                                        oldProvenance.creators
    )

  implicit lazy val fromImportedInternalAncestorExternalToImportedInternalAncestorExternal
      : ProvenanceImportFactory[Dataset.Provenance.ImportedInternalAncestorExternal,
                                Dataset.Provenance.ImportedInternalAncestorExternal
      ] = (newEntityId, sameAs, oldProvenance, originalId) =>
    Dataset.Provenance.ImportedInternalAncestorExternal(newEntityId,
                                                        sameAs,
                                                        oldProvenance.topmostSameAs,
                                                        originalId,
                                                        oldProvenance.date,
                                                        oldProvenance.creators
    )

  implicit lazy val fromImportedInternalAncestorInternalToImportedInternalAncestorInternal
      : ProvenanceImportFactory[Dataset.Provenance.ImportedInternalAncestorInternal,
                                Dataset.Provenance.ImportedInternalAncestorInternal
      ] = (newEntityId, sameAs, oldProvenance, originalId) =>
    Dataset.Provenance.ImportedInternalAncestorInternal(newEntityId,
                                                        sameAs,
                                                        oldProvenance.topmostSameAs,
                                                        originalId,
                                                        oldProvenance.date,
                                                        oldProvenance.creators
    )

  implicit lazy val importFromModifiedToImportedInternalAncestorInternal
      : ProvenanceImportFactory[Dataset.Provenance.Modified, Dataset.Provenance.ImportedInternalAncestorInternal] =
    (newEntityId, sameAs, oldProvenance, originalId) =>
      Dataset.Provenance.ImportedInternalAncestorInternal(newEntityId,
                                                          sameAs,
                                                          oldProvenance.topmostSameAs,
                                                          originalId,
                                                          oldProvenance.date,
                                                          oldProvenance.creators
      )

  implicit val creatorUsernameUpdaterInternal
      : (persons.Name, Dataset.Provenance.Internal) => Dataset.Provenance.Internal = { case (userName, prov) =>
    prov.copy(creators = (personEntities.generateOne.copy(name = userName) :: prov.creators).sortBy(_.name))
  }

  implicit val creatorUsernameUpdaterImportedInternalAncestorInternal
      : (persons.Name,
         Dataset.Provenance.ImportedInternalAncestorInternal
      ) => Dataset.Provenance.ImportedInternalAncestorInternal = { case (userName, prov) =>
    prov.copy(creators = (personEntities.generateOne.copy(name = userName) :: prov.creators).sortBy(_.name))
  }

  implicit val creatorUsernameUpdaterImportedInternalAncestorExternal
      : (persons.Name,
         Dataset.Provenance.ImportedInternalAncestorExternal
      ) => Dataset.Provenance.ImportedInternalAncestorExternal = { case (userName, prov) =>
    prov.copy(creators = (personEntities.generateOne.copy(name = userName) :: prov.creators).sortBy(_.name))
  }

  implicit val creatorUsernameUpdaterImportedExternal
      : (persons.Name, Dataset.Provenance.ImportedExternal) => Dataset.Provenance.ImportedExternal = {
    case (userName, prov) =>
      prov.copy(creators = (personEntities.generateOne.copy(name = userName) :: prov.creators).sortBy(_.name))
  }

  implicit val creatorUsernameUpdaterModified
      : (persons.Name, Dataset.Provenance.Modified) => Dataset.Provenance.Modified = { case (userName, prov) =>
    prov.copy(creators = (personEntities.generateOne.copy(name = userName) :: prov.creators).sortBy(_.name))
  }

  implicit class DatasetPartOps(part: DatasetPart) {

    def to[T](implicit convert: DatasetPart => T): T = convert(part)

    private[ModelOps] def invalidate(
        time: InvalidationTime
    ): ValidatedNel[String, DatasetPart with HavingInvalidationTime] =
      Validated.condNel(
        test = (time.value compareTo part.dateCreated.value) >= 0,
        new DatasetPart(datasetPartIds.generateOne, part.external, part.entity, part.dateCreated, part.maybeSource)
          with HavingInvalidationTime {
          override val invalidationTime: InvalidationTime = time
        },
        s"Invalidation time $time is older than dataset part ${part.entity.location}"
      )
  }

  implicit class CommandParameterBaseOps[P <: CommandParameterBase](parameter: P) {
    def to[T](implicit convert: P => T): T = convert(parameter)
  }

  implicit class AssociationOps(association: Association) {
    def to[T](implicit convert: Association => T): T = convert(association)
  }

  implicit class AgentOps(agent: Agent) {
    def to[T](implicit convert: Agent => T): T = convert(agent)
  }

  implicit class EntityOps[E <: Entity](entity: E) {
    def to[T](implicit convert: E => T): T = convert(entity)
  }

  implicit class UsageOps(usage: Usage) {
    def to[T](implicit convert: Usage => T): T = convert(usage)
  }

  implicit class GenerationOps(generation: Generation) {
    def to[T](implicit convert: Generation => T): T = convert(generation)
  }

  implicit class ParameterValueOps[P <: ParameterValue](parameter: P) {
    def to[T](implicit convert: P => T): T = convert(parameter)
  }

  implicit class ActivityOps(activity: Activity) {
    def to[T](implicit convert: Activity => T): T = convert(activity)
  }

  implicit class PublicationEventOps(publicationEvent: PublicationEvent) {

    def to[T](implicit convert: PublicationEvent => T): T = convert(publicationEvent)

    lazy val toFactory: Dataset[Provenance] => PublicationEvent = PublicationEvent(
      _,
      publicationEvent.maybeDescription,
      publicationEvent.name,
      timestampsNotInTheFuture(publicationEvent.startDate.value).generateAs(publicationEvents.StartDate)
    )
  }

  implicit class ProvenanceOps[P <: Dataset.Provenance](provenance: P) {
    def to[T](implicit convert: P => T): T = convert(provenance)
  }
}

object ModelOps extends ModelOps {
  final case class DatasetForkingResult[DP <: Dataset.Provenance](original: Dataset[DP], fork: Dataset[DP])
}<|MERGE_RESOLUTION|>--- conflicted
+++ resolved
@@ -102,17 +102,11 @@
       )
     }
 
-<<<<<<< HEAD
     private def newChildGen(parentProject: RenkuProject, creatorsGen: Gen[Person] = personEntities(withGitLabId)) =
-      renkuProjectEntities(fixed(parentProject.visibility),
-                           minDateCreated = parentProject.dateCreated,
-                           creatorGen = creatorsGen
-=======
-    private def newChildGen(parentProject: RenkuProject) =
       renkuProjectEntities(
         fixed(parentProject.visibility),
-        projectDateCreatedGen = projectCreatedDates(parentProject.dateCreated.value)
->>>>>>> cc50b5da
+        projectDateCreatedGen = projectCreatedDates(parentProject.dateCreated.value),
+        creatorGen = creatorsGen
       ).map(child =>
         RenkuProject.WithParent(
           child.path,
