--- conflicted
+++ resolved
@@ -483,30 +483,6 @@
       )
   }
 
-<<<<<<< HEAD
-  implicit class PlanOps(plan: Plan) {
-
-    def to[T](implicit convert: Plan => T): T = convert(plan)
-
-    def invalidate(time: InvalidationTime): Plan with HavingInvalidationTime =
-      new Plan(
-        plan.id,
-        plan.name,
-        plan.maybeDescription,
-        plan.maybeCommand,
-        plan.creators,
-        plan.dateCreated,
-        plan.maybeProgrammingLanguage,
-        plan.keywords,
-        plan.commandParameterFactories,
-        plan.successCodes
-      ) with HavingInvalidationTime {
-        override val invalidationTime: InvalidationTime = time
-      }
-  }
-
-=======
->>>>>>> 301c3cc3
   implicit class CommandParameterBaseOps[P <: CommandParameterBase](parameter: P) {
     def to[T](implicit convert: P => T): T = convert(parameter)
   }
