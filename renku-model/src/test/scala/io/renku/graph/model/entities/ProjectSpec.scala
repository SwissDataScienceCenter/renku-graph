--- conflicted
+++ resolved
@@ -331,45 +331,6 @@
         actualPlan3 shouldBe (modifiedPlanDerivation >>> planDerivationOriginalId)
           .set(entitiesPlan.resourceId)(entitiesPlanModification2)
       }
-<<<<<<< HEAD
-
-      s"update Plans' dateCreated if there are Activities created before the Plan for project $projectType" in new TestCase {
-
-        val resourceId = projects.ResourceId(info.path)
-        val activity = {
-          val a = activityEntities(stepPlanEntities(planCommands, cliShapedPersons), cliShapedPersons)(
-            info.dateCreated
-          ).generateOne
-          a.replaceStartTime(
-            timestamps(min = info.dateCreated.value, max = a.plan.dateCreated.value.minusSeconds(1))
-              .generateAs(activities.StartTime)
-          )
-        }
-        val entitiesActivity = activity.to[entities.Activity]
-        val plan             = activity.plan
-        val entitiesPlan     = plan.to[entities.Plan]
-
-        val jsonLD = cliJsonLD(
-          resourceId,
-          cliVersion,
-          schemaVersion,
-          info.maybeDescription,
-          info.keywords,
-          maybeCreator = None,
-          info.dateCreated,
-          activities = entitiesActivity :: Nil,
-          plans = entitiesPlan :: Nil
-        )
-
-        val Right(actual :: Nil) = jsonLD.cursor.as(decodeList(entities.Project.decoder(info)))
-
-        actual.plans shouldBe List(
-          planDateCreated.set(plans.DateCreated(entitiesActivity.startTime.value))(entitiesPlan)
-        )
-        actual.activities shouldBe List(entitiesActivity)
-      }
-=======
->>>>>>> 3cdd390c
     }
 
     "update plans original id across multiple links" in {
