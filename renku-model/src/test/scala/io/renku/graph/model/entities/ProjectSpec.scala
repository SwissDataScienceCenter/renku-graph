/*
 * Copyright 2022 Swiss Data Science Center (SDSC)
 * A partnership between École Polytechnique Fédérale de Lausanne (EPFL) and
 * Eidgenössische Technische Hochschule Zürich (ETHZ).
 *
 * Licensed under the Apache License, Version 2.0 (the "License");
 * you may not use this file except in compliance with the License.
 * You may obtain a copy of the License at
 *
 *     http://www.apache.org/licenses/LICENSE-2.0
 *
 * Unless required by applicable law or agreed to in writing, software
 * distributed under the License is distributed on an "AS IS" BASIS,
 * WITHOUT WARRANTIES OR CONDITIONS OF ANY KIND, either express or implied.
 * See the License for the specific language governing permissions and
 * limitations under the License.
 */

package io.renku.graph.model.entities

import cats.data.NonEmptyList
import cats.syntax.all._
import io.circe.DecodingFailure
import io.renku.generators.Generators.Implicits._
import io.renku.generators.Generators._
import io.renku.graph.model.GraphModelGenerators._
import io.renku.graph.model.Schemas.{prov, renku, schema}
import io.renku.graph.model._
import io.renku.graph.model.entities.Project.ProjectMember.{ProjectMemberNoEmail, ProjectMemberWithEmail}
import io.renku.graph.model.entities.Project.{GitLabProjectInfo, ProjectMember}
import io.renku.graph.model.persons.Name
import io.renku.graph.model.projects.{DateCreated, Description, Keyword}
import io.renku.graph.model.testentities._
import io.renku.jsonld.JsonLDDecoder._
import io.renku.jsonld.JsonLDEncoder.encodeOption
import io.renku.jsonld._
import io.renku.jsonld.syntax._
import monocle.Lens
import org.scalatest.matchers.should
import org.scalatest.wordspec.AnyWordSpec
import org.scalatestplus.scalacheck.ScalaCheckPropertyChecks

import java.time.{LocalDate, ZoneOffset}
import scala.util.Random

class ProjectSpec extends AnyWordSpec with should.Matchers with ScalaCheckPropertyChecks {

  "ProjectMember.add" should {

    "add the given email to the Project without an email" in {
      val member = projectMembersNoEmail.generateOne
      val email  = personEmails.generateOne

      (member add email) shouldBe ProjectMember.ProjectMemberWithEmail(member.name,
                                                                       member.username,
                                                                       member.gitLabId,
                                                                       email
      )
    }
  }

  "decode" should {
    implicit val graph: GraphClass = GraphClass.Default

    "turn JsonLD Project entity without parent into the Project object" in new TestCase {
      forAll(gitLabProjectInfos.map(projectInfoMaybeParent.set(None))) { projectInfo =>
        val creator            = projectMembersWithEmail.generateOne
        val member1            = projectMembersNoEmail.generateOne
        val member2            = projectMembersWithEmail.generateOne
        val member3            = projectMembersWithEmail.generateOne
        val info               = projectInfo.copy(maybeCreator = creator.some, members = Set(member1, member2, member3))
        val resourceId         = projects.ResourceId(info.path)
        val creatorAsCliPerson = creator.toCLIPayloadPerson(creator.chooseSomeName)
        val (activity1, plan1) = activityWith(member2.toCLIPayloadPerson(member2.chooseSomeName))(info.dateCreated)
        val (activity2, plan2) =
          activityWith(personEntities(withoutGitLabId).generateOne.to[entities.Person])(info.dateCreated)
        val (activity3, plan3) = activityWithAssociationAgent(creatorAsCliPerson)(info.dateCreated)
        val dataset1 = datasetWith(
          NonEmptyList.of(creatorAsCliPerson, member3.toCLIPayloadPerson(member3.chooseSomeName))
        )(info.dateCreated)
        val dataset2 = datasetWith(NonEmptyList.of(personEntities(withoutGitLabId).generateOne.to[entities.Person]))(
          info.dateCreated
        )

        val jsonLD = cliLikeJsonLD(
          resourceId,
          cliVersion,
          schemaVersion,
          info.maybeDescription,
          info.keywords,
          None,
          info.dateCreated,
          activity1 :: activity2 :: activity3 :: Nil,
          dataset1 :: dataset2 :: Nil,
          plan1 :: plan2 :: plan3 :: Nil
        )

        val mergedCreator = merge(creatorAsCliPerson, creator)
        val mergedMember2 = merge(activity1.author, member2)
        val mergedMember3 = dataset1.provenance.creators.find(byEmail(member3)).map(merge(_, member3))

        val expectedActivities =
          (activity1.copy(author = mergedMember2) ::
            activity2 ::
            replaceAgent(activity3, mergedCreator) :: Nil)
            .sortBy(_.startTime)
        jsonLD.cursor.as(decodeList(entities.Project.decoder(info))) shouldBe List(
          entities.RenkuProject.WithoutParent(
            resourceId,
            info.path,
            info.name,
            info.maybeDescription,
            cliVersion,
            info.dateCreated,
            maybeCreator = mergedCreator.some,
            info.visibility,
            info.keywords,
            members = Set(member1.toPerson.some, mergedMember2.some, mergedMember3).flatten,
            schemaVersion,
            expectedActivities,
            addTo(dataset1,
                  mergedMember3.fold(NonEmptyList.of(mergedCreator))(_ :: NonEmptyList.of(mergedCreator))
            ) :: dataset2 :: Nil,
            plan1 :: plan2 :: plan3 :: Nil
          )
        ).asRight
      }
    }

    "turn JsonLD Project entity with parent into the Project object" in new TestCase {
      forAll(gitLabProjectInfos.map(projectInfoMaybeParent.set(projectPaths.generateSome))) { projectInfo =>
        val creator            = projectMembersWithEmail.generateOne
        val member1            = projectMembersNoEmail.generateOne
        val member2            = projectMembersWithEmail.generateOne
        val member3            = projectMembersWithEmail.generateOne
        val info               = projectInfo.copy(maybeCreator = creator.some, members = Set(member1, member2, member3))
        val resourceId         = projects.ResourceId(info.path)
        val creatorAsCliPerson = creator.toCLIPayloadPerson(creator.chooseSomeName)
        val (activity1, plan1) = activityWith(member2.toCLIPayloadPerson(member2.chooseSomeName))(info.dateCreated)
        val (activity2, plan2) =
          activityWith(personEntities(withoutGitLabId).generateOne.to[entities.Person])(info.dateCreated)
        val (activity3, plan3) = activityWithAssociationAgent(creatorAsCliPerson)(info.dateCreated)
        val dataset1 = datasetWith(
          NonEmptyList.of(creatorAsCliPerson, member3.toCLIPayloadPerson(member3.chooseSomeName))
        )(info.dateCreated)
        val dataset2 =
          datasetWith(NonEmptyList.of(personEntities(withoutGitLabId).generateOne.to[entities.Person]))(
            info.dateCreated
          )

        val jsonLD = cliLikeJsonLD(
          resourceId,
          cliVersion,
          schemaVersion,
          info.maybeDescription,
          info.keywords,
          maybeCreator = None,
          info.dateCreated,
          activity1 :: activity2 :: activity3 :: Nil,
          dataset1 :: dataset2 :: Nil,
          plan1 :: plan2 :: plan3 :: Nil
        )

        val mergedCreator = merge(creatorAsCliPerson, creator)
        val mergedMember2 = merge(activity1.author, member2)
        val mergedMember3 = dataset1.provenance.creators.find(byEmail(member3)).map(merge(_, member3))

        val expectedActivities = (activity1.copy(author = mergedMember2) ::
          activity2 ::
          replaceAgent(activity3, mergedCreator) :: Nil)
          .sortBy(_.startTime)
        jsonLD.cursor.as(decodeList(entities.Project.decoder(info))) shouldBe List(
          entities.RenkuProject.WithParent(
            resourceId,
            info.path,
            info.name,
            info.maybeDescription,
            cliVersion,
            info.dateCreated,
            mergedCreator.some,
            info.visibility,
            info.keywords,
            members = Set(member1.toPerson.some, mergedMember2.some, mergedMember3).flatten,
            schemaVersion,
            expectedActivities,
            addTo(dataset1,
                  mergedMember3.fold(NonEmptyList.of(mergedCreator))(_ :: NonEmptyList.of(mergedCreator))
            ) :: dataset2 :: Nil,
            plan1 :: plan2 :: plan3 :: Nil,
            projects.ResourceId(info.maybeParentPath.getOrElse(fail("No parent project")))
          )
        ).asRight
      }
    }

    "turn non-renku JsonLD Project entity without parent into the NonRenkuProject object" in {
      forAll(gitLabProjectInfos.map(projectInfoMaybeParent.set(None))) { projectInfo =>
        val creator    = projectMembersWithEmail.generateOne
        val members    = projectMembers.generateSet()
        val info       = projectInfo.copy(maybeCreator = creator.some, members = members)
        val resourceId = projects.ResourceId(info.path)

        val jsonLD = minimalCliLikeJsonLD(resourceId)

        jsonLD.cursor.as(decodeList(entities.Project.decoder(info))) shouldBe List(
          entities.NonRenkuProject.WithoutParent(
            resourceId,
            info.path,
            info.name,
            info.maybeDescription,
            info.dateCreated,
            creator.some.map(_.toPerson),
            info.visibility,
            info.keywords,
            members.map(_.toPerson)
          )
        ).asRight
      }
    }

    "turn non-renku JsonLD Project entity with parent into the NonRenkuProject object" in {
      forAll(gitLabProjectInfos.map(projectInfoMaybeParent.set(projectPaths.generateSome))) { projectInfo =>
        val creator    = projectMembersWithEmail.generateOne
        val members    = projectMembers.generateSet()
        val info       = projectInfo.copy(maybeCreator = creator.some, members = members)
        val resourceId = projects.ResourceId(info.path)

        val jsonLD = minimalCliLikeJsonLD(resourceId)

        jsonLD.cursor.as(decodeList(entities.Project.decoder(info))) shouldBe List(
          entities.NonRenkuProject.WithParent(
            resourceId,
            info.path,
            info.name,
            info.maybeDescription,
            info.dateCreated,
            creator.some.map(_.toPerson),
            info.visibility,
            info.keywords,
            members.map(_.toPerson),
            projects.ResourceId(info.maybeParentPath.getOrElse(fail("No parent project")))
          )
        ).asRight
      }
    }

    forAll {
      Table(
        "Project type"   -> "Project Info",
        "without parent" -> gitLabProjectInfos.map(projectInfoMaybeParent.set(None)).generateOne,
        "with parent"    -> gitLabProjectInfos.map(projectInfoMaybeParent.set(projectPaths.generateSome)).generateOne
      )
    } { (projectType, info) =>
      s"match persons in plan.creators for project $projectType" in new TestCase {

        val creator = projectMembersWithEmail.generateOne
        val member2 = projectMembersWithEmail.generateOne

        val projectInfo        = info.copy(maybeCreator = creator.some, members = Set(member2))
        val resourceId         = projects.ResourceId(projectInfo.path)
        val creatorAsCliPerson = creator.toCLIPayloadPerson(creator.chooseSomeName)
        val (activity, plan) = activityWith(member2.toCLIPayloadPerson(member2.chooseSomeName))(projectInfo.dateCreated)
          .bimap(identity, PlanLens.planCreators.set(List(creatorAsCliPerson)))

        val jsonLD = cliLikeJsonLD(
          resourceId,
          cliVersion,
          schemaVersion,
          projectInfo.maybeDescription,
          projectInfo.keywords,
          creatorAsCliPerson.some,
          projectInfo.dateCreated,
          activities = activity :: Nil,
          plans = plan :: Nil
        )

        val mergedCreator = merge(creatorAsCliPerson, creator)
        val mergedMember2 = merge(activity.author, member2)

        val Right(actual :: Nil) = jsonLD.cursor.as(decodeList(entities.Project.decoder(projectInfo)))

        actual.maybeCreator shouldBe mergedCreator.some
        actual.members      shouldBe Set(mergedMember2)
        actual.activities   shouldBe ActivityLens.activityAuthor.set(mergedMember2)(activity) :: Nil
        actual.plans        shouldBe PlanLens.planCreators.set(List(mergedCreator))(plan) :: Nil
      }

      s"update Plans' originalResourceId for project $projectType" in new TestCase {

        val resourceId                = projects.ResourceId(info.path)
        val activity                  = activityEntities(stepPlanEntities())(info.dateCreated).generateOne
        val plan                      = activity.plan
        val entitiesPlan              = plan.to[entities.Plan]
        val planModification1         = plan.createModification()
        val entitiesPlanModification1 = planModification1.to[entities.StepPlan.Modified]
        val planModification2         = planModification1.createModification()
        val entitiesPlanModification2 = planModification2.to[entities.StepPlan.Modified]

        val jsonLD = cliLikeJsonLD(
          resourceId,
          cliVersion,
          schemaVersion,
          info.maybeDescription,
          info.keywords,
          maybeCreator = None,
          info.dateCreated,
          activities = activity.to[entities.Activity] :: Nil,
          plans = entitiesPlan :: entitiesPlanModification1 :: entitiesPlanModification2 :: Nil
        )

        val Right(actual :: Nil) = jsonLD.cursor.as(decodeList(entities.Project.decoder(info)))

        val actualPlan1 :: actualPlan2 :: actualPlan3 :: Nil = actual.plans
        actualPlan1 shouldBe entitiesPlan
        actualPlan2 shouldBe entitiesPlanModification1
        actualPlan3 shouldBe (modifiedPlanDerivation >>> planDerivationOriginalId)
          .set(entitiesPlan.resourceId)(entitiesPlanModification2)
      }
    }

    "return a DecodingFailure when there's a Person entity that cannot be decoded" in new TestCase {

      val projectInfo = gitLabProjectInfos.map(projectInfoMaybeParent.set(None)).generateOne
      val resourceId  = projects.ResourceId(projectInfo.path)
      val jsonLD = cliLikeJsonLD(
        resourceId,
        cliVersion,
        schemaVersion,
        projectInfo.maybeDescription,
        projectInfo.keywords,
        maybeCreator = None,
        projectInfo.dateCreated,
        activities = Nil,
        datasets = Nil,
        plans = Nil
      )

      val Left(error) = JsonLD
        .arr(jsonLD,
             JsonLD.entity(personResourceIds.generateOne.asEntityId,
                           entities.Person.entityTypes,
                           Map.empty[Property, JsonLD]
             )
        )
        .flatten
        .fold(throw _, identity)
        .cursor
        .as(decodeList(entities.Project.decoder(projectInfo)))

      error            shouldBe a[DecodingFailure]
      error.getMessage() should include(s"Finding Person entities for project ${projectInfo.path} failed: ")
    }

    "return a DecodingFailure if there's a modified Plan pointing to a non-existing parent" in new TestCase {

      val info       = gitLabProjectInfos.generateOne
      val resourceId = projects.ResourceId(info.path)
      val activity   = activityEntities(stepPlanEntities())(info.dateCreated).generateOne
      val (plan, planModification) = {
        val p = activity.plan
        val modification = p
          .createModification()
          .to[entities.StepPlan.Modified]
          .copy(derivation =
            entities.Plan.Derivation(plans.DerivedFrom(planResourceIds.generateOne.value), planResourceIds.generateOne)
          )
        p.to[entities.Plan] -> modification
      }

      val jsonLD = cliLikeJsonLD(
        resourceId,
        cliVersion,
        schemaVersion,
        info.maybeDescription,
        info.keywords,
        maybeCreator = None,
        info.dateCreated,
        activities = activity.to[entities.Activity] :: Nil,
        plans = plan :: planModification :: Nil
      )

      val Left(error) = jsonLD.cursor.as(decodeList(entities.Project.decoder(info)))

      error            shouldBe a[DecodingFailure]
      error.getMessage() should include(s"Cannot find parent plan ${planModification.derivation.derivedFrom}")
    }

    "return a DecodingFailure if there's a modified Plan with the date from before the parent date" in new TestCase {

      val info       = gitLabProjectInfos.generateOne
      val resourceId = projects.ResourceId(info.path)
      val activity   = activityEntities(stepPlanEntities())(info.dateCreated).generateOne
      val (plan, planModification) = {
        val p = activity.plan
        val modification = p
          .createModification()
          .to[entities.StepPlan.Modified]
          .copy(dateCreated =
            timestamps(info.dateCreated.value, p.dateCreated.value.minusSeconds(1)).generateAs(plans.DateCreated)
          )
        p.to[entities.Plan] -> modification
      }

      val jsonLD = cliLikeJsonLD(
        resourceId,
        cliVersion,
        schemaVersion,
        info.maybeDescription,
        info.keywords,
        maybeCreator = None,
        info.dateCreated,
        activities = activity.to[entities.Activity] :: Nil,
        plans = plan :: planModification :: Nil
      )

      val Left(error) = jsonLD.cursor.as(decodeList(entities.Project.decoder(info)))

      error shouldBe a[DecodingFailure]
      error.getMessage() should include(
        show"Plan ${planModification.resourceId} is older than it's parent ${planModification.derivation.derivedFrom}"
      )
    }

    "return a DecodingFailure when there's a Dataset entity that cannot be decoded" in new TestCase {
      val projectInfo = gitLabProjectInfos.map(projectInfoMaybeParent.set(None)).generateOne
      val resourceId  = projects.ResourceId(projectInfo.path)
      val jsonLD = cliLikeJsonLD(
        resourceId,
        cliVersion,
        schemaVersion,
        projectInfo.maybeDescription,
        projectInfo.keywords,
        projectInfo.maybeCreator.map(c => c.toCLIPayloadPerson(c.chooseSomeName)),
        projectInfo.dateCreated,
        datasets = datasetEntities(provenanceInternal)
          .withDateBefore(projectInfo.dateCreated)
          .generateFixedSizeList(1)
          .map(_.to[entities.Dataset[entities.Dataset.Provenance.Internal]].copy())
      )

      val Left(error) = jsonLD.flatten
        .fold(throw _, identity)
        .cursor
        .as(decodeList(entities.Project.decoder(projectInfo)))

      error            shouldBe a[DecodingFailure]
      error.getMessage() should (include("Dataset") and include("is older than project"))
    }

    "return a DecodingFailure when there's an Activity entity created before project creation" in new TestCase {
      val projectInfo       = gitLabProjectInfos.map(projectInfoMaybeParent.set(None)).generateOne
      val resourceId        = projects.ResourceId(projectInfo.path)
      val dateBeforeProject = timestamps(max = projectInfo.dateCreated.value.minusSeconds(1)).generateOne
      val activity = activityEntities(
        stepPlanEntities().modify(_.replacePlanDateCreated(plans.DateCreated(dateBeforeProject)))
      ).modify(
        _.replaceStartTime(
          timestamps(min = dateBeforeProject, max = projectInfo.dateCreated.value).generateAs[activities.StartTime]
        )
      )(projects.DateCreated(dateBeforeProject))
        .generateOne
      val entitiesActivity = activity.to[entities.Activity]
      val jsonLD = cliLikeJsonLD(
        resourceId,
        cliVersion,
        schemaVersion,
        projectInfo.maybeDescription,
        projectInfo.keywords,
        projectInfo.maybeCreator.map(c => c.toCLIPayloadPerson(c.chooseSomeName)),
        projectInfo.dateCreated,
        activities = entitiesActivity :: Nil,
        plans = activity.plan.to[entities.Plan] :: Nil
      )

      val Left(error) = jsonLD.cursor.as(decodeList(entities.Project.decoder(projectInfo)))

      error shouldBe a[DecodingFailure]
      error.getMessage() should include(
        s"Activity ${entitiesActivity.resourceId} " +
          s"date ${activity.startTime} is older than project ${projectInfo.dateCreated}"
      )
    }

    "return a DecodingFailure when there's an internal Dataset entity created before project without parent" in new TestCase {
      val projectInfo     = gitLabProjectInfos.map(projectInfoMaybeParent.set(None)).generateOne
      val resourceId      = projects.ResourceId(projectInfo.path)
      val dataset         = datasetEntities(provenanceInternal).withDateBefore(projectInfo.dateCreated).generateOne
      val entitiesDataset = dataset.to[entities.Dataset[entities.Dataset.Provenance.Internal]]
      val jsonLD = cliLikeJsonLD(
        resourceId,
        cliVersion,
        schemaVersion,
        projectInfo.maybeDescription,
        projectInfo.keywords,
        projectInfo.maybeCreator.map(c => c.toCLIPayloadPerson(c.chooseSomeName)),
        projectInfo.dateCreated,
        datasets = entitiesDataset :: Nil
      )

      val Left(error) = jsonLD.cursor.as(decodeList(entities.Project.decoder(projectInfo)))

      error shouldBe a[DecodingFailure]
      error.getMessage() should endWith(
        s"Dataset ${entitiesDataset.resourceId} " +
          s"date ${dataset.provenance.date} is older than project ${projectInfo.dateCreated}"
      )
    }

    "return a DecodingFailure when there's a Plan entity created before project without parent" in new TestCase {
      val projectInfo = gitLabProjectInfos.map(projectInfoMaybeParent.set(None)).generateOne
      val resourceId  = projects.ResourceId(projectInfo.path)
      val plan = stepPlanEntities()(planCommands)(projectInfo.dateCreated).generateOne
        .replacePlanDateCreated(timestamps(max = projectInfo.dateCreated.value).generateAs[plans.DateCreated])
      val entitiesPlan = plan.to[entities.Plan]
      val jsonLD = cliLikeJsonLD(
        resourceId,
        cliVersion,
        schemaVersion,
        projectInfo.maybeDescription,
        projectInfo.keywords,
        projectInfo.maybeCreator.map(c => c.toCLIPayloadPerson(c.chooseSomeName)),
        projectInfo.dateCreated,
        plans = entitiesPlan :: Nil
      )

      val Left(error) = jsonLD.cursor.as(decodeList(entities.Project.decoder(projectInfo)))

      error shouldBe a[DecodingFailure]
      error.getMessage() should endWith(
        s"Plan ${entitiesPlan.resourceId} " +
          s"date ${entitiesPlan.dateCreated} is older than project ${projectInfo.dateCreated}"
      )
    }

    "decode project when there's an internal or modified Dataset entity created before project with parent" in new TestCase {
      val parentPath  = projectPaths.generateOne
      val projectInfo = gitLabProjectInfos.map(projectInfoMaybeParent.set(parentPath.some)).generateOne
      val resourceId  = projects.ResourceId(projectInfo.path)
      val dataset1 =
        datasetEntities(provenanceInternal).withDateBefore(projectInfo.dateCreated).generateOne.copy(parts = Nil)
      val (dataset2, dateset2Modified) = datasetAndModificationEntities(provenanceInternal).map {
        case (orig, modified) =>
          val newOrigDate = timestamps(max = projectInfo.dateCreated.value).generateAs[datasets.DateCreated]
          val newModificationDate =
            timestamps(min = newOrigDate.instant, max = projectInfo.dateCreated.value).generateAs[datasets.DateCreated]
          (
            orig.copy(provenance = orig.provenance.copy(date = newOrigDate), parts = Nil),
            modified.copy(provenance = modified.provenance.copy(date = newModificationDate), parts = Nil)
          )
      }.generateOne
      val jsonLD = cliLikeJsonLD(
        resourceId,
        cliVersion,
        schemaVersion,
        projectInfo.maybeDescription,
        projectInfo.keywords,
        maybeCreator = None,
        dateCreated = projectInfo.dateCreated,
        datasets = List(dataset1, dataset2, dateset2Modified).map(_.to[entities.Dataset[entities.Dataset.Provenance]])
      )

      jsonLD.cursor.as(decodeList(entities.Project.decoder(projectInfo))) shouldBe List(
        entities.RenkuProject.WithParent(
          resourceId,
          projectInfo.path,
          projectInfo.name,
          projectInfo.maybeDescription,
          cliVersion,
          projectInfo.dateCreated,
          projectInfo.maybeCreator.map(_.toPerson),
          projectInfo.visibility,
          projectInfo.keywords,
          projectInfo.members.map(_.toPerson),
          schemaVersion,
          activities = Nil,
          List(dataset1, dataset2, dateset2Modified).map(_.to[entities.Dataset[entities.Dataset.Provenance]]),
          plans = Nil,
          projects.ResourceId(parentPath)
        )
      ).asRight
    }

    "return a DecodingFailure when there's a modified Dataset entity created before project without parent" in new TestCase {
      val projectInfo = gitLabProjectInfos.map(projectInfoMaybeParent.set(None)).generateOne
      val resourceId  = projects.ResourceId(projectInfo.path)
      val (dataset, modifiedDataset) =
        datasetAndModificationEntities(provenanceImportedExternal).map { case (orig, modified) =>
          val newOrigDate = timestamps(max = projectInfo.dateCreated.value)
            .map(LocalDate.ofInstant(_, ZoneOffset.UTC))
            .generateAs[datasets.DatePublished]
          val newModificationDate =
            timestamps(min = newOrigDate.instant, max = projectInfo.dateCreated.value).generateAs[datasets.DateCreated]
          (
            orig.copy(provenance = orig.provenance.copy(date = newOrigDate), parts = Nil),
            modified.copy(provenance = modified.provenance.copy(date = newModificationDate), parts = Nil)
          )
        }.generateOne
      val entitiesModifiedDataset = modifiedDataset.to[entities.Dataset[entities.Dataset.Provenance.Modified]]

      val jsonLD = cliLikeJsonLD(
        resourceId,
        cliVersion,
        schemaVersion,
        projectInfo.maybeDescription,
        projectInfo.keywords,
        projectInfo.maybeCreator.map(c => c.toCLIPayloadPerson(c.chooseSomeName)),
        projectInfo.dateCreated,
        datasets =
          dataset.to[entities.Dataset[entities.Dataset.Provenance.ImportedExternal]] :: entitiesModifiedDataset :: Nil
      )

      val Left(error) = jsonLD.cursor.as(decodeList(entities.Project.decoder(projectInfo)))

      error shouldBe a[DecodingFailure]
      error.getMessage() should endWith(
        s"Dataset ${entitiesModifiedDataset.resourceId} " +
          s"date ${entitiesModifiedDataset.provenance.date} is older than project ${projectInfo.dateCreated}"
      )
    }

    "decode project when there's a Dataset (neither internal nor modified) created before project creation" in new TestCase {
      val projectInfo = gitLabProjectInfos.map(projectInfoMaybeParent.set(None)).generateOne
      val resourceId  = projects.ResourceId(projectInfo.path)
      val dataset1    = datasetEntities(provenanceImportedExternal).withDateBefore(projectInfo.dateCreated).generateOne
      val dataset2 =
        datasetEntities(provenanceImportedInternalAncestorExternal).withDateBefore(projectInfo.dateCreated).generateOne
      val dataset3 =
        datasetEntities(provenanceImportedInternalAncestorInternal())
          .withDateBefore(projectInfo.dateCreated)
          .generateOne
      val jsonLD = cliLikeJsonLD(
        resourceId,
        cliVersion,
        schemaVersion,
        projectInfo.maybeDescription,
        projectInfo.keywords,
        maybeCreator = None,
        projectInfo.dateCreated,
        datasets = List(dataset1, dataset2, dataset3).map(_.to[entities.Dataset[entities.Dataset.Provenance]])
      )

      jsonLD.cursor.as(decodeList(entities.Project.decoder(projectInfo))) shouldBe List(
        entities.RenkuProject.WithoutParent(
          resourceId,
          projectInfo.path,
          projectInfo.name,
          projectInfo.maybeDescription,
          cliVersion,
          projectInfo.dateCreated,
          projectInfo.maybeCreator.map(_.toPerson),
          projectInfo.visibility,
          projectInfo.keywords,
          projectInfo.members.map(_.toPerson),
          schemaVersion,
          activities = Nil,
          List(dataset1, dataset2, dataset3).map(_.to[entities.Dataset[entities.Dataset.Provenance]]),
          plans = Nil
        )
      ).asRight
    }

    "return a DecodingFailure when there's a modified Dataset that is derived from a non-existing dataset" in new TestCase {
      Set(
        gitLabProjectInfos.map(projectInfoMaybeParent.set(None)).generateOne,
        gitLabProjectInfos.map(projectInfoMaybeParent.set(projectPaths.generateSome)).generateOne
      ) foreach { projectInfo =>
        val resourceId = projects.ResourceId(projectInfo.path)
        val (original, modified) =
          datasetAndModificationEntities(provenanceInternal, projectInfo.dateCreated).generateOne
        val (_, broken) = datasetAndModificationEntities(provenanceInternal, projectInfo.dateCreated).generateOne

        val jsonLD = cliLikeJsonLD(
          resourceId,
          cliVersion,
          schemaVersion,
          projectInfo.maybeDescription,
          projectInfo.keywords,
          projectInfo.maybeCreator.map(c => c.toCLIPayloadPerson(c.chooseSomeName)),
          projectInfo.dateCreated,
          datasets = List(original, modified, broken).map(_.to[entities.Dataset[entities.Dataset.Provenance]])
        )

        val Left(error) = jsonLD.cursor.as(decodeList(entities.Project.decoder(projectInfo)))

        error shouldBe a[DecodingFailure]
        error.getMessage() should endWith(
          show"Dataset ${broken.identification.identifier} is derived from non-existing dataset ${broken.provenance.derivedFrom}"
        )
      }
    }

    "pick the earliest from dateCreated found in gitlabProjectInfo and the CLI" in new TestCase {
      val gitlabDate   = projectCreatedDates().generateOne
      val cliDate      = projectCreatedDates().generateOne
      val earliestDate = List(gitlabDate, cliDate).min
      val projectInfo  = gitLabProjectInfos.map(_.copy(maybeParentPath = None, dateCreated = gitlabDate)).generateOne
      val resourceId   = projects.ResourceId(projectInfo.path)

      val jsonLD = cliLikeJsonLD(
        resourceId,
        cliVersion,
        schemaVersion,
        projectInfo.maybeDescription,
        projectInfo.keywords,
        maybeCreator = None,
        cliDate
      )

      jsonLD.cursor.as(decodeList(entities.Project.decoder(projectInfo))) shouldBe List(
        entities.RenkuProject.WithoutParent(
          resourceId,
          projectInfo.path,
          projectInfo.name,
          projectInfo.maybeDescription,
          cliVersion,
          earliestDate,
          projectInfo.maybeCreator.map(_.toPerson),
          projectInfo.visibility,
          projectInfo.keywords,
          projectInfo.members.map(_.toPerson),
          schemaVersion,
          activities = Nil,
          datasets = Nil,
          plans = Nil
        )
      ).asRight
    }

    "favor the CLI description and keywords over the gitlab values" in new TestCase {
      val gitlabDate   = projectCreatedDates().generateOne
      val cliDate      = projectCreatedDates().generateOne
      val earliestDate = List(gitlabDate, cliDate).min
      val projectInfo = gitLabProjectInfos.generateOne.copy(maybeParentPath = None,
                                                            dateCreated = gitlabDate,
                                                            maybeDescription = projectDescriptions.generateSome,
                                                            keywords = projectKeywords.generateSet(min = 1)
<<<<<<< HEAD
      )
      val description   = projectDescriptions.generateSome
      val keywords      = projectKeywords.generateSet(min = 1)
      val cliVersion    = cliVersions.generateOne
      val schemaVersion = projectSchemaVersions.generateOne
      val resourceId    = projects.ResourceId(projectInfo.path)

      val jsonLD = cliLikeJsonLD(resourceId,
                                 cliVersion,
                                 schemaVersion,
                                 description,
                                 keywords,
                                 None,
                                 cliDate,
                                 activities = Nil,
                                 datasets = Nil
=======
>>>>>>> 301c3cc3
      )
      val description = projectDescriptions.generateSome
      val keywords    = projectKeywords.generateSet(min = 1)
      val resourceId  = projects.ResourceId(projectInfo.path)

      val jsonLD =
        cliLikeJsonLD(resourceId, cliVersion, schemaVersion, description, keywords, maybeCreator = None, cliDate)

      jsonLD.cursor.as(decodeList(entities.Project.decoder(projectInfo))) shouldBe List(
        entities.RenkuProject.WithoutParent(
          resourceId,
          projectInfo.path,
          projectInfo.name,
          description,
          cliVersion,
          earliestDate,
          projectInfo.maybeCreator.map(_.toPerson),
          projectInfo.visibility,
          keywords,
          projectInfo.members.map(_.toPerson),
          schemaVersion,
          activities = Nil,
          datasets = Nil,
          plans = Nil
        )
      ).asRight
    }

    "fallback to GitLab's description and/or keywords if they are absent in the CLI payload" in new TestCase {
      val gitlabDate   = projectCreatedDates().generateOne
      val cliDate      = projectCreatedDates().generateOne
      val earliestDate = List(gitlabDate, cliDate).min
      val projectInfo = gitLabProjectInfos.generateOne.copy(maybeParentPath = None,
                                                            dateCreated = gitlabDate,
                                                            maybeDescription = projectDescriptions.generateSome,
                                                            keywords = projectKeywords.generateSet(min = 1)
      )
      val resourceId = projects.ResourceId(projectInfo.path)

      val jsonLD = cliLikeJsonLD(
        resourceId,
        cliVersion,
        schemaVersion,
        maybeDescription = None,
        keywords = Set.empty,
        maybeCreator = None,
        cliDate
      )

      jsonLD.cursor.as(decodeList(entities.Project.decoder(projectInfo))) shouldBe List(
        entities.RenkuProject.WithoutParent(
          resourceId,
          projectInfo.path,
          projectInfo.name,
          projectInfo.maybeDescription,
          cliVersion,
          earliestDate,
          projectInfo.maybeCreator.map(_.toPerson),
          projectInfo.visibility,
          projectInfo.keywords,
          projectInfo.members.map(_.toPerson),
          schemaVersion,
          activities = Nil,
          datasets = Nil,
          plans = Nil
        )
      ).asRight
    }

    "return no description and/or keywords if they are absent in both the CLI payload and gitlab" in new TestCase {
      val gitlabDate   = projectCreatedDates().generateOne
      val cliDate      = projectCreatedDates().generateOne
      val earliestDate = List(gitlabDate, cliDate).min
      val projectInfo = gitLabProjectInfos.generateOne.copy(maybeParentPath = None,
                                                            dateCreated = gitlabDate,
                                                            maybeDescription = projectDescriptions.generateNone,
                                                            keywords = Set.empty
      )
      val resourceId = projects.ResourceId(projectInfo.path)

      val jsonLD = cliLikeJsonLD(
        resourceId,
        cliVersion,
        schemaVersion,
        maybeDescription = None,
        keywords = Set.empty,
        maybeCreator = None,
        cliDate
      )

      jsonLD.cursor.as(decodeList(entities.Project.decoder(projectInfo))) shouldBe List(
        entities.RenkuProject.WithoutParent(
          resourceId,
          projectInfo.path,
          projectInfo.name,
          maybeDescription = None,
          cliVersion,
          earliestDate,
          projectInfo.maybeCreator.map(_.toPerson),
          projectInfo.visibility,
          keywords = Set.empty,
          projectInfo.members.map(_.toPerson),
          schemaVersion,
          activities = Nil,
          datasets = Nil,
          plans = Nil
        )
      ).asRight
    }
  }

  "encode for the Default Graph" should {

    implicit val graph: GraphClass = GraphClass.Default

    "produce JsonLD with all the relevant properties of a Renku Project" in {
      forAll(renkuProjectEntitiesWithDatasetsAndActivities.map(_.to[entities.RenkuProject])) { project =>
        val maybeParentId = project match {
          case p: entities.RenkuProject.WithParent => p.parentResourceId.some
          case _ => Option.empty[projects.ResourceId]
        }

        project.asJsonLD.toJson shouldBe JsonLD
          .arr(
            JsonLD.entity(
              EntityId.of(project.resourceId.show),
              entities.Project.entityTypes,
              schema / "name"             -> project.name.asJsonLD,
              renku / "projectPath"       -> project.path.asJsonLD,
              renku / "projectNamespace"  -> project.path.toNamespace.asJsonLD,
              renku / "projectNamespaces" -> project.namespaces.asJsonLD,
              schema / "description"      -> project.maybeDescription.asJsonLD,
              schema / "agent"            -> project.agent.asJsonLD,
              schema / "dateCreated"      -> project.dateCreated.asJsonLD,
              schema / "creator"          -> project.maybeCreator.asJsonLD,
              renku / "projectVisibility" -> project.visibility.asJsonLD,
              schema / "keywords"         -> project.keywords.asJsonLD,
              schema / "member"           -> project.members.toList.asJsonLD,
              schema / "schemaVersion"    -> project.version.asJsonLD,
              renku / "hasActivity"       -> project.activities.asJsonLD,
              renku / "hasPlan"           -> project.plans.asJsonLD,
              renku / "hasDataset"        -> project.datasets.asJsonLD,
              prov / "wasDerivedFrom"     -> maybeParentId.map(_.asEntityId).asJsonLD
            ) :: project.datasets.flatMap(_.publicationEvents.map(_.asJsonLD)): _*
          )
          .toJson
      }
    }

    "produce JsonLD with all the relevant properties or a non-Renku Project" in {
      forAll(anyNonRenkuProjectEntities.map(_.to[entities.NonRenkuProject])) { project =>
        val maybeParentId = project match {
          case p: entities.NonRenkuProject.WithParent => p.parentResourceId.some
          case _ => Option.empty[projects.ResourceId]
        }

        project.asJsonLD.toJson shouldBe JsonLD
          .arr(
            JsonLD.entity(
              EntityId.of(project.resourceId.show),
              entities.Project.entityTypes,
              schema / "name"             -> project.name.asJsonLD,
              renku / "projectPath"       -> project.path.asJsonLD,
              renku / "projectNamespace"  -> project.path.toNamespace.asJsonLD,
              renku / "projectNamespaces" -> project.namespaces.asJsonLD,
              schema / "description"      -> project.maybeDescription.asJsonLD,
              schema / "dateCreated"      -> project.dateCreated.asJsonLD,
              schema / "creator"          -> project.maybeCreator.asJsonLD,
              renku / "projectVisibility" -> project.visibility.asJsonLD,
              schema / "keywords"         -> project.keywords.asJsonLD,
              schema / "member"           -> project.members.toList.asJsonLD,
              prov / "wasDerivedFrom"     -> maybeParentId.map(_.asEntityId).asJsonLD
            )
          )
          .toJson
      }
    }
  }

  "encode for the Project Graph" should {

    import persons.ResourceId.entityIdEncoder
    implicit val graph: GraphClass = GraphClass.Project

    "produce JsonLD with all the relevant properties and only links to Person entities" in {
      forAll(
        renkuProjectEntitiesWithDatasetsAndActivities
          .modify(replaceMembers(personEntities(withoutGitLabId).generateFixedSizeSet(ofSize = 1)))
          .map(_.to[entities.RenkuProject])
      ) { project =>
        val maybeParentId = project match {
          case p: entities.RenkuProject.WithParent => p.parentResourceId.some
          case _ => Option.empty[projects.ResourceId]
        }

        project.asJsonLD.toJson shouldBe JsonLD
          .arr(
            JsonLD.entity(
              EntityId.of(project.resourceId.show),
              entities.Project.entityTypes,
              schema / "name"             -> project.name.asJsonLD,
              renku / "projectPath"       -> project.path.asJsonLD,
              renku / "projectNamespace"  -> project.path.toNamespace.asJsonLD,
              renku / "projectNamespaces" -> project.namespaces.asJsonLD,
              schema / "description"      -> project.maybeDescription.asJsonLD,
              schema / "agent"            -> project.agent.asJsonLD,
              schema / "dateCreated"      -> project.dateCreated.asJsonLD,
              schema / "creator"          -> project.maybeCreator.map(_.resourceId.asEntityId).asJsonLD,
              renku / "projectVisibility" -> project.visibility.asJsonLD,
              schema / "keywords"         -> project.keywords.asJsonLD,
              schema / "member"           -> project.members.map(_.resourceId.asEntityId).toList.asJsonLD,
              schema / "schemaVersion"    -> project.version.asJsonLD,
              renku / "hasActivity"       -> project.activities.asJsonLD,
              renku / "hasPlan"           -> project.plans.asJsonLD,
              renku / "hasDataset"        -> project.datasets.asJsonLD,
              prov / "wasDerivedFrom"     -> maybeParentId.map(_.asEntityId).asJsonLD
            ) :: project.datasets.flatMap(_.publicationEvents.map(_.asJsonLD)): _*
          )
          .toJson
      }
    }

    "produce JsonLD with all the relevant properties or a non-Renku Project" in {
      forAll(
        anyNonRenkuProjectEntities
          .modify(replaceMembers(personEntities(withoutGitLabId).generateFixedSizeSet(ofSize = 1)))
          .map(_.to[entities.NonRenkuProject])
      ) { project =>
        val maybeParentId = project match {
          case p: entities.NonRenkuProject.WithParent => p.parentResourceId.some
          case _ => Option.empty[projects.ResourceId]
        }

        project.asJsonLD.toJson shouldBe JsonLD
          .arr(
            JsonLD.entity(
              EntityId.of(project.resourceId.show),
              entities.Project.entityTypes,
              schema / "name"             -> project.name.asJsonLD,
              renku / "projectPath"       -> project.path.asJsonLD,
              renku / "projectNamespace"  -> project.path.toNamespace.asJsonLD,
              renku / "projectNamespaces" -> project.namespaces.asJsonLD,
              schema / "description"      -> project.maybeDescription.asJsonLD,
              schema / "dateCreated"      -> project.dateCreated.asJsonLD,
              schema / "creator"          -> project.maybeCreator.map(_.resourceId.asEntityId).asJsonLD,
              renku / "projectVisibility" -> project.visibility.asJsonLD,
              schema / "keywords"         -> project.keywords.asJsonLD,
              schema / "member"           -> project.members.map(_.resourceId.asEntityId).toList.asJsonLD,
              prov / "wasDerivedFrom"     -> maybeParentId.map(_.asEntityId).asJsonLD
            )
          )
          .toJson
      }
    }
  }

  "entityFunctions.findAllPersons" should {

    "return Project's creator, members, activities' authors and datasets' creators" in {

      val project = renkuProjectEntitiesWithDatasetsAndActivities.generateOne.to[entities.RenkuProject]

      EntityFunctions[entities.Project].findAllPersons(project) shouldBe
        project.maybeCreator.toSet ++
        project.members ++
        project.activities.flatMap(EntityFunctions[entities.Activity].findAllPersons).toSet ++
        project.datasets.flatMap(EntityFunctions[entities.Dataset[entities.Dataset.Provenance]].findAllPersons).toSet ++
        project.plans.flatMap(EntityFunctions[entities.Plan].findAllPersons).toSet
    }
  }

  "entityFunctions.encoder" should {

    "return encoder that honors the given GraphClass" in {

      val project = anyRenkuProjectEntities.generateOne.to[entities.Project]

      implicit val graph: GraphClass = graphClasses.generateOne
      val functionsEncoder = EntityFunctions[entities.Project].encoder(graph)

      project.asJsonLD(functionsEncoder) shouldBe project.asJsonLD
    }
  }

  private trait TestCase {
    val cliVersion    = cliVersions.generateOne
    val schemaVersion = projectSchemaVersions.generateOne
  }

  private def cliLikeJsonLD(resourceId:       projects.ResourceId,
                            cliVersion:       CliVersion,
                            schemaVersion:    SchemaVersion,
                            maybeDescription: Option[Description],
                            keywords:         Set[Keyword],
                            maybeCreator:     Option[entities.Person],
                            dateCreated:      DateCreated,
                            activities:       List[entities.Activity] = Nil,
                            datasets:         List[entities.Dataset[entities.Dataset.Provenance]] = Nil,
                            plans:            List[entities.Plan] = Nil
  )(implicit graph:                           GraphClass): JsonLD = {

    val descriptionJsonLD = maybeDescription match {
      case Some(desc) => desc.asJsonLD
      case None =>
        if (Random.nextBoolean()) blankStrings().generateOne.asJsonLD
        else maybeDescription.asJsonLD
    }
    JsonLD
      .arr(
        JsonLD.entity(
          resourceId.asEntityId,
          EntityTypes of (prov / "Location", schema / "Project"),
          schema / "agent"         -> cliVersion.asJsonLD,
          schema / "schemaVersion" -> schemaVersion.asJsonLD,
          schema / "description"   -> descriptionJsonLD,
          schema / "keywords"      -> (keywords.map(_.value) + blankStrings().generateOne).asJsonLD,
          schema / "creator"       -> maybeCreator.asJsonLD,
          schema / "dateCreated"   -> dateCreated.asJsonLD,
          renku / "hasActivity"    -> activities.asJsonLD,
          renku / "hasDataset"     -> datasets.asJsonLD,
          renku / "hasPlan"        -> plans.asJsonLD
        ) :: datasets.flatMap(_.publicationEvents.map(_.asJsonLD)): _*
      )
      .flatten
      .fold(throw _, identity)
  }

  private def minimalCliLikeJsonLD(resourceId: projects.ResourceId) =
    JsonLD
      .entity(
        resourceId.asEntityId,
        EntityTypes.of(prov / "Location", schema / "Project"),
        Map.empty[Property, JsonLD]
      )
      .flatten
      .fold(throw _, identity)

  private implicit class ProjectMemberOps(gitLabPerson: ProjectMember) {

    def toCLIPayloadPerson(name: Name): entities.Person = gitLabPerson match {
      case _: ProjectMemberNoEmail =>
        personEntities.generateOne
          .copy(
            name = name,
            maybeEmail = None,
            maybeGitLabId = None
          )
          .to[entities.Person]
      case member: ProjectMemberWithEmail =>
        personEntities.generateOne
          .copy(
            name = name,
            maybeEmail = member.email.some,
            maybeGitLabId = None
          )
          .to[entities.Person]
    }

    lazy val toPerson: entities.Person = gitLabPerson match {
      case ProjectMemberNoEmail(name, _, gitLabId) =>
        entities.Person.WithGitLabId(persons.ResourceId(gitLabId),
                                     gitLabId,
                                     name,
                                     maybeEmail = None,
                                     maybeOrcidId = None,
                                     maybeAffiliation = None
        )
      case ProjectMemberWithEmail(name, _, gitLabId, email) =>
        entities.Person.WithGitLabId(persons.ResourceId(gitLabId),
                                     gitLabId,
                                     name,
                                     email.some,
                                     maybeOrcidId = None,
                                     maybeAffiliation = None
        )
    }

    def chooseSomeName =
      if (Random.nextBoolean()) gitLabPerson.name
      else persons.Name(gitLabPerson.username.value)
  }

  private def activityWith(author: entities.Person): projects.DateCreated => (entities.Activity, entities.StepPlan) =
    dateCreated => {
      val activity = activityEntities(stepPlanEntities().modify(_.removeCreators()))(dateCreated).generateOne
      activity.to[entities.Activity].copy(author = author) -> activity.plan.to[entities.StepPlan]
    }

  private def activityWithAssociationAgent(
      agent: entities.Person
  ): projects.DateCreated => (entities.Activity, entities.StepPlan) =
    dateCreated => {
      val activity         = activityEntities(stepPlanEntities().modify(_.removeCreators()))(dateCreated).generateOne
      val entitiesActivity = activity.to[entities.Activity]
      val entitiesPlan     = activity.plan.to[entities.StepPlan]
      entitiesActivity.copy(association =
        entities.Association.WithPersonAgent(entitiesActivity.association.resourceId, agent, entitiesPlan.resourceId)
      ) -> entitiesPlan
    }

  private def datasetWith(
      creators: NonEmptyList[entities.Person]
  ): projects.DateCreated => entities.Dataset[entities.Dataset.Provenance] = dateCreated => {
    val ds = datasetEntities(provenanceNonModified)(renkuUrl)(dateCreated).generateOne
      .to[entities.Dataset[entities.Dataset.Provenance]]
    addTo(ds, creators)
  }

  private def addTo(
      dataset:  entities.Dataset[entities.Dataset.Provenance],
      creators: NonEmptyList[entities.Person]
  ): entities.Dataset[entities.Dataset.Provenance] =
    dataset.copy(provenance = dataset.provenance match {
      case p: entities.Dataset.Provenance.Internal                         => p.copy(creators = creators.sortBy(_.name))
      case p: entities.Dataset.Provenance.ImportedExternal                 => p.copy(creators = creators.sortBy(_.name))
      case p: entities.Dataset.Provenance.ImportedInternalAncestorInternal => p.copy(creators = creators.sortBy(_.name))
      case p: entities.Dataset.Provenance.ImportedInternalAncestorExternal => p.copy(creators = creators.sortBy(_.name))
      case p: entities.Dataset.Provenance.Modified                         => p.copy(creators = creators.sortBy(_.name))
    })

  private def replaceAgent(activity: entities.Activity, newAgent: entities.Person): entities.Activity =
    ActivityLens.activityAssociationAgent.modify(_.map(_ => newAgent))(activity)

  private def byEmail(member: ProjectMemberWithEmail): entities.Person => Boolean =
    _.maybeEmail.contains(member.email)

  private def merge(person: entities.Person, member: ProjectMemberWithEmail): entities.Person =
    person
      .add(member.gitLabId)
      .copy(name = member.name, maybeEmail = member.email.some)

  private lazy val projectInfoMaybeParent: Lens[GitLabProjectInfo, Option[projects.Path]] =
    Lens[GitLabProjectInfo, Option[projects.Path]](_.maybeParentPath)(mpp => _.copy(maybeParentPath = mpp))

  private lazy val modifiedPlanDerivation: Lens[entities.StepPlan.Modified, entities.Plan.Derivation] =
    Lens[entities.StepPlan.Modified, entities.Plan.Derivation](_.derivation)(d => _.copy(derivation = d))

  private lazy val planDerivationOriginalId: Lens[entities.Plan.Derivation, plans.ResourceId] =
    Lens[entities.Plan.Derivation, plans.ResourceId](_.originalResourceId)(id => _.copy(originalResourceId = id))
}<|MERGE_RESOLUTION|>--- conflicted
+++ resolved
@@ -734,25 +734,6 @@
                                                             dateCreated = gitlabDate,
                                                             maybeDescription = projectDescriptions.generateSome,
                                                             keywords = projectKeywords.generateSet(min = 1)
-<<<<<<< HEAD
-      )
-      val description   = projectDescriptions.generateSome
-      val keywords      = projectKeywords.generateSet(min = 1)
-      val cliVersion    = cliVersions.generateOne
-      val schemaVersion = projectSchemaVersions.generateOne
-      val resourceId    = projects.ResourceId(projectInfo.path)
-
-      val jsonLD = cliLikeJsonLD(resourceId,
-                                 cliVersion,
-                                 schemaVersion,
-                                 description,
-                                 keywords,
-                                 None,
-                                 cliDate,
-                                 activities = Nil,
-                                 datasets = Nil
-=======
->>>>>>> 301c3cc3
       )
       val description = projectDescriptions.generateSome
       val keywords    = projectKeywords.generateSet(min = 1)
