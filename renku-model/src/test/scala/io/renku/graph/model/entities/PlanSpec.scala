--- conflicted
+++ resolved
@@ -125,37 +125,6 @@
         show"Invalidation time $invalidationTime on StepPlan ${plan.resourceId} is older than dateCreated ${plan.dateCreated}"
       }
     }
-<<<<<<< HEAD
-
-    // This test has to be removed as part of https://github.com/SwissDataScienceCenter/renku-graph/issues/1187
-    "set creation date as invalidation time if invalidation done before the creation date" ignore {
-
-      val plan = plans
-        .map(_.invalidate())
-        .generateOne
-        .to[entities.StepPlan]
-
-      val invalidationTime = timestamps(max = plan.dateCreated.value.minusSeconds(1)).generateAs(InvalidationTime)
-      val jsonLD = parse {
-        plan.asJsonLD.toJson.hcursor
-          .downField((prov / "invalidatedAtTime").show)
-          .delete
-          .top
-          .getOrElse(fail("Invalid Json after removing property"))
-          .deepMerge(
-            Json.obj(
-              (prov / "invalidatedAtTime").show -> json"""{"@value": ${invalidationTime.show}}"""
-            )
-          )
-      }.flatMap(_.flatten).fold(throw _, identity)
-
-      jsonLD.cursor.as[List[entities.StepPlan]] shouldBe List(
-        (planDateCreated.set(model.plans.DateCreated(invalidationTime.value)) >>>
-          planInvalidationTime.set(invalidationTime.some))(plan)
-      ).asRight
-    }
-=======
->>>>>>> 3cdd390c
   }
 
   "decode (CompositePlan)" should {
