--- conflicted
+++ resolved
@@ -66,12 +66,8 @@
     Plan.Id.generate,
     name,
     maybeDescription,
-<<<<<<< HEAD
-    command,
+    maybeCommand,
     dateCreated,
-=======
-    maybeCommand,
->>>>>>> 611815f4
     maybeProgrammingLanguage,
     keywords,
     commandParameterFactories = paramFactories.zipWithIndex.map { case (factory, idx) =>
