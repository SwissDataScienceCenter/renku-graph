--- conflicted
+++ resolved
@@ -236,25 +236,12 @@
   private def and(additionalType: String): Cursor => io.circe.Decoder.Result[Boolean] =
     _.downField(schema / "additionalType").as[String].map(_ == additionalType)
 
-<<<<<<< HEAD
-  def fromCli(cli: CliPerson): ValidatedNel[String, Person] = {
-    val maybeOrcidId = OrcidId.from(cli.resourceId.value).toOption
-    Person.from(cli.resourceId, cli.name, cli.email, None, maybeOrcidId, cli.affiliation)
-  }
-
-  lazy val ontology: Type = {
-    val sameAsType = Type.Def(
-      Class(schema / "URL"),
-      DataProperty(schema / "identifier", xsd / "string", xsd / "int"),
-      DataProperty(schema / "additionalType", DataPropertyRange("Orcid", "GitLab"))
-    )
-=======
   object Ontology {
 
-    val typeClass:           Class            = Class(schema / "Person")
-    val sameAs:              Property         = schema / "sameAs"
-    val nameProperty:        DataProperty.Def = DataProperty(schema / "name", xsd / "string")
-    val emailProperty:       DataProperty.Def = DataProperty(schema / "email", xsd / "string")
+    val typeClass: Class = Class(schema / "Person")
+    val sameAs: Property = schema / "sameAs"
+    val nameProperty: DataProperty.Def = DataProperty(schema / "name", xsd / "string")
+    val emailProperty: DataProperty.Def = DataProperty(schema / "email", xsd / "string")
     val affiliationProperty: DataProperty.Def = DataProperty(schema / "affiliation", xsd / "string")
 
     lazy val typeDef: Type = {
@@ -263,7 +250,6 @@
         DataProperty(schema / "identifier", xsd / "string", xsd / "int"),
         DataProperty(schema / "additionalType", DataPropertyRange("Orcid", "GitLab"))
       )
->>>>>>> 06e01d86
 
       Type.Def(
         typeClass,
@@ -272,4 +258,9 @@
       )
     }
   }
+
+  def fromCli(cli: CliPerson): ValidatedNel[String, Person] = {
+    val maybeOrcidId = OrcidId.from(cli.resourceId.value).toOption
+    Person.from(cli.resourceId, cli.name, cli.email, None, maybeOrcidId, cli.affiliation)
+  }
 }