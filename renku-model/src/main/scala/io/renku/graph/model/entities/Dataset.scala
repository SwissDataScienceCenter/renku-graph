--- conflicted
+++ resolved
@@ -499,10 +499,15 @@
       } yield dataset
     }
 
-<<<<<<< HEAD
   object Ontology {
 
     val ontologyClass: Class = Class(schema / "Dataset", ParentClass(prov / "Entity"))
+
+    private val urlToDatasetReference =
+      Type.Def(
+        Class(schema / "URL"),
+        ObjectProperty(schema / "url", ontologyClass)
+      )
 
     val sameAs:             Property = schema / "sameAs"
     val wasDerivedFrom:     Property = prov / "wasDerivedFrom"
@@ -528,8 +533,8 @@
       Type.Def(
         ontologyClass,
         ObjectProperties(
-          ObjectProperty(sameAs, SameAs.ontology),
-          ObjectProperty(wasDerivedFrom, DerivedFrom.ontology),
+          ObjectProperty(sameAs, urlToDatasetReference),
+          ObjectProperty(wasDerivedFrom, urlToDatasetReference),
           ObjectProperty(creator, Person.Ontology.typeDef),
           ObjectProperty(topmostSameAs, ontologyClass),
           ObjectProperty(topmostDerivedFrom, ontologyClass),
@@ -552,43 +557,6 @@
         ReverseProperties(PublicationEvent.ontology)
       )
   }
-=======
-  val ontologyClass: Class = Class(schema / "Dataset", ParentClass(prov / "Entity"))
-
-  private val urlToDatasetReference =
-    Type.Def(
-      Class(schema / "URL"),
-      ObjectProperty(schema / "url", Dataset.ontologyClass)
-    )
-
-  lazy val ontology: Type =
-    Type.Def(
-      ontologyClass,
-      ObjectProperties(
-        ObjectProperty(schema / "sameAs", urlToDatasetReference),
-        ObjectProperty(prov / "wasDerivedFrom", urlToDatasetReference),
-        ObjectProperty(schema / "creator", Person.ontology),
-        ObjectProperty(renku / "topmostSameAs", ontologyClass),
-        ObjectProperty(renku / "topmostDerivedFrom", ontologyClass),
-        ObjectProperty(schema / "image", Image.ontology),
-        ObjectProperty(schema / "hasPart", DatasetPart.ontology)
-      ),
-      DataProperties(
-        DataProperty(schema / "identifier", xsd / "string"),
-        DataProperty(schema / "name", xsd / "string"),
-        DataProperty(renku / "slug", xsd / "string"),
-        DataProperty(schema / "dateCreated", xsd / "dateTime"),
-        DataProperty(schema / "datePublished", xsd / "date"),
-        DataProperty(renku / "originalIdentifier", xsd / "string"),
-        DataProperty(prov / "invalidatedAtTime", xsd / "dateTime"),
-        DataProperty(schema / "description", xsd / "string"),
-        DataProperty(schema / "keywords", xsd / "string"),
-        DataProperty(schema / "license", xsd / "string"),
-        DataProperty(schema / "version", xsd / "string")
-      ),
-      ReverseProperties(PublicationEvent.ontology)
-    )
->>>>>>> dc377201
 }
 
 trait DatasetOps[+P <: Provenance] {
